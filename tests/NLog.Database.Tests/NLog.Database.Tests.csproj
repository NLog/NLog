--- conflicted
+++ resolved
@@ -42,13 +42,8 @@
   </ItemGroup>
 
   <ItemGroup Condition=" '$(TargetFramework)' == 'net6.0' ">
-<<<<<<< HEAD
     <PackageReference Include="System.Data.SqlClient" Version="4.8.6" />
-    <PackageReference Include="Microsoft.Data.SqlClient" Version="2.1.6" />
-=======
-    <PackageReference Include="System.Data.SqlClient" Version="4.8.5" />
     <PackageReference Include="Microsoft.Data.SqlClient" Version="2.1.7" />
->>>>>>> a7fb036c
     <PackageReference Include="Microsoft.Data.Sqlite" Version="6.0.20" />
     <PackageReference Include="System.Drawing.Common" Version="4.7.2" />  <!-- Help Microsoft.Data.SqlClient -->
   </ItemGroup>
