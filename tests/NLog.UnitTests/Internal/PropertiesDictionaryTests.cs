//
// Copyright (c) 2004-2024 Jaroslaw Kowalski <jaak@jkowalski.net>, Kim Christensen, Julian Verdurmen
//
// All rights reserved.
//
// Redistribution and use in source and binary forms, with or without
// modification, are permitted provided that the following conditions
// are met:
//
// * Redistributions of source code must retain the above copyright notice,
//   this list of conditions and the following disclaimer.
//
// * Redistributions in binary form must reproduce the above copyright notice,
//   this list of conditions and the following disclaimer in the documentation
//   and/or other materials provided with the distribution.
//
// * Neither the name of Jaroslaw Kowalski nor the names of its
//   contributors may be used to endorse or promote products derived from this
//   software without specific prior written permission.
//
// THIS SOFTWARE IS PROVIDED BY THE COPYRIGHT HOLDERS AND CONTRIBUTORS "AS IS"
// AND ANY EXPRESS OR IMPLIED WARRANTIES, INCLUDING, BUT NOT LIMITED TO, THE
// IMPLIED WARRANTIES OF MERCHANTABILITY AND FITNESS FOR A PARTICULAR PURPOSE
// ARE DISCLAIMED. IN NO EVENT SHALL THE COPYRIGHT OWNER OR CONTRIBUTORS BE
// LIABLE FOR ANY DIRECT, INDIRECT, INCIDENTAL, SPECIAL, EXEMPLARY, OR
// CONSEQUENTIAL DAMAGES (INCLUDING, BUT NOT LIMITED TO, PROCUREMENT OF
// SUBSTITUTE GOODS OR SERVICES; LOSS OF USE, DATA, OR PROFITS; OR BUSINESS
// INTERRUPTION) HOWEVER CAUSED AND ON ANY THEORY OF LIABILITY, WHETHER IN
// CONTRACT, STRICT LIABILITY, OR TORT (INCLUDING NEGLIGENCE OR OTHERWISE)
// ARISING IN ANY WAY OUT OF THE USE OF THIS SOFTWARE, EVEN IF ADVISED OF
// THE POSSIBILITY OF SUCH DAMAGE.
//

namespace NLog.UnitTests.Internal
{
    using System.Collections.Generic;
    using NLog.Internal;
    using NLog.MessageTemplates;
    using Xunit;

    public class PropertiesDictionaryTests : NLogTestBase
    {
        [Fact]
        public void DefaultPropertiesDictionary()
        {
            LogEventInfo logEvent = new LogEventInfo();
            IDictionary<object, object> dictionary = logEvent.Properties;
            Assert.Empty(dictionary);
            foreach (var item in dictionary)
                Assert.Fail("Should be empty");
            foreach (var item in dictionary.Keys)
                Assert.Fail("Should be empty");
            foreach (var item in dictionary.Values)
                Assert.Fail("Should be empty");
            Assert.DoesNotContain("Hello World", dictionary);
            Assert.False(dictionary.ContainsKey("Hello World"));
            Assert.False(dictionary.Keys.Contains("Hello World"));
            Assert.False(dictionary.Values.Contains(42));
            object value;
            Assert.False(dictionary.TryGetValue("Hello World", out value));
            Assert.Null(value);
            Assert.False(dictionary.Remove("Hello World"));
            dictionary.CopyTo(ArrayHelper.Empty<KeyValuePair<object, object>>(), 0);
            dictionary.Values.CopyTo(ArrayHelper.Empty<object>(), 0);
            dictionary.Keys.CopyTo(ArrayHelper.Empty<object>(), 0);
            dictionary.Clear();
        }

        [Fact]
        public void EmptyEventPropertiesDictionary()
        {
            LogEventInfo logEvent = new LogEventInfo();
            IDictionary<object, object> dictionary = logEvent.Properties;
            dictionary.Add("Hello World", 42);
            Assert.True(dictionary.Remove("Hello World"));
            Assert.Empty(dictionary);
            foreach (var item in dictionary)
                Assert.Fail("Should be empty");
            foreach (var item in dictionary.Keys)
                Assert.Fail("Should be empty");
            foreach (var item in dictionary.Values)
                Assert.Fail("Should be empty");

            Assert.DoesNotContain("Hello World", dictionary);
            Assert.False(dictionary.ContainsKey("Hello World"));
            Assert.False(dictionary.Keys.Contains("Hello World"));
            Assert.False(dictionary.Values.Contains(42));
            object value;
            Assert.False(dictionary.TryGetValue("Hello World", out value));
            Assert.Null(value);
            Assert.False(dictionary.Remove("Hello World"));
            dictionary.CopyTo(ArrayHelper.Empty<KeyValuePair<object, object>>(), 0);
            dictionary.Values.CopyTo(ArrayHelper.Empty<object>(), 0);
            dictionary.Keys.CopyTo(ArrayHelper.Empty<object>(), 0);
            dictionary.Clear();
        }

        [Fact]
        public void EmptyMessagePropertiesDictionary()
        {
            LogEventInfo logEvent = new LogEventInfo(LogLevel.Info, "MyLogger", string.Empty, (IList<MessageTemplateParameter>)null);
            IDictionary<object, object> dictionary = logEvent.Properties;
            Assert.Empty(dictionary);
            foreach (var item in dictionary)
                Assert.Fail("Should be empty");
            foreach (var item in dictionary.Keys)
                Assert.Fail("Should be empty");
            foreach (var item in dictionary.Values)
                Assert.Fail("Should be empty");
            Assert.False(dictionary.ContainsKey("Hello World"));
            Assert.False(dictionary.Keys.Contains("Hello World"));
            Assert.False(dictionary.Values.Contains(42));
            Assert.DoesNotContain("Hello World", dictionary);
            object value;
            Assert.False(dictionary.TryGetValue("Hello World", out value));
            Assert.Null(value);
            Assert.False(dictionary.Remove("Hello World"));
            dictionary.CopyTo(ArrayHelper.Empty<KeyValuePair<object, object>>(), 0);
            dictionary.Values.CopyTo(ArrayHelper.Empty<object>(), 0);
            dictionary.Keys.CopyTo(ArrayHelper.Empty<object>(), 0);
            dictionary.Clear();
        }

        [Fact]
        public void EmptyPropertiesDictionary()
        {
            LogEventInfo logEvent = new LogEventInfo(LogLevel.Info, "MyLogger", string.Empty, (IList<MessageTemplateParameter>)null);
            IDictionary<object, object> dictionary = logEvent.Properties;
            dictionary.Add("Hello World", null);
            Assert.True(dictionary.Remove("Hello World"));
            Assert.Empty(dictionary);
            foreach (var item in dictionary)
                Assert.Fail("Should be empty");
            foreach (var item in dictionary.Keys)
                Assert.Fail("Should be empty");
            foreach (var item in dictionary.Values)
                Assert.Fail("Should be empty");
            Assert.False(dictionary.ContainsKey("Hello World"));
            Assert.False(dictionary.Keys.Contains("Hello World"));
            Assert.False(dictionary.Values.Contains(42));
            Assert.DoesNotContain("Hello World", dictionary);
            object value;
            Assert.False(dictionary.TryGetValue("Hello World", out value));
            Assert.Null(value);
            Assert.False(dictionary.Remove("Hello World"));
            dictionary.CopyTo(ArrayHelper.Empty<KeyValuePair<object, object>>(), 0);
            dictionary.Values.CopyTo(ArrayHelper.Empty<object>(), 0);
            dictionary.Keys.CopyTo(ArrayHelper.Empty<object>(), 0);
            dictionary.Clear();
        }

        [Fact]
        public void SingleItemEventPropertiesDictionary()
        {
            LogEventInfo logEvent = new LogEventInfo();
            IDictionary<object, object> dictionary = logEvent.Properties;
            dictionary.Add("Hello World", 42);
            Assert.Single(dictionary);
            foreach (var item in dictionary)
            {
                Assert.Equal("Hello World", item.Key);
                Assert.Equal(42, item.Value);
            }
            foreach (var item in dictionary.Keys)
                Assert.Equal("Hello World", item);
            foreach (var item in dictionary.Values)
                Assert.Equal(42, item);
            AssertContainsInDictionary(dictionary, "Hello World", 42);
            Assert.True(dictionary.ContainsKey("Hello World"));
            Assert.True(dictionary.Keys.Contains("Hello World"));
            Assert.True(dictionary.Values.Contains(42));
            Assert.False(dictionary.ContainsKey("Goodbye World"));
            Assert.False(dictionary.Keys.Contains("Goodbye World"));
            Assert.DoesNotContain("Goodbye World", dictionary);
            object value;
            Assert.True(dictionary.TryGetValue("Hello World", out value));
            Assert.Equal(42, value);
            Assert.False(dictionary.TryGetValue("Goodbye World", out value));
            Assert.Null(value);
            var copyToArray = new KeyValuePair<object, object>[1];
            dictionary.CopyTo(copyToArray, 0);
            Assert.Equal("Hello World", copyToArray[0].Key);
            Assert.Equal(42, copyToArray[0].Value);
            var copyToValuesArray = new object[1];
            dictionary.Values.CopyTo(copyToValuesArray, 0);
            Assert.Equal(42, copyToValuesArray[0]);
            var copyToKeysArray = new object[1];
            dictionary.Keys.CopyTo(copyToKeysArray, 0);
            Assert.Equal("Hello World", copyToKeysArray[0]);
            Assert.True(dictionary.Remove("Hello World"));
            Assert.Empty(dictionary);
            dictionary["Hello World"] = 42;
            Assert.Single(dictionary);
            dictionary.Clear();
            Assert.Empty(dictionary);
        }

        [Fact]
        public void SingleItemMessagePropertiesDictionaryNoLookup()
        {
            LogEventInfo logEvent = new LogEventInfo(LogLevel.Info, "MyLogger", string.Empty, new[] { new MessageTemplateParameter("Hello World", 42, null, CaptureType.Normal) });
            IDictionary<object, object> dictionary = logEvent.Properties;
            Assert.Single(dictionary);
            foreach (var item in dictionary)
            {
                Assert.Equal("Hello World", item.Key);
                Assert.Equal(42, item.Value);
            }
            foreach (var item in dictionary.Keys)
                Assert.Equal("Hello World", item);
            foreach (var item in dictionary.Values)
                Assert.Equal(42, item);

            var copyToArray = new KeyValuePair<object, object>[1];
            dictionary.CopyTo(copyToArray, 0);
            Assert.Equal("Hello World", copyToArray[0].Key);
            Assert.Equal(42, copyToArray[0].Value);
            var copyToValuesArray = new object[1];
            dictionary.Values.CopyTo(copyToValuesArray, 0);
            Assert.Equal(42, copyToValuesArray[0]);
            var copyToKeysArray = new object[1];
            dictionary.Keys.CopyTo(copyToKeysArray, 0);
            Assert.Equal("Hello World", copyToKeysArray[0]);

            dictionary.Clear();
            Assert.Empty(dictionary);
        }

        [Fact]
        public void SingleItemMessagePropertiesDictionaryWithLookup()
        {
            LogEventInfo logEvent = new LogEventInfo(LogLevel.Info, "MyLogger", string.Empty, new[] { new MessageTemplateParameter("Hello World", 42, null, CaptureType.Normal) });
            IDictionary<object, object> dictionary = logEvent.Properties;

            Assert.Single(dictionary);

            AssertContainsInDictionary(dictionary, "Hello World", 42);
            Assert.True(dictionary.ContainsKey("Hello World"));
            Assert.True(dictionary.Keys.Contains("Hello World"));
            Assert.True(dictionary.Values.Contains(42));
            Assert.False(dictionary.ContainsKey("Goodbye World"));
            Assert.False(dictionary.Keys.Contains("Goodbye World"));
            Assert.DoesNotContain("Goodbye World", dictionary);
            object value;
            Assert.True(dictionary.TryGetValue("Hello World", out value));
            Assert.Equal(42, value);
            Assert.False(dictionary.TryGetValue("Goodbye World", out value));
            Assert.Null(value);

            var copyToArray = new KeyValuePair<object, object>[1];
            dictionary.CopyTo(copyToArray, 0);
            Assert.Equal("Hello World", copyToArray[0].Key);
            Assert.Equal(42, copyToArray[0].Value);
            var copyToValuesArray = new object[1];
            dictionary.Values.CopyTo(copyToValuesArray, 0);
            Assert.Equal(42, copyToValuesArray[0]);
            var copyToKeysArray = new object[1];
            dictionary.Keys.CopyTo(copyToKeysArray, 0);
            Assert.Equal("Hello World", copyToKeysArray[0]);

            dictionary.Clear();
            Assert.Empty(dictionary);
        }

        [Fact]
        public void MultiItemPropertiesDictionary()
        {
            LogEventInfo logEvent = new LogEventInfo(LogLevel.Info, "MyLogger", string.Empty, new[] { new MessageTemplateParameter("Hello World", 42, null, CaptureType.Normal) });
            IDictionary<object, object> dictionary = logEvent.Properties;

            dictionary["Goodbye World"] = 666;
            Assert.Equal(2, dictionary.Count);
            int i = 0;
            foreach (var item in dictionary)
            {
                switch (i++)
                {
                    case 0:
                        Assert.Equal("Hello World", item.Key);
                        Assert.Equal(42, item.Value);
                        break;
                    case 1:
                        Assert.Equal("Goodbye World", item.Key);
                        Assert.Equal(666, item.Value);
                        break;
                }
            }
            Assert.Equal(2, i);

            i = 0;
            foreach (var item in dictionary.Keys)
            {
                switch (i++)
                {
                    case 0:
                        Assert.Equal("Hello World", item);
                        break;
                    case 1:
                        Assert.Equal("Goodbye World", item);
                        break;
                }
            }
            Assert.Equal(2, i);

            i = 0;
            foreach (var item in dictionary.Values)
            {
                switch (i++)
                {
                    case 0:
                        Assert.Equal(42, item);
                        break;
                    case 1:
                        Assert.Equal(666, item);
                        break;
                }
            }
            Assert.True(dictionary.ContainsKey("Hello World"));
            AssertContainsInDictionary(dictionary, "Hello World", 42);
            Assert.True(dictionary.Keys.Contains("Hello World"));
            Assert.True(dictionary.Values.Contains(42));
            Assert.True(dictionary.ContainsKey("Goodbye World"));
            AssertContainsInDictionary(dictionary, "Goodbye World", 666);
            Assert.True(dictionary.Keys.Contains("Goodbye World"));
            Assert.True(dictionary.Values.Contains(666));
            Assert.False(dictionary.Keys.Contains("Mad World"));
            Assert.False(dictionary.ContainsKey("Mad World"));
            object value;
            Assert.True(dictionary.TryGetValue("Hello World", out value));
            Assert.Equal(42, value);
            Assert.True(dictionary.TryGetValue("Goodbye World", out value));
            Assert.Equal(666, value);
            Assert.False(dictionary.TryGetValue("Mad World", out value));
            Assert.Null(value);
            var copyToArray = new KeyValuePair<object, object>[2];
            dictionary.CopyTo(copyToArray, 0);
            Assert.Contains(new KeyValuePair<object, object>("Hello World", 42), copyToArray);
            Assert.Contains(new KeyValuePair<object, object>("Goodbye World", 666), copyToArray);
            var copyToValuesArray = new object[2];
            dictionary.Values.CopyTo(copyToValuesArray, 0);
            Assert.Contains(42, copyToValuesArray);
            Assert.Contains(666, copyToValuesArray);
            var copyToKeysArray = new object[2];
            dictionary.Keys.CopyTo(copyToKeysArray, 0);
            Assert.Contains("Hello World", copyToKeysArray);
            Assert.Contains("Goodbye World", copyToKeysArray);
            Assert.True(dictionary.Remove("Goodbye World"));
            Assert.Single(dictionary);
            dictionary["Goodbye World"] = 666;
            Assert.Equal(2, dictionary.Count);
            dictionary.Clear();
            Assert.Empty(dictionary);
        }

        [Fact]
        public void OverrideMessagePropertiesDictionary()
        {
            LogEventInfo logEvent = new LogEventInfo(LogLevel.Info, "MyLogger", string.Empty, new[]
            {
                new MessageTemplateParameter("Hello World", 42, null, CaptureType.Normal),
                new MessageTemplateParameter("Goodbye World", 666, null, CaptureType.Normal)
            });
            IDictionary<object, object> dictionary = logEvent.Properties;

            Assert.Equal(42, dictionary["Hello World"]);
            dictionary["Hello World"] = 999;
            Assert.Equal(999, dictionary["Hello World"]);
            Assert.True(dictionary.Values.Contains(999));
            Assert.True(dictionary.Values.Contains(666));
            Assert.False(dictionary.Values.Contains(42));

            int i = 0;
            foreach (var item in dictionary)
            {
                switch (i++)
                {
                    case 1:
                        Assert.Equal("Hello World", item.Key);
                        Assert.Equal(999, item.Value);
                        break;
                    case 0:
                        Assert.Equal("Goodbye World", item.Key);
                        Assert.Equal(666, item.Value);
                        break;
                }
            }
            Assert.Equal(2, i);

            i = 0;
            foreach (var item in dictionary.Keys)
            {
                switch (i++)
                {
                    case 1:
                        Assert.Equal("Hello World", item);
                        break;
                    case 0:
                        Assert.Equal("Goodbye World", item);
                        break;
                }
            }
            Assert.Equal(2, i);

            i = 0;
            foreach (var item in dictionary.Values)
            {
                switch (i++)
                {
                    case 1:
                        Assert.Equal(999, item);
                        break;
                    case 0:
                        Assert.Equal(666, item);
                        break;
                }
            }

            dictionary["Goodbye World"] = 42;
            i = 0;
            foreach (var item in dictionary.Keys)
            {
                switch (i++)
                {
                    case 0:
                        Assert.Equal("Hello World", item);
                        break;
                    case 1:
                        Assert.Equal("Goodbye World", item);
                        break;
                }
            }
            Assert.Equal(2, i);

            dictionary.Remove("Hello World");
            Assert.Single(dictionary);
            dictionary.Remove("Goodbye World");
            Assert.Empty(dictionary);
        }

        [Fact]
        public void NonUniqueMessagePropertiesDictionary()
        {
            LogEventInfo logEvent = new LogEventInfo(LogLevel.Info, "MyLogger", string.Empty, new[]
            {
                new MessageTemplateParameter("Hello World", 42, null, CaptureType.Normal),
                new MessageTemplateParameter("Hello World", 666, null, CaptureType.Normal)
            });
            IDictionary<object, object> dictionary = logEvent.Properties;

            Assert.Equal(2, dictionary.Count);
            Assert.Equal(42, dictionary["Hello World"]);
            Assert.Equal(666, dictionary["Hello World_1"]);

            foreach (var property in dictionary)
            {
                if (property.Value.Equals(42))
                    Assert.Equal("Hello World", property.Key);
                else if (property.Value.Equals(666))
                    Assert.Equal("Hello World_1", property.Key);
                else
                    Assert.Null(property.Key);
            }
        }

#if !NET35
        [Fact]
        public void NonUniqueEventPropertiesDictionary()
        {
            LogEventInfo logEvent = new LogEventInfo(LogLevel.Info, "MyLogger", string.Empty, new[]
            {
                new KeyValuePair<object,object>("Hello World", 42),
                new KeyValuePair<object,object>("Hello World", 666),
            });
            IDictionary<object, object> dictionary = logEvent.Properties;

            Assert.Single(dictionary);
            Assert.Equal(666, dictionary["Hello World"]);   // Last one wins
        }
<<<<<<< HEAD

#if !NET3_5 && !NET4_0
        [Fact]
        public void NonUniqueEventPropertiesDictionary()
        {
            LogEventInfo logEvent = new LogEventInfo(LogLevel.Info, "MyLogger", string.Empty, new[]
            {
                new KeyValuePair<object,object>("Hello World", 42),
                new KeyValuePair<object,object>("Hello World", 666),
            });
            IDictionary<object, object> dictionary = logEvent.Properties;

            Assert.Single(dictionary);
            Assert.Equal(666, dictionary["Hello World"]);   // Last one wins
        }
=======
>>>>>>> dfdf1a46
#endif
    }
}<|MERGE_RESOLUTION|>--- conflicted
+++ resolved
@@ -476,24 +476,6 @@
             Assert.Single(dictionary);
             Assert.Equal(666, dictionary["Hello World"]);   // Last one wins
         }
-<<<<<<< HEAD
-
-#if !NET3_5 && !NET4_0
-        [Fact]
-        public void NonUniqueEventPropertiesDictionary()
-        {
-            LogEventInfo logEvent = new LogEventInfo(LogLevel.Info, "MyLogger", string.Empty, new[]
-            {
-                new KeyValuePair<object,object>("Hello World", 42),
-                new KeyValuePair<object,object>("Hello World", 666),
-            });
-            IDictionary<object, object> dictionary = logEvent.Properties;
-
-            Assert.Single(dictionary);
-            Assert.Equal(666, dictionary["Hello World"]);   // Last one wins
-        }
-=======
->>>>>>> dfdf1a46
 #endif
     }
 }