--- conflicted
+++ resolved
@@ -1,4 +1,3 @@
-<<<<<<< HEAD
 // 
 // Copyright (c) 2004-2011 Jaroslaw Kowalski <jaak@jkowalski.net>
 // 
@@ -416,418 +415,4 @@
     }
 }
 
-#endif
-=======
-// 
-// Copyright (c) 2004-2011 Jaroslaw Kowalski <jaak@jkowalski.net>
-// 
-// All rights reserved.
-// 
-// Redistribution and use in source and binary forms, with or without 
-// modification, are permitted provided that the following conditions 
-// are met:
-// 
-// * Redistributions of source code must retain the above copyright notice, 
-//   this list of conditions and the following disclaimer. 
-// 
-// * Redistributions in binary form must reproduce the above copyright notice,
-//   this list of conditions and the following disclaimer in the documentation
-//   and/or other materials provided with the distribution. 
-// 
-// * Neither the name of Jaroslaw Kowalski nor the names of its 
-//   contributors may be used to endorse or promote products derived from this
-//   software without specific prior written permission. 
-// 
-// THIS SOFTWARE IS PROVIDED BY THE COPYRIGHT HOLDERS AND CONTRIBUTORS "AS IS"
-// AND ANY EXPRESS OR IMPLIED WARRANTIES, INCLUDING, BUT NOT LIMITED TO, THE 
-// IMPLIED WARRANTIES OF MERCHANTABILITY AND FITNESS FOR A PARTICULAR PURPOSE 
-// ARE DISCLAIMED. IN NO EVENT SHALL THE COPYRIGHT OWNER OR CONTRIBUTORS BE 
-// LIABLE FOR ANY DIRECT, INDIRECT, INCIDENTAL, SPECIAL, EXEMPLARY, OR 
-// CONSEQUENTIAL DAMAGES (INCLUDING, BUT NOT LIMITED TO, PROCUREMENT OF
-// SUBSTITUTE GOODS OR SERVICES; LOSS OF USE, DATA, OR PROFITS; OR BUSINESS 
-// INTERRUPTION) HOWEVER CAUSED AND ON ANY THEORY OF LIABILITY, WHETHER IN 
-// CONTRACT, STRICT LIABILITY, OR TORT (INCLUDING NEGLIGENCE OR OTHERWISE) 
-// ARISING IN ANY WAY OUT OF THE USE OF THIS SOFTWARE, EVEN IF ADVISED OF 
-// THE POSSIBILITY OF SUCH DAMAGE.
-// 
-
-namespace NLog.UnitTests.Internal.NetworkSenders
-{
-    using System;
-    using System.Collections.Generic;
-    using System.IO;
-    using System.Net;
-    using System.Net.Sockets;
-    using System.Text;
-    using System.Threading;
-    using NLog.Internal.NetworkSenders;
-    using Xunit;
-
-    public class TcpNetworkSenderTests : NLogTestBase
-    {
-        [Fact]
-        public void TcpHappyPathTest()
-        {
-            foreach (bool async in new[] { false, true })
-            {
-                var sender = new MyTcpNetworkSender("tcp://hostname:123", AddressFamily.Unspecified)
-                {
-                    Async = async,
-                };
-
-                sender.Initialize();
-                byte[] buffer = Encoding.UTF8.GetBytes("quick brown fox jumps over the lazy dog");
-
-                var exceptions = new List<Exception>();
-
-                for (int i = 1; i < 8; i *= 2)
-                {
-                    sender.Send(
-                        buffer, 0, i, ex =>
-                        {
-                            lock (exceptions) exceptions.Add(ex);
-                        });
-                }
-
-                var mre = new ManualResetEvent(false);
-
-                sender.FlushAsync(ex =>
-                    {
-                        lock (exceptions)
-                        {
-                            exceptions.Add(ex);
-                        }
-
-                        mre.Set();
-                    });
-
-                mre.WaitOne();
-
-                var actual = sender.Log.ToString();
-                Assert.True(actual.IndexOf("Parse endpoint address tcp://hostname:123/ Unspecified") != -1);
-                Assert.True(actual.IndexOf("create socket 10000 Stream Tcp") != -1);
-                Assert.True(actual.IndexOf("connect async to {mock end point: tcp://hostname:123/}") != -1);
-                Assert.True(actual.IndexOf("send async 0 1 'q'") != -1);
-                Assert.True(actual.IndexOf("send async 0 2 'qu'") != -1);
-                Assert.True(actual.IndexOf("send async 0 4 'quic'") != -1);
-
-                mre.Reset();
-                for (int i = 1; i < 8; i *= 2)
-                {
-                    sender.Send(
-                        buffer, 0, i, ex =>
-                        {
-                            lock (exceptions) exceptions.Add(ex);
-                        });
-                }
-
-                sender.Close(ex =>
-                    {
-                        lock (exceptions)
-                        {
-                            exceptions.Add(ex);
-                        }
-
-                        mre.Set();
-                    });
-
-                mre.WaitOne();
-
-                actual = sender.Log.ToString();
-                
-                Assert.True(actual.IndexOf("Parse endpoint address tcp://hostname:123/ Unspecified") != -1);
-                Assert.True(actual.IndexOf("create socket 10000 Stream Tcp") != -1);
-                Assert.True(actual.IndexOf("connect async to {mock end point: tcp://hostname:123/}") != -1);
-                Assert.True(actual.IndexOf("send async 0 1 'q'") != -1);
-                Assert.True(actual.IndexOf("send async 0 2 'qu'") != -1);
-                Assert.True(actual.IndexOf("send async 0 4 'quic'") != -1);
-                Assert.True(actual.IndexOf("send async 0 1 'q'") != -1);
-                Assert.True(actual.IndexOf("send async 0 2 'qu'") != -1);
-                Assert.True(actual.IndexOf("send async 0 4 'quic'") != -1);
-                Assert.True(actual.IndexOf("close") != -1);
-
-                foreach (var ex in exceptions)
-                {
-                    Assert.Null(ex);
-                }
-            }
-        }
-
-        [Fact]
-        public void TcpProxyTest()
-        {
-            var sender = new TcpNetworkSender("tcp://foo:1234", AddressFamily.Unspecified);
-            var socket = sender.CreateSocket(AddressFamily.InterNetwork, SocketType.Stream, ProtocolType.Tcp);
-            Assert.IsType(typeof(SocketProxy), socket);
-        }
-
-        [Fact]
-        public void TcpConnectFailureTest()
-        {
-            var sender = new MyTcpNetworkSender("tcp://hostname:123", AddressFamily.Unspecified)
-            {
-                ConnectFailure = 1,
-                Async = true,
-            };
-
-            sender.Initialize();
-            byte[] buffer = Encoding.UTF8.GetBytes("quick brown fox jumps over the lazy dog");
-
-            var exceptions = new List<Exception>();
-            var allSent = new ManualResetEvent(false);
-
-            for (int i = 1; i < 8; i++)
-            {
-                sender.Send(
-                    buffer, 0, i, ex =>
-                    {
-                        lock (exceptions)
-                        {
-                            exceptions.Add(ex);
-                            if (exceptions.Count == 7)
-                            {
-                                allSent.Set();
-                            }
-                        }
-                    });
-            }
-
-#if SILVERLIGHT
-            Assert.True(allSent.WaitOne(3000));
-#else
-            Assert.True(allSent.WaitOne(3000, false));
-#endif
-
-            var mre = new ManualResetEvent(false);
-            sender.FlushAsync(ex => mre.Set());
-#if SILVERLIGHT
-            mre.WaitOne(3000);
-#else
-            mre.WaitOne(3000, false);
-#endif
-
-            var actual = sender.Log.ToString();
-
-            Assert.True(actual.IndexOf("Parse endpoint address tcp://hostname:123/ Unspecified") != -1);
-            Assert.True(actual.IndexOf("create socket 10000 Stream Tcp") != -1);
-            Assert.True(actual.IndexOf("connect async to {mock end point: tcp://hostname:123/}") != -1);
-            Assert.True(actual.IndexOf("failed") != -1);
-
-            foreach (var ex in exceptions)
-            {
-                Assert.NotNull(ex);
-            }
-        }
-
-        [Fact]
-        public void TcpSendFailureTest()
-        {
-            var sender = new MyTcpNetworkSender("tcp://hostname:123", AddressFamily.Unspecified)
-            {
-                SendFailureIn = 3, // will cause failure on 3rd send
-                Async = true,
-            };
-
-            sender.Initialize();
-            byte[] buffer = Encoding.UTF8.GetBytes("quick brown fox jumps over the lazy dog");
-
-            var exceptions = new Exception[9];
-
-            var writeFinished = new ManualResetEvent(false);
-            int remaining = exceptions.Length;
-
-            for (int i = 1; i < 10; i++)
-            {
-                int pos = i - 1;
-
-                sender.Send(
-                    buffer, 0, i, ex =>
-                    {
-                        lock (exceptions)
-                        {
-                            exceptions[pos] = ex;
-                            if (--remaining == 0)
-                            {
-                                writeFinished.Set();
-                            }
-                        }
-                    });
-            }
-
-            var mre = new ManualResetEvent(false);
-            writeFinished.WaitOne();
-            sender.Close(ex => mre.Set());
-            mre.WaitOne();
-
-            var actual = sender.Log.ToString();
-            Assert.True(actual.IndexOf("Parse endpoint address tcp://hostname:123/ Unspecified") != -1);
-            Assert.True(actual.IndexOf("create socket 10000 Stream Tcp") != -1);
-            Assert.True(actual.IndexOf("connect async to {mock end point: tcp://hostname:123/}") != -1);
-            Assert.True(actual.IndexOf("send async 0 1 'q'") != -1);
-            Assert.True(actual.IndexOf("send async 0 2 'qu'") != -1);
-            Assert.True(actual.IndexOf("send async 0 3 'qui'") != -1);
-            Assert.True(actual.IndexOf("failed") != -1);
-            Assert.True(actual.IndexOf("close") != -1);
-
-            for (int i = 0; i < exceptions.Length; ++i)
-            {
-                if (i < 2)
-                {
-                    Assert.Null(exceptions[i]);
-                }
-                else
-                {
-                    Assert.NotNull(exceptions[i]);
-                }
-            }
-        }
-
-        internal class MyTcpNetworkSender : TcpNetworkSender
-        {
-            public StringWriter Log { get; set; }
-
-            public MyTcpNetworkSender(string url, AddressFamily addressFamily)
-                : base(url, addressFamily)
-            {
-                this.Log = new StringWriter();
-            }
-
-            protected internal override ISocket CreateSocket(AddressFamily addressFamily, SocketType socketType, ProtocolType protocolType)
-            {
-                return new MockSocket(addressFamily, socketType, protocolType, this);
-            }
-
-            protected override EndPoint ParseEndpointAddress(Uri uri, AddressFamily addressFamily)
-            {
-                this.Log.WriteLine("Parse endpoint address {0} {1}", uri, addressFamily);
-                return new MockEndPoint(uri);
-            }
-
-            public int ConnectFailure { get; set; }
-
-            public bool Async { get; set; }
-
-            public int SendFailureIn { get; set; }
-        }
-
-        internal class MockSocket : ISocket
-        {
-            private readonly MyTcpNetworkSender sender;
-            private readonly StringWriter log;
-            private bool faulted = false;
-
-            public MockSocket(AddressFamily addressFamily, SocketType socketType, ProtocolType protocolType, MyTcpNetworkSender sender)
-            {
-                this.sender = sender;
-                this.log = sender.Log;
-                this.log.WriteLine("create socket {0} {1} {2}", addressFamily, socketType, protocolType);
-            }
-
-            public bool ConnectAsync(SocketAsyncEventArgs args)
-            {
-                this.log.WriteLine("connect async to {0}", args.RemoteEndPoint);
-
-                lock (this)
-                {
-                    if (this.sender.ConnectFailure > 0)
-                    {
-                        this.sender.ConnectFailure--;
-                        this.faulted = true;
-                        args.SocketError = SocketError.SocketError;
-                        this.log.WriteLine("failed");
-                    }
-                }
-
-                return InvokeCallback(args);
-            }
-
-            private bool InvokeCallback(SocketAsyncEventArgs args)
-            {
-                lock (this)
-                {
-                    var args2 = args as TcpNetworkSender.MySocketAsyncEventArgs;
-
-                    if (this.sender.Async)
-                    {
-                        ThreadPool.QueueUserWorkItem(s =>
-                            {
-                                Thread.Sleep(10);
-                                args2.RaiseCompleted();
-                            });
-
-                        return true;
-                    }
-                    else
-                    {
-                        return false;
-                    }
-                }
-            }
-
-            public void Close()
-            {
-                lock (this)
-                {
-                    this.log.WriteLine("close");
-                }
-            }
-
-            public bool SendAsync(SocketAsyncEventArgs args)
-            {
-                lock (this)
-                {
-                    this.log.WriteLine("send async {0} {1} '{2}'", args.Offset, args.Count, Encoding.UTF8.GetString(args.Buffer, args.Offset, args.Count));
-                    if (this.sender.SendFailureIn > 0)
-                    {
-                        this.sender.SendFailureIn--;
-                        if (this.sender.SendFailureIn == 0)
-                        {
-                            this.faulted = true;
-                        }
-                    }
-
-                    if (this.faulted)
-                    {
-                        this.log.WriteLine("failed");
-                        args.SocketError = SocketError.SocketError;
-                    }
-                }
-
-                return InvokeCallback(args);
-            }
-
-            public bool SendToAsync(SocketAsyncEventArgs args)
-            {
-                lock (this)
-                {
-                    this.log.WriteLine("sendto async {0} {1} '{2}' {3}", args.Offset, args.Count, Encoding.UTF8.GetString(args.Buffer, args.Offset, args.Count), args.RemoteEndPoint);
-                    return InvokeCallback(args);
-                }
-            }
-        }
-
-        internal class MockEndPoint : EndPoint
-        {
-            private readonly Uri uri;
-
-            public MockEndPoint(Uri uri)
-            {
-                this.uri = uri;
-            }
-
-            public override AddressFamily AddressFamily
-            {
-                get
-                {
-                    return (System.Net.Sockets.AddressFamily)10000;
-                }
-            }
-
-            public override string ToString()
-            {
-                return "{mock end point: " + this.uri + "}";
-            }
-        }
-    }
-}
->>>>>>> 56a15f15
+#endif