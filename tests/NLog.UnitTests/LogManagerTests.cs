<<<<<<< HEAD
// 
// Copyright (c) 2004-2011 Jaroslaw Kowalski <jaak@jkowalski.net>
// 
// All rights reserved.
// 
// Redistribution and use in source and binary forms, with or without 
// modification, are permitted provided that the following conditions 
// are met:
// 
// * Redistributions of source code must retain the above copyright notice, 
//   this list of conditions and the following disclaimer. 
// 
// * Redistributions in binary form must reproduce the above copyright notice,
//   this list of conditions and the following disclaimer in the documentation
//   and/or other materials provided with the distribution. 
// 
// * Neither the name of Jaroslaw Kowalski nor the names of its 
//   contributors may be used to endorse or promote products derived from this
//   software without specific prior written permission. 
// 
// THIS SOFTWARE IS PROVIDED BY THE COPYRIGHT HOLDERS AND CONTRIBUTORS "AS IS"
// AND ANY EXPRESS OR IMPLIED WARRANTIES, INCLUDING, BUT NOT LIMITED TO, THE 
// IMPLIED WARRANTIES OF MERCHANTABILITY AND FITNESS FOR A PARTICULAR PURPOSE 
// ARE DISCLAIMED. IN NO EVENT SHALL THE COPYRIGHT OWNER OR CONTRIBUTORS BE 
// LIABLE FOR ANY DIRECT, INDIRECT, INCIDENTAL, SPECIAL, EXEMPLARY, OR 
// CONSEQUENTIAL DAMAGES (INCLUDING, BUT NOT LIMITED TO, PROCUREMENT OF
// SUBSTITUTE GOODS OR SERVICES; LOSS OF USE, DATA, OR PROFITS; OR BUSINESS 
// INTERRUPTION) HOWEVER CAUSED AND ON ANY THEORY OF LIABILITY, WHETHER IN 
// CONTRACT, STRICT LIABILITY, OR TORT (INCLUDING NEGLIGENCE OR OTHERWISE) 
// ARISING IN ANY WAY OUT OF THE USE OF THIS SOFTWARE, EVEN IF ADVISED OF 
// THE POSSIBILITY OF SUCH DAMAGE.
// 

namespace NLog.UnitTests
{
    using System;
    using System.IO;
    using NLog.Common;
    using NLog.Config;
    using NLog.Targets;
    using System.Diagnostics;
#if(__IOS__)
	using NUnit.Framework;
	using Assert = NUnit.Framework.NLog.Assert;
#else
    using Xunit;
#endif

    public class LogManagerTests : NLogTestBase
    {
        [Fact]
        public void GetLoggerTest()
        {
            Logger loggerA = LogManager.GetLogger("A");
            Logger loggerA2 = LogManager.GetLogger("A");
            Logger loggerB = LogManager.GetLogger("B");
            Assert.Same(loggerA, loggerA2);
            Assert.NotSame(loggerA, loggerB);
            Assert.Equal("A", loggerA.Name);
            Assert.Equal("B", loggerB.Name);
        }

        [Fact]
        public void GarbageCollectionTest()
        {
            string uniqueLoggerName = Guid.NewGuid().ToString();
            Logger loggerA1 = LogManager.GetLogger(uniqueLoggerName);
            GC.Collect();
            Logger loggerA2 = LogManager.GetLogger(uniqueLoggerName);
            Assert.Same(loggerA1, loggerA2);
        }

        static WeakReference GetWeakReferenceToTemporaryLogger()
        {
            string uniqueLoggerName = Guid.NewGuid ().ToString();
            return new WeakReference (LogManager.GetLogger(uniqueLoggerName));
        }

        [Fact]
        public void GarbageCollection2Test()
        {
            WeakReference wr = GetWeakReferenceToTemporaryLogger();

            // nobody's holding a reference to this Logger anymore, so GC.Collect(2) should free it
            GC.Collect();
            Assert.False(wr.IsAlive);
        }

        [Fact]
        public void NullLoggerTest()
        {
            Logger l = LogManager.CreateNullLogger();
            Assert.Equal("", l.Name);
        }

        [Fact]
        public void ThrowExceptionsTest()
        {
            FileTarget ft = new FileTarget();
            ft.FileName = ""; // invalid file name
            SimpleConfigurator.ConfigureForTargetLogging(ft);
            LogManager.ThrowExceptions = false;
            LogManager.GetLogger("A").Info("a");
            LogManager.ThrowExceptions = true;
            try
            {
                LogManager.GetLogger("A").Info("a");
                Assert.True(false, "Should not be reached.");
            }
            catch
            {
                Assert.True(true);
            }
            LogManager.ThrowExceptions = false;
        }

        public void GlobalThresholdTest()
        {
            LogManager.Configuration = CreateConfigurationFromString(@"
                <nlog globalThreshold='Info'>
                    <targets><target name='debug' type='Debug' layout='${message}' /></targets>
                    <rules>
                        <logger name='*' minlevel='Debug' writeTo='debug' />
                    </rules>
                </nlog>");

            Assert.Equal(LogLevel.Info, LogManager.GlobalThreshold);

            // nothing gets logged because of globalThreshold
            LogManager.GetLogger("A").Debug("xxx");
            AssertDebugLastMessage("debug", "");

            // lower the threshold
            LogManager.GlobalThreshold = LogLevel.Trace;

            LogManager.GetLogger("A").Debug("yyy");
            AssertDebugLastMessage("debug", "yyy");

            // raise the threshold
            LogManager.GlobalThreshold = LogLevel.Info;

            // this should be yyy, meaning that the target is in place
            // only rules have been modified.

            LogManager.GetLogger("A").Debug("zzz");
            AssertDebugLastMessage("debug", "yyy");
        }

#if !SILVERLIGHT
        private int _reloadCounter = 0;

        private void WaitForConfigReload(int counter)
        {
            while (_reloadCounter < counter)
            {
                System.Threading.Thread.Sleep(100);
            }
        }

        private void OnConfigReloaded(object sender, LoggingConfigurationReloadedEventArgs e)
        {
            Console.WriteLine("OnConfigReloaded success={0}", e.Succeeded);
            _reloadCounter++;
        }

        private bool IsMacOsX ()
        {
#if MONO
            if (Directory.Exists("/Library/Frameworks/Mono.framework/"))
            {
                return true;
            }

#endif
            return false;
        }

        [Fact]
        public void AutoReloadTest()
        {
            if (IsMacOsX())
            {
                // skip this on Mac OS, since it requires root permissions for
                // filesystem watcher
                return;
            }
            
            using (new InternalLoggerScope())
            {
                string fileName = Path.GetTempFileName();
                try
                {
                    _reloadCounter = 0;
                    LogManager.ConfigurationReloaded += OnConfigReloaded;
                    using (StreamWriter fs = File.CreateText(fileName))
                    {
                        fs.Write(@"<nlog autoReload='true'>
                    <targets><target name='debug' type='Debug' layout='${message}' /></targets>
                    <rules>
                        <logger name='*' minlevel='Debug' writeTo='debug' />
                    </rules>
                </nlog>");
                    }
                    LogManager.Configuration = new XmlLoggingConfiguration(fileName);
                    AssertDebugCounter("debug", 0);
                    Logger logger = LogManager.GetLogger("A");
                    logger.Debug("aaa");
                    AssertDebugLastMessage("debug", "aaa");
                    
                    InternalLogger.Info("Rewriting test file...");

                    // now write the file again
                    using (StreamWriter fs = File.CreateText(fileName))
                    {
                        fs.Write(@"<nlog autoReload='true'>
                    <targets><target name='debug' type='Debug' layout='xxx ${message}' /></targets>
                    <rules>
                        <logger name='*' minlevel='Debug' writeTo='debug' />
                    </rules>
                </nlog>");
                    }

                    InternalLogger.Info("Rewritten.");
                    WaitForConfigReload(1);

                    logger.Debug("aaa");
                    AssertDebugLastMessage("debug", "xxx aaa");

                    // write the file again, this time make an error
                    using (StreamWriter fs = File.CreateText(fileName))
                    {
                        fs.Write(@"<nlog autoReload='true'>
                    <targets><target name='debug' type='Debug' layout='xxx ${message}' /></targets>
                    <rules>
                        <logger name='*' minlevel='Debug' writeTo='debug' />
                    </rules>
                </nlog>");
                    }

                    WaitForConfigReload(2);
                    logger.Debug("bbb");
                    AssertDebugLastMessage("debug", "xxx bbb");

                    // write the corrected file again
                    using (StreamWriter fs = File.CreateText(fileName))
                    {
                        fs.Write(@"<nlog autoReload='true'>
                    <targets><target name='debug' type='Debug' layout='zzz ${message}' /></targets>
                    <rules>
                        <logger name='*' minlevel='Debug' writeTo='debug' />
                    </rules>
                </nlog>");
                    }
                    WaitForConfigReload(3);
                    logger.Debug("ccc");
                    AssertDebugLastMessage("debug", "zzz ccc");

                }
                finally
                {
                    LogManager.ConfigurationReloaded -= OnConfigReloaded;
                    LogManager.Configuration = null;
                    if (File.Exists(fileName))
                        File.Delete(fileName);
                }
            }
        }
#endif

        [Fact]
        public void GivenCurrentClass_WhenGetCurrentClassLogger_ThenLoggerShouldBeCurrentClass()
        {
            var logger = LogManager.GetCurrentClassLogger();

            Assert.Equal(this.GetType().FullName, logger.Name);
        }

#if NET4_0
        [Fact]
        public void GivenLazyClass_WhenGetCurrentClassLogger_ThenLoggerNameShouldBeCurrentClass()
        {
            var logger = new Lazy<Logger>(LogManager.GetCurrentClassLogger);

            Assert.Equal(this.GetType().FullName, logger.Value.Name);
        }
#endif
    }
}
=======
// 
// Copyright (c) 2004-2011 Jaroslaw Kowalski <jaak@jkowalski.net>
// 
// All rights reserved.
// 
// Redistribution and use in source and binary forms, with or without 
// modification, are permitted provided that the following conditions 
// are met:
// 
// * Redistributions of source code must retain the above copyright notice, 
//   this list of conditions and the following disclaimer. 
// 
// * Redistributions in binary form must reproduce the above copyright notice,
//   this list of conditions and the following disclaimer in the documentation
//   and/or other materials provided with the distribution. 
// 
// * Neither the name of Jaroslaw Kowalski nor the names of its 
//   contributors may be used to endorse or promote products derived from this
//   software without specific prior written permission. 
// 
// THIS SOFTWARE IS PROVIDED BY THE COPYRIGHT HOLDERS AND CONTRIBUTORS "AS IS"
// AND ANY EXPRESS OR IMPLIED WARRANTIES, INCLUDING, BUT NOT LIMITED TO, THE 
// IMPLIED WARRANTIES OF MERCHANTABILITY AND FITNESS FOR A PARTICULAR PURPOSE 
// ARE DISCLAIMED. IN NO EVENT SHALL THE COPYRIGHT OWNER OR CONTRIBUTORS BE 
// LIABLE FOR ANY DIRECT, INDIRECT, INCIDENTAL, SPECIAL, EXEMPLARY, OR 
// CONSEQUENTIAL DAMAGES (INCLUDING, BUT NOT LIMITED TO, PROCUREMENT OF
// SUBSTITUTE GOODS OR SERVICES; LOSS OF USE, DATA, OR PROFITS; OR BUSINESS 
// INTERRUPTION) HOWEVER CAUSED AND ON ANY THEORY OF LIABILITY, WHETHER IN 
// CONTRACT, STRICT LIABILITY, OR TORT (INCLUDING NEGLIGENCE OR OTHERWISE) 
// ARISING IN ANY WAY OUT OF THE USE OF THIS SOFTWARE, EVEN IF ADVISED OF 
// THE POSSIBILITY OF SUCH DAMAGE.
// 

using JetBrains.Annotations;

namespace NLog.UnitTests
{
    using System;
    using System.Collections.Generic;
    using System.Linq;
    using System.Diagnostics;
    using System.IO;
    using Xunit;
    using NLog.Common;
    using NLog.Config;
    using NLog.Layouts;
    using NLog.Targets;

#if NET4_5
    using System.Threading.Tasks;
    using Microsoft.Practices.Unity;
#endif

    public class LogManagerTests : NLogTestBase
    {
        [Fact]
        public void GetLoggerTest()
        {
            ILogger loggerA = LogManager.GetLogger("A");
            ILogger loggerA2 = LogManager.GetLogger("A");
            ILogger loggerB = LogManager.GetLogger("B");
            Assert.Same(loggerA, loggerA2);
            Assert.NotSame(loggerA, loggerB);
            Assert.Equal("A", loggerA.Name);
            Assert.Equal("B", loggerB.Name);
        }

        [Fact]
        public void GarbageCollectionTest()
        {
            string uniqueLoggerName = Guid.NewGuid().ToString();
            ILogger loggerA1 = LogManager.GetLogger(uniqueLoggerName);
            GC.Collect();
            ILogger loggerA2 = LogManager.GetLogger(uniqueLoggerName);
            Assert.Same(loggerA1, loggerA2);
        }

        static WeakReference GetWeakReferenceToTemporaryLogger()
        {
            string uniqueLoggerName = Guid.NewGuid().ToString();
            return new WeakReference(LogManager.GetLogger(uniqueLoggerName));
        }

        [Fact]
        public void GarbageCollection2Test()
        {
            WeakReference wr = GetWeakReferenceToTemporaryLogger();

            // nobody's holding a reference to this Logger anymore, so GC.Collect(2) should free it
            GC.Collect();
            Assert.False(wr.IsAlive);
        }

        [Fact]
        public void NullLoggerTest()
        {
            ILogger l = LogManager.CreateNullLogger();
            Assert.Equal(String.Empty, l.Name);
        }

        [Fact]
        public void ThrowExceptionsTest()
        {
            FileTarget ft = new FileTarget();
            ft.FileName = ""; // invalid file name
            SimpleConfigurator.ConfigureForTargetLogging(ft);
            LogManager.ThrowExceptions = false;
            LogManager.GetLogger("A").Info("a");
            LogManager.ThrowExceptions = true;
            try
            {
                LogManager.GetLogger("A").Info("a");
                Assert.True(false, "Should not be reached.");
            }
            catch
            {
                Assert.True(true);
            }
            LogManager.ThrowExceptions = false;
        }

        //[Fact(Skip="Side effects to other unit tests.")]
        public void GlobalThresholdTest()
        {
            LogManager.Configuration = CreateConfigurationFromString(@"
                <nlog globalThreshold='Info'>
                    <targets><target name='debug' type='Debug' layout='${message}' /></targets>
                    <rules>
                        <logger name='*' minlevel='Debug' writeTo='debug' />
                    </rules>
                </nlog>");

            Assert.Equal(LogLevel.Info, LogManager.GlobalThreshold);

            // nothing gets logged because of globalThreshold
            LogManager.GetLogger("A").Debug("xxx");
            AssertDebugLastMessage("debug", "");

            // lower the threshold
            LogManager.GlobalThreshold = LogLevel.Trace;

            LogManager.GetLogger("A").Debug("yyy");
            AssertDebugLastMessage("debug", "yyy");

            // raise the threshold
            LogManager.GlobalThreshold = LogLevel.Info;

            // this should be yyy, meaning that the target is in place
            // only rules have been modified.

            LogManager.GetLogger("A").Debug("zzz");
            AssertDebugLastMessage("debug", "yyy");

            LogManager.Shutdown();
            LogManager.Configuration = null;
        }

        [Fact]
        public void DisableLoggingTest_UsingStatement()
        {
            const string LoggerConfig = @"
                <nlog>
                    <targets><target name='debug' type='Debug' layout='${message}' /></targets>
                    <rules>
                        <logger name='DisableLoggingTest_UsingStatement_A' levels='Trace' writeTo='debug' />
                        <logger name='DisableLoggingTest_UsingStatement_B' levels='Error' writeTo='debug' />
                    </rules>
                </nlog>";

            // Disable/Enable logging should affect ALL the loggers.
            ILogger loggerA = LogManager.GetLogger("DisableLoggingTest_UsingStatement_A");
            ILogger loggerB = LogManager.GetLogger("DisableLoggingTest_UsingStatement_B");
            LogManager.Configuration = CreateConfigurationFromString(LoggerConfig);

            // The starting state for logging is enable.
            Assert.True(LogManager.IsLoggingEnabled());

            loggerA.Trace("TTT");
            AssertDebugLastMessage("debug", "TTT");

            loggerB.Error("EEE");
            AssertDebugLastMessage("debug", "EEE");

            loggerA.Trace("---");
            AssertDebugLastMessage("debug", "---");

            using (LogManager.DisableLogging())
            {
                Assert.False(LogManager.IsLoggingEnabled());

                // The last of LastMessage outside using statement should be returned.

                loggerA.Trace("TTT");
                AssertDebugLastMessage("debug", "---");

                loggerB.Error("EEE");
                AssertDebugLastMessage("debug", "---");
            }

            Assert.True(LogManager.IsLoggingEnabled());

            loggerA.Trace("TTT");
            AssertDebugLastMessage("debug", "TTT");

            loggerB.Error("EEE");
            AssertDebugLastMessage("debug", "EEE");

            LogManager.Shutdown();
            LogManager.Configuration = null;
        }

        [Fact]
        public void DisableLoggingTest_WithoutUsingStatement()
        {
            const string LoggerConfig = @"
                <nlog>
                    <targets><target name='debug' type='Debug' layout='${message}' /></targets>
                    <rules>
                        <logger name='DisableLoggingTest_WithoutUsingStatement_A' levels='Trace' writeTo='debug' />
                        <logger name='DisableLoggingTest_WithoutUsingStatement_B' levels='Error' writeTo='debug' />
                    </rules>
                </nlog>";

            // Disable/Enable logging should affect ALL the loggers.
            ILogger loggerA = LogManager.GetLogger("DisableLoggingTest_WithoutUsingStatement_A");
            ILogger loggerB = LogManager.GetLogger("DisableLoggingTest_WithoutUsingStatement_B");
            LogManager.Configuration = CreateConfigurationFromString(LoggerConfig);

            // The starting state for logging is enable.
            Assert.True(LogManager.IsLoggingEnabled());

            loggerA.Trace("TTT");
            AssertDebugLastMessage("debug", "TTT");

            loggerB.Error("EEE");
            AssertDebugLastMessage("debug", "EEE");

            loggerA.Trace("---");
            AssertDebugLastMessage("debug", "---");

            LogManager.DisableLogging();
            Assert.False(LogManager.IsLoggingEnabled());

            // The last value of LastMessage before DisableLogging() should be returned.

            loggerA.Trace("TTT");
            AssertDebugLastMessage("debug", "---");

            loggerB.Error("EEE");
            AssertDebugLastMessage("debug", "---");

            LogManager.EnableLogging();

            Assert.True(LogManager.IsLoggingEnabled());

            loggerA.Trace("TTT");
            AssertDebugLastMessage("debug", "TTT");

            loggerB.Error("EEE");
            AssertDebugLastMessage("debug", "EEE");

            LogManager.Shutdown();
            LogManager.Configuration = null;
        }

#if !SILVERLIGHT
        private int _reloadCounter = 0;

        private void WaitForConfigReload(int counter)
        {
            while (_reloadCounter < counter)
            {
                System.Threading.Thread.Sleep(100);
            }
        }

        private void OnConfigReloaded(object sender, LoggingConfigurationReloadedEventArgs e)
        {
            Console.WriteLine("OnConfigReloaded success={0}", e.Succeeded);
            _reloadCounter++;
        }

        private bool IsMacOsX()
        {
#if MONO
            if (Directory.Exists("/Library/Frameworks/Mono.framework/"))
            {
                return true;
            }

#endif
            return false;
        }

        [Fact]
        public void AutoReloadTest()
        {
            if (IsMacOsX())
            {
                // skip this on Mac OS, since it requires root permissions for
                // filesystem watcher
                return;
            }

            using (new InternalLoggerScope())
            {
                string fileName = Path.GetTempFileName();
                try
                {
                    _reloadCounter = 0;
                    LogManager.ConfigurationReloaded += OnConfigReloaded;
                    using (StreamWriter fs = File.CreateText(fileName))
                    {
                        fs.Write(@"<nlog autoReload='true'>
                    <targets><target name='debug' type='Debug' layout='${message}' /></targets>
                    <rules>
                        <logger name='*' minlevel='Debug' writeTo='debug' />
                    </rules>
                </nlog>");
                    }
                    LogManager.Configuration = new XmlLoggingConfiguration(fileName);
                    AssertDebugCounter("debug", 0);
                    ILogger logger = LogManager.GetLogger("A");
                    logger.Debug("aaa");
                    AssertDebugLastMessage("debug", "aaa");

                    InternalLogger.Info("Rewriting test file...");

                    // now write the file again
                    using (StreamWriter fs = File.CreateText(fileName))
                    {
                        fs.Write(@"<nlog autoReload='true'>
                    <targets><target name='debug' type='Debug' layout='xxx ${message}' /></targets>
                    <rules>
                        <logger name='*' minlevel='Debug' writeTo='debug' />
                    </rules>
                </nlog>");
                    }

                    InternalLogger.Info("Rewritten.");
                    WaitForConfigReload(1);

                    logger.Debug("aaa");
                    AssertDebugLastMessage("debug", "xxx aaa");

                    // write the file again, this time make an error
                    using (StreamWriter fs = File.CreateText(fileName))
                    {
                        fs.Write(@"<nlog autoReload='true'>
                    <targets><target name='debug' type='Debug' layout='xxx ${message}' /></targets>
                    <rules>
                        <logger name='*' minlevel='Debug' writeTo='debug' />
                    </rules>
                </nlog>");
                    }

                    WaitForConfigReload(2);
                    logger.Debug("bbb");
                    AssertDebugLastMessage("debug", "xxx bbb");

                    // write the corrected file again
                    using (StreamWriter fs = File.CreateText(fileName))
                    {
                        fs.Write(@"<nlog autoReload='true'>
                    <targets><target name='debug' type='Debug' layout='zzz ${message}' /></targets>
                    <rules>
                        <logger name='*' minlevel='Debug' writeTo='debug' />
                    </rules>
                </nlog>");
                    }
                    WaitForConfigReload(3);
                    logger.Debug("ccc");
                    AssertDebugLastMessage("debug", "zzz ccc");

                }
                finally
                {
                    LogManager.ConfigurationReloaded -= OnConfigReloaded;
                    LogManager.Configuration = null;
                    if (File.Exists(fileName))
                        File.Delete(fileName);
                }
            }
        }
#endif

        [Fact]
        public void GivenCurrentClass_WhenGetCurrentClassLogger_ThenLoggerShouldBeCurrentClass()
        {
            var logger = LogManager.GetCurrentClassLogger();

            Assert.Equal(this.GetType().FullName, logger.Name);
        }

        private static class ImAStaticClass
        {
            [UsedImplicitly]
            private static readonly Logger Logger = NLog.LogManager.GetCurrentClassLogger();

            static ImAStaticClass() { }

            public static void DummyToInvokeInitializers() { }

        }

        [Fact]
        void GetCurrentClassLogger_static_class()
        {
            ImAStaticClass.DummyToInvokeInitializers();
        }

        private abstract class ImAAbstractClass
        {
            /// <summary>
            /// Initializes a new instance of the <see cref="T:System.Object"/> class.
            /// </summary>
            protected ImAAbstractClass()
            {
                Logger Logger = NLog.LogManager.GetCurrentClassLogger();
            }
        }

        private class InheritedFromAbstractClass : ImAAbstractClass
        {

        }

        /// <summary>
        /// Creating instance in a static ctor should not be a problm
        /// </summary>
        [Fact]
        void GetCurrentClassLogger_abstract_class()
        {
            var instance = new InheritedFromAbstractClass();
        }

        /// <summary>
        /// I'm a class which isn't inhereting from Logger
        /// </summary>
        private class ImNotALogger
        {

        }



        /// <summary>
        /// ImNotALogger inherits not from Logger , but should not throw an exception
        /// </summary>
        [Fact]
        void GetLogger_wrong_loggertype_should_continue()
        {
            var instance = LogManager.GetLogger("a", typeof(ImNotALogger));
            Assert.NotNull(instance);

        }

        /// <summary>
        /// ImNotALogger inherits not from Logger , but should not throw an exception
        /// </summary>
        [Fact]
        void GetLogger_wrong_loggertype_should_continue_even_if_class_is_static()
        {
            var instance = LogManager.GetLogger("a", typeof(ImAStaticClass));
            Assert.NotNull(instance);

        }


#if NET4_0 || NET4_5
        [Fact]
        public void GivenLazyClass_WhenGetCurrentClassLogger_ThenLoggerNameShouldBeCurrentClass()
        {
            var logger = new Lazy<ILogger>(LogManager.GetCurrentClassLogger);

            Assert.Equal(this.GetType().FullName, logger.Value.Name);
        }
#endif
#if NET4_5

        /// <summary>
        /// target for <see cref="ThreadSafe_getCurrentClassLogger_test"/>
        /// </summary>
        private static MemoryQueueTarget mTarget = new MemoryQueueTarget(500);
        /// <summary>
        /// target for <see cref="ThreadSafe_getCurrentClassLogger_test"/>
        /// </summary>
        private static MemoryQueueTarget mTarget2 = new MemoryQueueTarget(500);

        /// <summary>
        /// Note: THe problem  can be reproduced when: debugging the unittest + "break when exception is thrown" checked in visual studio.
        /// 
        /// https://github.com/NLog/NLog/issues/500
        /// </summary>
        [Fact]
        public void ThreadSafe_getCurrentClassLogger_test()
        {
            using (var c = new UnityContainer())
            {
                var r = Enumerable.Range(1, 100); //reported with 10.
                Task.Run(() =>
                {
                    //need for init
                    LogManager.Configuration = new LoggingConfiguration();
                    LogManager.Configuration.AddTarget("memory", mTarget);
                    LogManager.Configuration.LoggingRules.Add(new LoggingRule("*", LogLevel.Debug, mTarget));
                    LogManager.Configuration.AddTarget("memory2", mTarget2);
                    LogManager.Configuration.LoggingRules.Add(new LoggingRule("*", LogLevel.Debug, mTarget2));
                    LogManager.ReconfigExistingLoggers();
                });

                Parallel.ForEach(r, a =>
                {
                    var res = c.Resolve<ClassA>();
                });
                mTarget.Layout = @"${date:format=HH\:mm\:ss}|${level:uppercase=true}|${message} ${exception:format=tostring}";
                mTarget2.Layout = @"${date:format=HH\:mm\:ss}|${level:uppercase=true}|${message} ${exception:format=tostring}";
            }
        }

        /// <summary>
        /// target for <see cref="ThreadSafe_getCurrentClassLogger_test"/>
        /// </summary>
        [Target("Memory")]
        public sealed class MemoryQueueTarget : TargetWithLayout
        {
            private int maxSize;
            public MemoryQueueTarget(int size)
            {
                this.Logs = new Queue<string>();
                this.maxSize = size;
            }

            public Queue<string> Logs { get; private set; }

            protected override void Write(LogEventInfo logEvent)
            {
                string msg = this.Layout.Render(logEvent);
                if (msg.Length > 100)
                    msg = msg.Substring(0, 100) + "...";

                this.Logs.Enqueue(msg);
                while (this.Logs.Count > maxSize)
                {
                    Logs.Dequeue();
                }
            }
        }

        /// <summary>
        /// class for <see cref="ThreadSafe_getCurrentClassLogger_test"/>
        /// </summary>
        public class ClassA
        {
            private static Logger logger = LogManager.GetCurrentClassLogger();
            public ClassA(ClassB dd)
            {
                logger.Info("Hi there A");

            }
        }
        /// <summary>
        /// class for <see cref="ThreadSafe_getCurrentClassLogger_test"/>
        /// </summary>
        public class ClassB
        {
            private static Logger logger = LogManager.GetCurrentClassLogger();
            public ClassB(ClassC dd)
            {
                logger.Info("Hi there B");
            }
        }
        /// <summary>
        /// class for <see cref="ThreadSafe_getCurrentClassLogger_test"/>
        /// </summary>
        public class ClassC
        {
            private static Logger logger = LogManager.GetCurrentClassLogger();
            public ClassC(ClassD dd)
            {
                logger.Info("Hi there C");

            }
        }
        /// <summary>
        /// class for <see cref="ThreadSafe_getCurrentClassLogger_test"/>
        /// </summary>
        public class ClassD
        {
            private static Logger logger = LogManager.GetCurrentClassLogger();
            public ClassD()
            {
                logger.Info("Hi there D");
            }
        }
#endif
    }
}
>>>>>>> 56a15f15
<|MERGE_RESOLUTION|>--- conflicted
+++ resolved
@@ -1,4 +1,3 @@
-<<<<<<< HEAD
 // 
 // Copyright (c) 2004-2011 Jaroslaw Kowalski <jaak@jkowalski.net>
 // 
@@ -286,604 +285,4 @@
         }
 #endif
     }
-}
-=======
-// 
-// Copyright (c) 2004-2011 Jaroslaw Kowalski <jaak@jkowalski.net>
-// 
-// All rights reserved.
-// 
-// Redistribution and use in source and binary forms, with or without 
-// modification, are permitted provided that the following conditions 
-// are met:
-// 
-// * Redistributions of source code must retain the above copyright notice, 
-//   this list of conditions and the following disclaimer. 
-// 
-// * Redistributions in binary form must reproduce the above copyright notice,
-//   this list of conditions and the following disclaimer in the documentation
-//   and/or other materials provided with the distribution. 
-// 
-// * Neither the name of Jaroslaw Kowalski nor the names of its 
-//   contributors may be used to endorse or promote products derived from this
-//   software without specific prior written permission. 
-// 
-// THIS SOFTWARE IS PROVIDED BY THE COPYRIGHT HOLDERS AND CONTRIBUTORS "AS IS"
-// AND ANY EXPRESS OR IMPLIED WARRANTIES, INCLUDING, BUT NOT LIMITED TO, THE 
-// IMPLIED WARRANTIES OF MERCHANTABILITY AND FITNESS FOR A PARTICULAR PURPOSE 
-// ARE DISCLAIMED. IN NO EVENT SHALL THE COPYRIGHT OWNER OR CONTRIBUTORS BE 
-// LIABLE FOR ANY DIRECT, INDIRECT, INCIDENTAL, SPECIAL, EXEMPLARY, OR 
-// CONSEQUENTIAL DAMAGES (INCLUDING, BUT NOT LIMITED TO, PROCUREMENT OF
-// SUBSTITUTE GOODS OR SERVICES; LOSS OF USE, DATA, OR PROFITS; OR BUSINESS 
-// INTERRUPTION) HOWEVER CAUSED AND ON ANY THEORY OF LIABILITY, WHETHER IN 
-// CONTRACT, STRICT LIABILITY, OR TORT (INCLUDING NEGLIGENCE OR OTHERWISE) 
-// ARISING IN ANY WAY OUT OF THE USE OF THIS SOFTWARE, EVEN IF ADVISED OF 
-// THE POSSIBILITY OF SUCH DAMAGE.
-// 
-
-using JetBrains.Annotations;
-
-namespace NLog.UnitTests
-{
-    using System;
-    using System.Collections.Generic;
-    using System.Linq;
-    using System.Diagnostics;
-    using System.IO;
-    using Xunit;
-    using NLog.Common;
-    using NLog.Config;
-    using NLog.Layouts;
-    using NLog.Targets;
-
-#if NET4_5
-    using System.Threading.Tasks;
-    using Microsoft.Practices.Unity;
-#endif
-
-    public class LogManagerTests : NLogTestBase
-    {
-        [Fact]
-        public void GetLoggerTest()
-        {
-            ILogger loggerA = LogManager.GetLogger("A");
-            ILogger loggerA2 = LogManager.GetLogger("A");
-            ILogger loggerB = LogManager.GetLogger("B");
-            Assert.Same(loggerA, loggerA2);
-            Assert.NotSame(loggerA, loggerB);
-            Assert.Equal("A", loggerA.Name);
-            Assert.Equal("B", loggerB.Name);
-        }
-
-        [Fact]
-        public void GarbageCollectionTest()
-        {
-            string uniqueLoggerName = Guid.NewGuid().ToString();
-            ILogger loggerA1 = LogManager.GetLogger(uniqueLoggerName);
-            GC.Collect();
-            ILogger loggerA2 = LogManager.GetLogger(uniqueLoggerName);
-            Assert.Same(loggerA1, loggerA2);
-        }
-
-        static WeakReference GetWeakReferenceToTemporaryLogger()
-        {
-            string uniqueLoggerName = Guid.NewGuid().ToString();
-            return new WeakReference(LogManager.GetLogger(uniqueLoggerName));
-        }
-
-        [Fact]
-        public void GarbageCollection2Test()
-        {
-            WeakReference wr = GetWeakReferenceToTemporaryLogger();
-
-            // nobody's holding a reference to this Logger anymore, so GC.Collect(2) should free it
-            GC.Collect();
-            Assert.False(wr.IsAlive);
-        }
-
-        [Fact]
-        public void NullLoggerTest()
-        {
-            ILogger l = LogManager.CreateNullLogger();
-            Assert.Equal(String.Empty, l.Name);
-        }
-
-        [Fact]
-        public void ThrowExceptionsTest()
-        {
-            FileTarget ft = new FileTarget();
-            ft.FileName = ""; // invalid file name
-            SimpleConfigurator.ConfigureForTargetLogging(ft);
-            LogManager.ThrowExceptions = false;
-            LogManager.GetLogger("A").Info("a");
-            LogManager.ThrowExceptions = true;
-            try
-            {
-                LogManager.GetLogger("A").Info("a");
-                Assert.True(false, "Should not be reached.");
-            }
-            catch
-            {
-                Assert.True(true);
-            }
-            LogManager.ThrowExceptions = false;
-        }
-
-        //[Fact(Skip="Side effects to other unit tests.")]
-        public void GlobalThresholdTest()
-        {
-            LogManager.Configuration = CreateConfigurationFromString(@"
-                <nlog globalThreshold='Info'>
-                    <targets><target name='debug' type='Debug' layout='${message}' /></targets>
-                    <rules>
-                        <logger name='*' minlevel='Debug' writeTo='debug' />
-                    </rules>
-                </nlog>");
-
-            Assert.Equal(LogLevel.Info, LogManager.GlobalThreshold);
-
-            // nothing gets logged because of globalThreshold
-            LogManager.GetLogger("A").Debug("xxx");
-            AssertDebugLastMessage("debug", "");
-
-            // lower the threshold
-            LogManager.GlobalThreshold = LogLevel.Trace;
-
-            LogManager.GetLogger("A").Debug("yyy");
-            AssertDebugLastMessage("debug", "yyy");
-
-            // raise the threshold
-            LogManager.GlobalThreshold = LogLevel.Info;
-
-            // this should be yyy, meaning that the target is in place
-            // only rules have been modified.
-
-            LogManager.GetLogger("A").Debug("zzz");
-            AssertDebugLastMessage("debug", "yyy");
-
-            LogManager.Shutdown();
-            LogManager.Configuration = null;
-        }
-
-        [Fact]
-        public void DisableLoggingTest_UsingStatement()
-        {
-            const string LoggerConfig = @"
-                <nlog>
-                    <targets><target name='debug' type='Debug' layout='${message}' /></targets>
-                    <rules>
-                        <logger name='DisableLoggingTest_UsingStatement_A' levels='Trace' writeTo='debug' />
-                        <logger name='DisableLoggingTest_UsingStatement_B' levels='Error' writeTo='debug' />
-                    </rules>
-                </nlog>";
-
-            // Disable/Enable logging should affect ALL the loggers.
-            ILogger loggerA = LogManager.GetLogger("DisableLoggingTest_UsingStatement_A");
-            ILogger loggerB = LogManager.GetLogger("DisableLoggingTest_UsingStatement_B");
-            LogManager.Configuration = CreateConfigurationFromString(LoggerConfig);
-
-            // The starting state for logging is enable.
-            Assert.True(LogManager.IsLoggingEnabled());
-
-            loggerA.Trace("TTT");
-            AssertDebugLastMessage("debug", "TTT");
-
-            loggerB.Error("EEE");
-            AssertDebugLastMessage("debug", "EEE");
-
-            loggerA.Trace("---");
-            AssertDebugLastMessage("debug", "---");
-
-            using (LogManager.DisableLogging())
-            {
-                Assert.False(LogManager.IsLoggingEnabled());
-
-                // The last of LastMessage outside using statement should be returned.
-
-                loggerA.Trace("TTT");
-                AssertDebugLastMessage("debug", "---");
-
-                loggerB.Error("EEE");
-                AssertDebugLastMessage("debug", "---");
-            }
-
-            Assert.True(LogManager.IsLoggingEnabled());
-
-            loggerA.Trace("TTT");
-            AssertDebugLastMessage("debug", "TTT");
-
-            loggerB.Error("EEE");
-            AssertDebugLastMessage("debug", "EEE");
-
-            LogManager.Shutdown();
-            LogManager.Configuration = null;
-        }
-
-        [Fact]
-        public void DisableLoggingTest_WithoutUsingStatement()
-        {
-            const string LoggerConfig = @"
-                <nlog>
-                    <targets><target name='debug' type='Debug' layout='${message}' /></targets>
-                    <rules>
-                        <logger name='DisableLoggingTest_WithoutUsingStatement_A' levels='Trace' writeTo='debug' />
-                        <logger name='DisableLoggingTest_WithoutUsingStatement_B' levels='Error' writeTo='debug' />
-                    </rules>
-                </nlog>";
-
-            // Disable/Enable logging should affect ALL the loggers.
-            ILogger loggerA = LogManager.GetLogger("DisableLoggingTest_WithoutUsingStatement_A");
-            ILogger loggerB = LogManager.GetLogger("DisableLoggingTest_WithoutUsingStatement_B");
-            LogManager.Configuration = CreateConfigurationFromString(LoggerConfig);
-
-            // The starting state for logging is enable.
-            Assert.True(LogManager.IsLoggingEnabled());
-
-            loggerA.Trace("TTT");
-            AssertDebugLastMessage("debug", "TTT");
-
-            loggerB.Error("EEE");
-            AssertDebugLastMessage("debug", "EEE");
-
-            loggerA.Trace("---");
-            AssertDebugLastMessage("debug", "---");
-
-            LogManager.DisableLogging();
-            Assert.False(LogManager.IsLoggingEnabled());
-
-            // The last value of LastMessage before DisableLogging() should be returned.
-
-            loggerA.Trace("TTT");
-            AssertDebugLastMessage("debug", "---");
-
-            loggerB.Error("EEE");
-            AssertDebugLastMessage("debug", "---");
-
-            LogManager.EnableLogging();
-
-            Assert.True(LogManager.IsLoggingEnabled());
-
-            loggerA.Trace("TTT");
-            AssertDebugLastMessage("debug", "TTT");
-
-            loggerB.Error("EEE");
-            AssertDebugLastMessage("debug", "EEE");
-
-            LogManager.Shutdown();
-            LogManager.Configuration = null;
-        }
-
-#if !SILVERLIGHT
-        private int _reloadCounter = 0;
-
-        private void WaitForConfigReload(int counter)
-        {
-            while (_reloadCounter < counter)
-            {
-                System.Threading.Thread.Sleep(100);
-            }
-        }
-
-        private void OnConfigReloaded(object sender, LoggingConfigurationReloadedEventArgs e)
-        {
-            Console.WriteLine("OnConfigReloaded success={0}", e.Succeeded);
-            _reloadCounter++;
-        }
-
-        private bool IsMacOsX()
-        {
-#if MONO
-            if (Directory.Exists("/Library/Frameworks/Mono.framework/"))
-            {
-                return true;
-            }
-
-#endif
-            return false;
-        }
-
-        [Fact]
-        public void AutoReloadTest()
-        {
-            if (IsMacOsX())
-            {
-                // skip this on Mac OS, since it requires root permissions for
-                // filesystem watcher
-                return;
-            }
-
-            using (new InternalLoggerScope())
-            {
-                string fileName = Path.GetTempFileName();
-                try
-                {
-                    _reloadCounter = 0;
-                    LogManager.ConfigurationReloaded += OnConfigReloaded;
-                    using (StreamWriter fs = File.CreateText(fileName))
-                    {
-                        fs.Write(@"<nlog autoReload='true'>
-                    <targets><target name='debug' type='Debug' layout='${message}' /></targets>
-                    <rules>
-                        <logger name='*' minlevel='Debug' writeTo='debug' />
-                    </rules>
-                </nlog>");
-                    }
-                    LogManager.Configuration = new XmlLoggingConfiguration(fileName);
-                    AssertDebugCounter("debug", 0);
-                    ILogger logger = LogManager.GetLogger("A");
-                    logger.Debug("aaa");
-                    AssertDebugLastMessage("debug", "aaa");
-
-                    InternalLogger.Info("Rewriting test file...");
-
-                    // now write the file again
-                    using (StreamWriter fs = File.CreateText(fileName))
-                    {
-                        fs.Write(@"<nlog autoReload='true'>
-                    <targets><target name='debug' type='Debug' layout='xxx ${message}' /></targets>
-                    <rules>
-                        <logger name='*' minlevel='Debug' writeTo='debug' />
-                    </rules>
-                </nlog>");
-                    }
-
-                    InternalLogger.Info("Rewritten.");
-                    WaitForConfigReload(1);
-
-                    logger.Debug("aaa");
-                    AssertDebugLastMessage("debug", "xxx aaa");
-
-                    // write the file again, this time make an error
-                    using (StreamWriter fs = File.CreateText(fileName))
-                    {
-                        fs.Write(@"<nlog autoReload='true'>
-                    <targets><target name='debug' type='Debug' layout='xxx ${message}' /></targets>
-                    <rules>
-                        <logger name='*' minlevel='Debug' writeTo='debug' />
-                    </rules>
-                </nlog>");
-                    }
-
-                    WaitForConfigReload(2);
-                    logger.Debug("bbb");
-                    AssertDebugLastMessage("debug", "xxx bbb");
-
-                    // write the corrected file again
-                    using (StreamWriter fs = File.CreateText(fileName))
-                    {
-                        fs.Write(@"<nlog autoReload='true'>
-                    <targets><target name='debug' type='Debug' layout='zzz ${message}' /></targets>
-                    <rules>
-                        <logger name='*' minlevel='Debug' writeTo='debug' />
-                    </rules>
-                </nlog>");
-                    }
-                    WaitForConfigReload(3);
-                    logger.Debug("ccc");
-                    AssertDebugLastMessage("debug", "zzz ccc");
-
-                }
-                finally
-                {
-                    LogManager.ConfigurationReloaded -= OnConfigReloaded;
-                    LogManager.Configuration = null;
-                    if (File.Exists(fileName))
-                        File.Delete(fileName);
-                }
-            }
-        }
-#endif
-
-        [Fact]
-        public void GivenCurrentClass_WhenGetCurrentClassLogger_ThenLoggerShouldBeCurrentClass()
-        {
-            var logger = LogManager.GetCurrentClassLogger();
-
-            Assert.Equal(this.GetType().FullName, logger.Name);
-        }
-
-        private static class ImAStaticClass
-        {
-            [UsedImplicitly]
-            private static readonly Logger Logger = NLog.LogManager.GetCurrentClassLogger();
-
-            static ImAStaticClass() { }
-
-            public static void DummyToInvokeInitializers() { }
-
-        }
-
-        [Fact]
-        void GetCurrentClassLogger_static_class()
-        {
-            ImAStaticClass.DummyToInvokeInitializers();
-        }
-
-        private abstract class ImAAbstractClass
-        {
-            /// <summary>
-            /// Initializes a new instance of the <see cref="T:System.Object"/> class.
-            /// </summary>
-            protected ImAAbstractClass()
-            {
-                Logger Logger = NLog.LogManager.GetCurrentClassLogger();
-            }
-        }
-
-        private class InheritedFromAbstractClass : ImAAbstractClass
-        {
-
-        }
-
-        /// <summary>
-        /// Creating instance in a static ctor should not be a problm
-        /// </summary>
-        [Fact]
-        void GetCurrentClassLogger_abstract_class()
-        {
-            var instance = new InheritedFromAbstractClass();
-        }
-
-        /// <summary>
-        /// I'm a class which isn't inhereting from Logger
-        /// </summary>
-        private class ImNotALogger
-        {
-
-        }
-
-
-
-        /// <summary>
-        /// ImNotALogger inherits not from Logger , but should not throw an exception
-        /// </summary>
-        [Fact]
-        void GetLogger_wrong_loggertype_should_continue()
-        {
-            var instance = LogManager.GetLogger("a", typeof(ImNotALogger));
-            Assert.NotNull(instance);
-
-        }
-
-        /// <summary>
-        /// ImNotALogger inherits not from Logger , but should not throw an exception
-        /// </summary>
-        [Fact]
-        void GetLogger_wrong_loggertype_should_continue_even_if_class_is_static()
-        {
-            var instance = LogManager.GetLogger("a", typeof(ImAStaticClass));
-            Assert.NotNull(instance);
-
-        }
-
-
-#if NET4_0 || NET4_5
-        [Fact]
-        public void GivenLazyClass_WhenGetCurrentClassLogger_ThenLoggerNameShouldBeCurrentClass()
-        {
-            var logger = new Lazy<ILogger>(LogManager.GetCurrentClassLogger);
-
-            Assert.Equal(this.GetType().FullName, logger.Value.Name);
-        }
-#endif
-#if NET4_5
-
-        /// <summary>
-        /// target for <see cref="ThreadSafe_getCurrentClassLogger_test"/>
-        /// </summary>
-        private static MemoryQueueTarget mTarget = new MemoryQueueTarget(500);
-        /// <summary>
-        /// target for <see cref="ThreadSafe_getCurrentClassLogger_test"/>
-        /// </summary>
-        private static MemoryQueueTarget mTarget2 = new MemoryQueueTarget(500);
-
-        /// <summary>
-        /// Note: THe problem  can be reproduced when: debugging the unittest + "break when exception is thrown" checked in visual studio.
-        /// 
-        /// https://github.com/NLog/NLog/issues/500
-        /// </summary>
-        [Fact]
-        public void ThreadSafe_getCurrentClassLogger_test()
-        {
-            using (var c = new UnityContainer())
-            {
-                var r = Enumerable.Range(1, 100); //reported with 10.
-                Task.Run(() =>
-                {
-                    //need for init
-                    LogManager.Configuration = new LoggingConfiguration();
-                    LogManager.Configuration.AddTarget("memory", mTarget);
-                    LogManager.Configuration.LoggingRules.Add(new LoggingRule("*", LogLevel.Debug, mTarget));
-                    LogManager.Configuration.AddTarget("memory2", mTarget2);
-                    LogManager.Configuration.LoggingRules.Add(new LoggingRule("*", LogLevel.Debug, mTarget2));
-                    LogManager.ReconfigExistingLoggers();
-                });
-
-                Parallel.ForEach(r, a =>
-                {
-                    var res = c.Resolve<ClassA>();
-                });
-                mTarget.Layout = @"${date:format=HH\:mm\:ss}|${level:uppercase=true}|${message} ${exception:format=tostring}";
-                mTarget2.Layout = @"${date:format=HH\:mm\:ss}|${level:uppercase=true}|${message} ${exception:format=tostring}";
-            }
-        }
-
-        /// <summary>
-        /// target for <see cref="ThreadSafe_getCurrentClassLogger_test"/>
-        /// </summary>
-        [Target("Memory")]
-        public sealed class MemoryQueueTarget : TargetWithLayout
-        {
-            private int maxSize;
-            public MemoryQueueTarget(int size)
-            {
-                this.Logs = new Queue<string>();
-                this.maxSize = size;
-            }
-
-            public Queue<string> Logs { get; private set; }
-
-            protected override void Write(LogEventInfo logEvent)
-            {
-                string msg = this.Layout.Render(logEvent);
-                if (msg.Length > 100)
-                    msg = msg.Substring(0, 100) + "...";
-
-                this.Logs.Enqueue(msg);
-                while (this.Logs.Count > maxSize)
-                {
-                    Logs.Dequeue();
-                }
-            }
-        }
-
-        /// <summary>
-        /// class for <see cref="ThreadSafe_getCurrentClassLogger_test"/>
-        /// </summary>
-        public class ClassA
-        {
-            private static Logger logger = LogManager.GetCurrentClassLogger();
-            public ClassA(ClassB dd)
-            {
-                logger.Info("Hi there A");
-
-            }
-        }
-        /// <summary>
-        /// class for <see cref="ThreadSafe_getCurrentClassLogger_test"/>
-        /// </summary>
-        public class ClassB
-        {
-            private static Logger logger = LogManager.GetCurrentClassLogger();
-            public ClassB(ClassC dd)
-            {
-                logger.Info("Hi there B");
-            }
-        }
-        /// <summary>
-        /// class for <see cref="ThreadSafe_getCurrentClassLogger_test"/>
-        /// </summary>
-        public class ClassC
-        {
-            private static Logger logger = LogManager.GetCurrentClassLogger();
-            public ClassC(ClassD dd)
-            {
-                logger.Info("Hi there C");
-
-            }
-        }
-        /// <summary>
-        /// class for <see cref="ThreadSafe_getCurrentClassLogger_test"/>
-        /// </summary>
-        public class ClassD
-        {
-            private static Logger logger = LogManager.GetCurrentClassLogger();
-            public ClassD()
-            {
-                logger.Info("Hi there D");
-            }
-        }
-#endif
-    }
-}
->>>>>>> 56a15f15
+}