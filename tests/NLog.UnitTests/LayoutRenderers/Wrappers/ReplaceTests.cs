<<<<<<< HEAD
﻿// 
// Copyright (c) 2004-2011 Jaroslaw Kowalski <jaak@jkowalski.net>
// 
// All rights reserved.
// 
// Redistribution and use in source and binary forms, with or without 
// modification, are permitted provided that the following conditions 
// are met:
// 
// * Redistributions of source code must retain the above copyright notice, 
//   this list of conditions and the following disclaimer. 
// 
// * Redistributions in binary form must reproduce the above copyright notice,
//   this list of conditions and the following disclaimer in the documentation
//   and/or other materials provided with the distribution. 
// 
// * Neither the name of Jaroslaw Kowalski nor the names of its 
//   contributors may be used to endorse or promote products derived from this
//   software without specific prior written permission. 
// 
// THIS SOFTWARE IS PROVIDED BY THE COPYRIGHT HOLDERS AND CONTRIBUTORS "AS IS"
// AND ANY EXPRESS OR IMPLIED WARRANTIES, INCLUDING, BUT NOT LIMITED TO, THE 
// IMPLIED WARRANTIES OF MERCHANTABILITY AND FITNESS FOR A PARTICULAR PURPOSE 
// ARE DISCLAIMED. IN NO EVENT SHALL THE COPYRIGHT OWNER OR CONTRIBUTORS BE 
// LIABLE FOR ANY DIRECT, INDIRECT, INCIDENTAL, SPECIAL, EXEMPLARY, OR 
// CONSEQUENTIAL DAMAGES (INCLUDING, BUT NOT LIMITED TO, PROCUREMENT OF
// SUBSTITUTE GOODS OR SERVICES; LOSS OF USE, DATA, OR PROFITS; OR BUSINESS 
// INTERRUPTION) HOWEVER CAUSED AND ON ANY THEORY OF LIABILITY, WHETHER IN 
// CONTRACT, STRICT LIABILITY, OR TORT (INCLUDING NEGLIGENCE OR OTHERWISE) 
// ARISING IN ANY WAY OUT OF THE USE OF THIS SOFTWARE, EVEN IF ADVISED OF 
// THE POSSIBILITY OF SUCH DAMAGE.
// 

namespace NLog.UnitTests.LayoutRenderers.Wrappers
{
    using NLog;
    using NLog.LayoutRenderers.Wrappers;
    using NLog.Layouts;
    using NLog.Targets;
    using System;
    using System.Collections.Generic;
#if(__IOS__)
	using NUnit.Framework;
	using Assert = NUnit.Framework.NLog.Assert;
#else
    using Xunit;
#endif

    public class ReplaceTests : NLogTestBase
    {
        [Fact]
        public void ReplaceTestWithSimpleRegEx()
        {
            MappedDiagnosticsContext.Clear();
            MappedDiagnosticsContext.Set("foo", "\r\nfoo\rbar\nbar\tbar bar \n bar");
            SimpleLayout l = @"${replace:inner=${mdc:foo}:searchFor=\\r\\n|\\s:replaceWith= :regex=true}";

            var result = l.Render(LogEventInfo.CreateNullEvent());
            Assert.Equal(" foo bar bar bar bar   bar", result);
        }

        [Fact]
        public void ReplaceTestWithSimpleRegExFromConfig()
        {
            MappedDiagnosticsContext.Clear();

            var configuration = CreateConfigurationFromString(@"
<nlog throwExceptions='true'>
    <targets>
        <target name='d1' type='Debug' layout='${replace:inner=${message}:searchFor=\\r\\n|\\s:replaceWith= :regex=true}' />
    </targets>
    <rules>
      <logger name=""*"" minlevel=""Trace"" writeTo=""d1"" />
    </rules>
</nlog>");

            var d1 = configuration.FindTargetByName("d1") as DebugTarget;
            Assert.NotNull(d1);
            var layout = d1.Layout as SimpleLayout;
            Assert.NotNull(layout);

            var result = layout.Render(new LogEventInfo(LogLevel.Info, "Test", "\r\nfoo\rbar\nbar\tbar bar \n bar"));
            Assert.Equal(" foo bar bar bar bar   bar", result);
        }

        [Fact]
        public void ReplaceTestWithSimpleRegExFromConfig2()
        {
            MappedDiagnosticsContext.Clear();

            var configuration = CreateConfigurationFromString(@"
<nlog throwExceptions='true'>
    <variable name=""whitespace"" value=""\\r\\n|\\s"" />
    <variable name=""oneLineMessage"" value=""${replace:inner=${message}:searchFor=${whitespace}:replaceWith= :regex=true}"" />
    <targets>
      <target name=""d1"" type=""Debug"" layout=""${oneLineMessage}"" />
    </targets>
    <rules>
      <logger name=""*"" minlevel=""Trace"" writeTo=""d1"" />
    </rules>
</nlog>");

            var d1 = configuration.FindTargetByName("d1") as DebugTarget;
            Assert.NotNull(d1);
            var layout = d1.Layout as SimpleLayout;
            Assert.NotNull(layout);

            var result = layout.Render(new LogEventInfo(LogLevel.Info, "Test", "\r\nfoo\rbar\nbar\tbar bar \n bar"));
            Assert.Equal(" foo bar bar bar bar   bar", result);
        }

        [Fact]
        public void ReplaceTestWithComplexRegEx()
        {
            MappedDiagnosticsContext.Clear();

            var configuration = CreateConfigurationFromString(@"
<nlog throwExceptions='true'>
    <variable name=""searchExp""
              value=""(?&lt;!\\d[ -]*)(?\:(?&lt;digits&gt;\\d)[ -]*)\{8,16\}(?=(\\d[ -]*)\{3\}(\\d)(?![ -]\\d))""
              />
    
    <variable name=""message1"" value=""${replace:inner=${message}:searchFor=${searchExp}:replaceWith=X:replaceGroupName=digits:regex=true:ignorecase=true}"" />
      
    <targets>
      <target name=""d1"" type=""Debug"" layout=""${message1}"" />
    </targets>

    <rules>
      <logger name=""*"" minlevel=""Trace"" writeTo=""d1"" />
    </rules>
</nlog>");

            var d1 = configuration.FindTargetByName("d1") as DebugTarget;
            Assert.NotNull(d1);
            var layout = d1.Layout as SimpleLayout;
            Assert.NotNull(layout);

            var testCases = new List<Tuple<string, string>>
            {
                Tuple.Create("1234", "1234"),
                Tuple.Create("1234-5678-1234-5678", "XXXX-XXXX-XXXX-5678"),
            };

            foreach (var testCase in testCases)
            {
                var result = layout.Render(new LogEventInfo(LogLevel.Info, "Test", testCase.Item1));
                Assert.Equal(testCase.Item2, result);
            }
        }

        [Fact]
        public void ReplaceNamedGroupTests()
        {
            var pattern = @"(?<!\d[ -]*)(?:(?<digits>\d)[ -]*){8,16}(?=(\d[ -]*){3}(\d)(?![ -]*\d))";
            var groupName = @"digits";

            var regex = new System.Text.RegularExpressions.Regex(
                pattern,
#if !SILVERLIGHT
                System.Text.RegularExpressions.RegexOptions.Compiled | System.Text.RegularExpressions.RegexOptions.IgnoreCase);
#else
                System.Text.RegularExpressions.RegexOptions.IgnoreCase);
#endif

            var testCases = new List<Tuple<string, string, string>>
            {
                Tuple.Create("1234", "1234", "X"),
                Tuple.Create("1234-5678-1234-5678", "XXXX-XXXX-XXXX-5678", "X"),
                Tuple.Create("1234 5678 1234 5678", "XXXX XXXX XXXX 5678", "X"),
                Tuple.Create("1234567812345678", "XXXXXXXXXXXX5678", "X"),
                Tuple.Create("ABCD-1234-5678-1234-5678", "ABCD-XXXX-XXXX-XXXX-5678", "X"),
                Tuple.Create("1234-5678-1234-5678-ABCD", "XXXX-XXXX-XXXX-5678-ABCD", "X"),
                Tuple.Create("ABCD-1234-5678-1234-5678-ABCD", "ABCD-XXXX-XXXX-XXXX-5678-ABCD", "X"),
                Tuple.Create("ABCD-1234-5678-1234-5678-ABCD", "ABCD-XXXXXXXX-XXXXXXXX-XXXXXXXX-5678-ABCD", "XX"),
            };

            foreach (var testCase in testCases)
            {
                var input = testCase.Item1;
                var replacement = testCase.Item3;

                var result = regex.Replace(
                    input, m => ReplaceLayoutRendererWrapper.ReplaceNamedGroup(input, groupName, replacement, m));

                Assert.Equal(testCase.Item2, result);
            }
        }
    }
}
=======
﻿// 
// Copyright (c) 2004-2011 Jaroslaw Kowalski <jaak@jkowalski.net>
// 
// All rights reserved.
// 
// Redistribution and use in source and binary forms, with or without 
// modification, are permitted provided that the following conditions 
// are met:
// 
// * Redistributions of source code must retain the above copyright notice, 
//   this list of conditions and the following disclaimer. 
// 
// * Redistributions in binary form must reproduce the above copyright notice,
//   this list of conditions and the following disclaimer in the documentation
//   and/or other materials provided with the distribution. 
// 
// * Neither the name of Jaroslaw Kowalski nor the names of its 
//   contributors may be used to endorse or promote products derived from this
//   software without specific prior written permission. 
// 
// THIS SOFTWARE IS PROVIDED BY THE COPYRIGHT HOLDERS AND CONTRIBUTORS "AS IS"
// AND ANY EXPRESS OR IMPLIED WARRANTIES, INCLUDING, BUT NOT LIMITED TO, THE 
// IMPLIED WARRANTIES OF MERCHANTABILITY AND FITNESS FOR A PARTICULAR PURPOSE 
// ARE DISCLAIMED. IN NO EVENT SHALL THE COPYRIGHT OWNER OR CONTRIBUTORS BE 
// LIABLE FOR ANY DIRECT, INDIRECT, INCIDENTAL, SPECIAL, EXEMPLARY, OR 
// CONSEQUENTIAL DAMAGES (INCLUDING, BUT NOT LIMITED TO, PROCUREMENT OF
// SUBSTITUTE GOODS OR SERVICES; LOSS OF USE, DATA, OR PROFITS; OR BUSINESS 
// INTERRUPTION) HOWEVER CAUSED AND ON ANY THEORY OF LIABILITY, WHETHER IN 
// CONTRACT, STRICT LIABILITY, OR TORT (INCLUDING NEGLIGENCE OR OTHERWISE) 
// ARISING IN ANY WAY OUT OF THE USE OF THIS SOFTWARE, EVEN IF ADVISED OF 
// THE POSSIBILITY OF SUCH DAMAGE.
// 

namespace NLog.UnitTests.LayoutRenderers.Wrappers
{
    using NLog;
    using NLog.LayoutRenderers.Wrappers;
    using NLog.Layouts;
    using NLog.Targets;
    using System;
    using System.Collections.Generic;
    using Xunit;

    public class ReplaceTests : NLogTestBase
    {
        [Fact]
        public void ReplaceTestWithSimpleRegEx()
        {
            MappedDiagnosticsContext.Clear();
            MappedDiagnosticsContext.Set("foo", "\r\nfoo\rbar\nbar\tbar bar \n bar");
            SimpleLayout l = @"${replace:inner=${mdc:foo}:searchFor=\\r\\n|\\s:replaceWith= :regex=true}";

            var result = l.Render(LogEventInfo.CreateNullEvent());
            Assert.Equal(" foo bar bar bar bar   bar", result);
        }

        [Fact]
        public void ReplaceTestWithSimpleRegExFromConfig()
        {
            MappedDiagnosticsContext.Clear();

            var configuration = CreateConfigurationFromString(@"
<nlog throwExceptions='true'>
    <targets>
        <target name='d1' type='Debug' layout='${replace:inner=${message}:searchFor=\\r\\n|\\s:replaceWith= :regex=true}' />
    </targets>
    <rules>
      <logger name=""*"" minlevel=""Trace"" writeTo=""d1"" />
    </rules>
</nlog>");

            var d1 = configuration.FindTargetByName("d1") as DebugTarget;
            Assert.NotNull(d1);
            var layout = d1.Layout as SimpleLayout;
            Assert.NotNull(layout);

            var result = layout.Render(new LogEventInfo(LogLevel.Info, "Test", "\r\nfoo\rbar\nbar\tbar bar \n bar"));
            Assert.Equal(" foo bar bar bar bar   bar", result);
        }

        [Fact]
        public void ReplaceTestWithSimpleRegExFromConfig2()
        {
            MappedDiagnosticsContext.Clear();

            var configuration = CreateConfigurationFromString(@"
<nlog throwExceptions='true'>
    <variable name=""whitespace"" value=""\\r\\n|\\s"" />
    <variable name=""oneLineMessage"" value=""${replace:inner=${message}:searchFor=${whitespace}:replaceWith= :regex=true}"" />
    <targets>
      <target name=""d1"" type=""Debug"" layout=""${oneLineMessage}"" />
    </targets>
    <rules>
      <logger name=""*"" minlevel=""Trace"" writeTo=""d1"" />
    </rules>
</nlog>");

            var d1 = configuration.FindTargetByName("d1") as DebugTarget;
            Assert.NotNull(d1);
            var layout = d1.Layout as SimpleLayout;
            Assert.NotNull(layout);

            var result = layout.Render(new LogEventInfo(LogLevel.Info, "Test", "\r\nfoo\rbar\nbar\tbar bar \n bar"));
            Assert.Equal(" foo bar bar bar bar   bar", result);
        }

        [Fact]
        public void ReplaceTestWithComplexRegEx()
        {
            MappedDiagnosticsContext.Clear();

            var configuration = CreateConfigurationFromString(@"
<nlog throwExceptions='true'>
    <variable name=""searchExp""
              value=""(?&lt;!\\d[ -]*)(?\:(?&lt;digits&gt;\\d)[ -]*)\{8,16\}(?=(\\d[ -]*)\{3\}(\\d)(?![ -]\\d))""
              />
    
    <variable name=""message1"" value=""${replace:inner=${message}:searchFor=${searchExp}:replaceWith=X:replaceGroupName=digits:regex=true:ignorecase=true}"" />
      
    <targets>
      <target name=""d1"" type=""Debug"" layout=""${message1}"" />
    </targets>

    <rules>
      <logger name=""*"" minlevel=""Trace"" writeTo=""d1"" />
    </rules>
</nlog>");

            var d1 = configuration.FindTargetByName("d1") as DebugTarget;
            Assert.NotNull(d1);
            var layout = d1.Layout as SimpleLayout;
            Assert.NotNull(layout);

            var testCases = new List<Tuple<string, string>>
            {
                Tuple.Create("1234", "1234"),
                Tuple.Create("1234-5678-1234-5678", "XXXX-XXXX-XXXX-5678"),
            };

            foreach (var testCase in testCases)
            {
                var result = layout.Render(new LogEventInfo(LogLevel.Info, "Test", testCase.Item1));
                Assert.Equal(testCase.Item2, result);
            }
        }

        [Fact]
        public void ReplaceNamedGroupTests()
        {
            var pattern = @"(?<!\d[ -]*)(?:(?<digits>\d)[ -]*){8,16}(?=(\d[ -]*){3}(\d)(?![ -]*\d))";
            var groupName = @"digits";

            var regex = new System.Text.RegularExpressions.Regex(
                pattern,
#if !SILVERLIGHT
                System.Text.RegularExpressions.RegexOptions.Compiled | System.Text.RegularExpressions.RegexOptions.IgnoreCase);
#else
                System.Text.RegularExpressions.RegexOptions.IgnoreCase);
#endif

            var testCases = new List<Tuple<string, string, string>>
            {
                Tuple.Create("1234", "1234", "X"),
                Tuple.Create("1234-5678-1234-5678", "XXXX-XXXX-XXXX-5678", "X"),
                Tuple.Create("1234 5678 1234 5678", "XXXX XXXX XXXX 5678", "X"),
                Tuple.Create("1234567812345678", "XXXXXXXXXXXX5678", "X"),
                Tuple.Create("ABCD-1234-5678-1234-5678", "ABCD-XXXX-XXXX-XXXX-5678", "X"),
                Tuple.Create("1234-5678-1234-5678-ABCD", "XXXX-XXXX-XXXX-5678-ABCD", "X"),
                Tuple.Create("ABCD-1234-5678-1234-5678-ABCD", "ABCD-XXXX-XXXX-XXXX-5678-ABCD", "X"),
                Tuple.Create("ABCD-1234-5678-1234-5678-ABCD", "ABCD-XXXXXXXX-XXXXXXXX-XXXXXXXX-5678-ABCD", "XX"),
            };

            foreach (var testCase in testCases)
            {
                var input = testCase.Item1;
                var replacement = testCase.Item3;

                var result = regex.Replace(
                    input, m => ReplaceLayoutRendererWrapper.ReplaceNamedGroup(input, groupName, replacement, m));

                Assert.Equal(testCase.Item2, result);
            }
        }
    }
}
>>>>>>> 56a15f15
<|MERGE_RESOLUTION|>--- conflicted
+++ resolved
@@ -1,4 +1,3 @@
-<<<<<<< HEAD
 ﻿// 
 // Copyright (c) 2004-2011 Jaroslaw Kowalski <jaak@jkowalski.net>
 // 
@@ -188,191 +187,4 @@
             }
         }
     }
-}
-=======
-﻿// 
-// Copyright (c) 2004-2011 Jaroslaw Kowalski <jaak@jkowalski.net>
-// 
-// All rights reserved.
-// 
-// Redistribution and use in source and binary forms, with or without 
-// modification, are permitted provided that the following conditions 
-// are met:
-// 
-// * Redistributions of source code must retain the above copyright notice, 
-//   this list of conditions and the following disclaimer. 
-// 
-// * Redistributions in binary form must reproduce the above copyright notice,
-//   this list of conditions and the following disclaimer in the documentation
-//   and/or other materials provided with the distribution. 
-// 
-// * Neither the name of Jaroslaw Kowalski nor the names of its 
-//   contributors may be used to endorse or promote products derived from this
-//   software without specific prior written permission. 
-// 
-// THIS SOFTWARE IS PROVIDED BY THE COPYRIGHT HOLDERS AND CONTRIBUTORS "AS IS"
-// AND ANY EXPRESS OR IMPLIED WARRANTIES, INCLUDING, BUT NOT LIMITED TO, THE 
-// IMPLIED WARRANTIES OF MERCHANTABILITY AND FITNESS FOR A PARTICULAR PURPOSE 
-// ARE DISCLAIMED. IN NO EVENT SHALL THE COPYRIGHT OWNER OR CONTRIBUTORS BE 
-// LIABLE FOR ANY DIRECT, INDIRECT, INCIDENTAL, SPECIAL, EXEMPLARY, OR 
-// CONSEQUENTIAL DAMAGES (INCLUDING, BUT NOT LIMITED TO, PROCUREMENT OF
-// SUBSTITUTE GOODS OR SERVICES; LOSS OF USE, DATA, OR PROFITS; OR BUSINESS 
-// INTERRUPTION) HOWEVER CAUSED AND ON ANY THEORY OF LIABILITY, WHETHER IN 
-// CONTRACT, STRICT LIABILITY, OR TORT (INCLUDING NEGLIGENCE OR OTHERWISE) 
-// ARISING IN ANY WAY OUT OF THE USE OF THIS SOFTWARE, EVEN IF ADVISED OF 
-// THE POSSIBILITY OF SUCH DAMAGE.
-// 
-
-namespace NLog.UnitTests.LayoutRenderers.Wrappers
-{
-    using NLog;
-    using NLog.LayoutRenderers.Wrappers;
-    using NLog.Layouts;
-    using NLog.Targets;
-    using System;
-    using System.Collections.Generic;
-    using Xunit;
-
-    public class ReplaceTests : NLogTestBase
-    {
-        [Fact]
-        public void ReplaceTestWithSimpleRegEx()
-        {
-            MappedDiagnosticsContext.Clear();
-            MappedDiagnosticsContext.Set("foo", "\r\nfoo\rbar\nbar\tbar bar \n bar");
-            SimpleLayout l = @"${replace:inner=${mdc:foo}:searchFor=\\r\\n|\\s:replaceWith= :regex=true}";
-
-            var result = l.Render(LogEventInfo.CreateNullEvent());
-            Assert.Equal(" foo bar bar bar bar   bar", result);
-        }
-
-        [Fact]
-        public void ReplaceTestWithSimpleRegExFromConfig()
-        {
-            MappedDiagnosticsContext.Clear();
-
-            var configuration = CreateConfigurationFromString(@"
-<nlog throwExceptions='true'>
-    <targets>
-        <target name='d1' type='Debug' layout='${replace:inner=${message}:searchFor=\\r\\n|\\s:replaceWith= :regex=true}' />
-    </targets>
-    <rules>
-      <logger name=""*"" minlevel=""Trace"" writeTo=""d1"" />
-    </rules>
-</nlog>");
-
-            var d1 = configuration.FindTargetByName("d1") as DebugTarget;
-            Assert.NotNull(d1);
-            var layout = d1.Layout as SimpleLayout;
-            Assert.NotNull(layout);
-
-            var result = layout.Render(new LogEventInfo(LogLevel.Info, "Test", "\r\nfoo\rbar\nbar\tbar bar \n bar"));
-            Assert.Equal(" foo bar bar bar bar   bar", result);
-        }
-
-        [Fact]
-        public void ReplaceTestWithSimpleRegExFromConfig2()
-        {
-            MappedDiagnosticsContext.Clear();
-
-            var configuration = CreateConfigurationFromString(@"
-<nlog throwExceptions='true'>
-    <variable name=""whitespace"" value=""\\r\\n|\\s"" />
-    <variable name=""oneLineMessage"" value=""${replace:inner=${message}:searchFor=${whitespace}:replaceWith= :regex=true}"" />
-    <targets>
-      <target name=""d1"" type=""Debug"" layout=""${oneLineMessage}"" />
-    </targets>
-    <rules>
-      <logger name=""*"" minlevel=""Trace"" writeTo=""d1"" />
-    </rules>
-</nlog>");
-
-            var d1 = configuration.FindTargetByName("d1") as DebugTarget;
-            Assert.NotNull(d1);
-            var layout = d1.Layout as SimpleLayout;
-            Assert.NotNull(layout);
-
-            var result = layout.Render(new LogEventInfo(LogLevel.Info, "Test", "\r\nfoo\rbar\nbar\tbar bar \n bar"));
-            Assert.Equal(" foo bar bar bar bar   bar", result);
-        }
-
-        [Fact]
-        public void ReplaceTestWithComplexRegEx()
-        {
-            MappedDiagnosticsContext.Clear();
-
-            var configuration = CreateConfigurationFromString(@"
-<nlog throwExceptions='true'>
-    <variable name=""searchExp""
-              value=""(?&lt;!\\d[ -]*)(?\:(?&lt;digits&gt;\\d)[ -]*)\{8,16\}(?=(\\d[ -]*)\{3\}(\\d)(?![ -]\\d))""
-              />
-    
-    <variable name=""message1"" value=""${replace:inner=${message}:searchFor=${searchExp}:replaceWith=X:replaceGroupName=digits:regex=true:ignorecase=true}"" />
-      
-    <targets>
-      <target name=""d1"" type=""Debug"" layout=""${message1}"" />
-    </targets>
-
-    <rules>
-      <logger name=""*"" minlevel=""Trace"" writeTo=""d1"" />
-    </rules>
-</nlog>");
-
-            var d1 = configuration.FindTargetByName("d1") as DebugTarget;
-            Assert.NotNull(d1);
-            var layout = d1.Layout as SimpleLayout;
-            Assert.NotNull(layout);
-
-            var testCases = new List<Tuple<string, string>>
-            {
-                Tuple.Create("1234", "1234"),
-                Tuple.Create("1234-5678-1234-5678", "XXXX-XXXX-XXXX-5678"),
-            };
-
-            foreach (var testCase in testCases)
-            {
-                var result = layout.Render(new LogEventInfo(LogLevel.Info, "Test", testCase.Item1));
-                Assert.Equal(testCase.Item2, result);
-            }
-        }
-
-        [Fact]
-        public void ReplaceNamedGroupTests()
-        {
-            var pattern = @"(?<!\d[ -]*)(?:(?<digits>\d)[ -]*){8,16}(?=(\d[ -]*){3}(\d)(?![ -]*\d))";
-            var groupName = @"digits";
-
-            var regex = new System.Text.RegularExpressions.Regex(
-                pattern,
-#if !SILVERLIGHT
-                System.Text.RegularExpressions.RegexOptions.Compiled | System.Text.RegularExpressions.RegexOptions.IgnoreCase);
-#else
-                System.Text.RegularExpressions.RegexOptions.IgnoreCase);
-#endif
-
-            var testCases = new List<Tuple<string, string, string>>
-            {
-                Tuple.Create("1234", "1234", "X"),
-                Tuple.Create("1234-5678-1234-5678", "XXXX-XXXX-XXXX-5678", "X"),
-                Tuple.Create("1234 5678 1234 5678", "XXXX XXXX XXXX 5678", "X"),
-                Tuple.Create("1234567812345678", "XXXXXXXXXXXX5678", "X"),
-                Tuple.Create("ABCD-1234-5678-1234-5678", "ABCD-XXXX-XXXX-XXXX-5678", "X"),
-                Tuple.Create("1234-5678-1234-5678-ABCD", "XXXX-XXXX-XXXX-5678-ABCD", "X"),
-                Tuple.Create("ABCD-1234-5678-1234-5678-ABCD", "ABCD-XXXX-XXXX-XXXX-5678-ABCD", "X"),
-                Tuple.Create("ABCD-1234-5678-1234-5678-ABCD", "ABCD-XXXXXXXX-XXXXXXXX-XXXXXXXX-5678-ABCD", "XX"),
-            };
-
-            foreach (var testCase in testCases)
-            {
-                var input = testCase.Item1;
-                var replacement = testCase.Item3;
-
-                var result = regex.Replace(
-                    input, m => ReplaceLayoutRendererWrapper.ReplaceNamedGroup(input, groupName, replacement, m));
-
-                Assert.Equal(testCase.Item2, result);
-            }
-        }
-    }
-}
->>>>>>> 56a15f15
+}