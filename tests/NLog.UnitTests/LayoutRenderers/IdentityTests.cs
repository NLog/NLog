// 
// Copyright (c) 2004-2016 Jaroslaw Kowalski <jaak@jkowalski.net>, Kim Christensen, Julian Verdurmen
// 
// All rights reserved.
// 
// Redistribution and use in source and binary forms, with or without 
// modification, are permitted provided that the following conditions 
// are met:
// 
// * Redistributions of source code must retain the above copyright notice, 
//   this list of conditions and the following disclaimer. 
// 
// * Redistributions in binary form must reproduce the above copyright notice,
//   this list of conditions and the following disclaimer in the documentation
//   and/or other materials provided with the distribution. 
// 
// * Neither the name of Jaroslaw Kowalski nor the names of its 
//   contributors may be used to endorse or promote products derived from this
//   software without specific prior written permission. 
// 
// THIS SOFTWARE IS PROVIDED BY THE COPYRIGHT HOLDERS AND CONTRIBUTORS "AS IS"
// AND ANY EXPRESS OR IMPLIED WARRANTIES, INCLUDING, BUT NOT LIMITED TO, THE 
// IMPLIED WARRANTIES OF MERCHANTABILITY AND FITNESS FOR A PARTICULAR PURPOSE 
// ARE DISCLAIMED. IN NO EVENT SHALL THE COPYRIGHT OWNER OR CONTRIBUTORS BE 
// LIABLE FOR ANY DIRECT, INDIRECT, INCIDENTAL, SPECIAL, EXEMPLARY, OR 
// CONSEQUENTIAL DAMAGES (INCLUDING, BUT NOT LIMITED TO, PROCUREMENT OF
// SUBSTITUTE GOODS OR SERVICES; LOSS OF USE, DATA, OR PROFITS; OR BUSINESS 
// INTERRUPTION) HOWEVER CAUSED AND ON ANY THEORY OF LIABILITY, WHETHER IN 
// CONTRACT, STRICT LIABILITY, OR TORT (INCLUDING NEGLIGENCE OR OTHERWISE) 
// ARISING IN ANY WAY OUT OF THE USE OF THIS SOFTWARE, EVEN IF ADVISED OF 
// THE POSSIBILITY OF SUCH DAMAGE.
// 

<<<<<<< HEAD
#if !SILVERLIGHT && !UWP10
=======
using System;
using NLog.Common;
using NLog.Config;
using NLog.Targets;
using NLog.Targets.Wrappers;
using NLog.UnitTests.Common;
using NLog.UnitTests.Targets.Wrappers;

#if !SILVERLIGHT
>>>>>>> 44a18e15

namespace NLog.UnitTests.LayoutRenderers
{
    using System.Security.Principal;
    using System.Threading;
    using Xunit;

    public class IdentityTests : NLogTestBase
    {
        [Fact]
        public void IdentityTest1()
        {
            var oldPrincipal = Thread.CurrentPrincipal;

            Thread.CurrentPrincipal = new GenericPrincipal(new GenericIdentity("SOMEDOMAIN\\SomeUser", "CustomAuth"), new[] { "Role1", "Role2" });
            try
            {
                AssertLayoutRendererOutput("${identity}", "auth:CustomAuth:SOMEDOMAIN\\SomeUser");
                AssertLayoutRendererOutput("${identity:authtype=false}", "auth:SOMEDOMAIN\\SomeUser");
                AssertLayoutRendererOutput("${identity:authtype=false:isauthenticated=false}", "SOMEDOMAIN\\SomeUser");
                AssertLayoutRendererOutput("${identity:fsnormalize=true}", "auth_CustomAuth_SOMEDOMAIN_SomeUser");
            }
            finally
            {
                Thread.CurrentPrincipal = oldPrincipal;
            }
        }

        /// <summary>
        /// Test writing ${identity} async
        /// </summary>
        [Fact]
        public void IdentityTest1Async()
        {
            var oldPrincipal = Thread.CurrentPrincipal;

            Thread.CurrentPrincipal = new GenericPrincipal(new GenericIdentity("SOMEDOMAIN\\SomeUser", "CustomAuth"), new[] { "Role1", "Role2" });

            try
            {
               
                ConfigurationItemFactory.Default.Targets
                            .RegisterDefinition("CSharpEventTarget", typeof(CSharpEventTarget));


                LogManager.Configuration = this.CreateConfigurationFromString(@"<?xml version='1.0' encoding='utf-8' ?>
<nlog xmlns='http://www.nlog-project.org/schemas/NLog.xsd'
      xmlns:xsi='http://www.w3.org/2001/XMLSchema-instance'
 
      internalLogLevel='Debug'
      throwExceptions='true' >

  <targets async='true'>
    <target name='target1' xsi:type='CSharpEventTarget' layout='${identity}' />
  </targets>

  <rules>
    <logger name='*' writeTo='target1' />
  </rules>
</nlog>
");

                try
                {
                    var continuationHit = new ManualResetEvent(false);
                    string rendered = null;
                    var threadId = Thread.CurrentThread.ManagedThreadId;
                    var asyncThreadId = threadId;
                    LogEventInfo lastLogEvent = null;

                    var asyncTarget = LogManager.Configuration.FindTargetByName<AsyncTargetWrapper>("target1");
                    Assert.NotNull(asyncTarget);
                    var target = asyncTarget.WrappedTarget as CSharpEventTarget;
                    Assert.NotNull(target);
                    target.BeforeWrite += (logevent, rendered1, asyncThreadId1) =>
                    {
                        //clear in current thread before write
                        Thread.CurrentPrincipal = new GenericPrincipal(new GenericIdentity("ANOTHER user", "type"),null);
                    };

                     target.EventWritten += (logevent, rendered1, asyncThreadId1) =>
                    {
                        continuationHit.Set();
                        rendered = rendered1;
                        asyncThreadId = asyncThreadId1;
                        lastLogEvent = logevent;
                    };


                 
                    var logger = LogManager.GetCurrentClassLogger();
                    logger.Debug("test write");


                    Assert.True(continuationHit.WaitOne());
                    Assert.Equal("auth:CustomAuth:SOMEDOMAIN\\SomeUser", rendered);
                    Assert.NotNull(lastLogEvent);
                   
                    //should be written in another thread.
                    Assert.NotEqual(threadId, asyncThreadId);

                }
                finally
                {
                    LogManager.Configuration.Close();
                }
            }
            finally
            {
                Thread.CurrentPrincipal = oldPrincipal;
            }
        }

        [Fact]
        public void IdentityTest2()
        {
            var oldPrincipal = Thread.CurrentPrincipal;

            Thread.CurrentPrincipal = new GenericPrincipal(new NotAuthenticatedIdentity(), new[] { "role1" });
            try
            {
                AssertLayoutRendererOutput("${identity}", "notauth::");
            }
            finally
            {
                Thread.CurrentPrincipal = oldPrincipal;
            }
        }

        /// <summary>
        /// Mock object for IsAuthenticated property.
        /// </summary>
        private class NotAuthenticatedIdentity : GenericIdentity
        {

            public NotAuthenticatedIdentity()
                : base("")
            {
            }

            #region Overrides of GenericIdentity

            /// <summary>
            /// Gets a value indicating whether the user has been authenticated.
            /// </summary>
            /// <returns>
            /// true if the user was has been authenticated; otherwise, false.
            /// </returns>
            public override bool IsAuthenticated
            {
                get { return false; }
            }

            #endregion
        }
    }
}

#endif<|MERGE_RESOLUTION|>--- conflicted
+++ resolved
@@ -31,9 +31,6 @@
 // THE POSSIBILITY OF SUCH DAMAGE.
 // 
 
-<<<<<<< HEAD
-#if !SILVERLIGHT && !UWP10
-=======
 using System;
 using NLog.Common;
 using NLog.Config;
@@ -42,8 +39,7 @@
 using NLog.UnitTests.Common;
 using NLog.UnitTests.Targets.Wrappers;
 
-#if !SILVERLIGHT
->>>>>>> 44a18e15
+#if !SILVERLIGHT && !UWP10
 
 namespace NLog.UnitTests.LayoutRenderers
 {
