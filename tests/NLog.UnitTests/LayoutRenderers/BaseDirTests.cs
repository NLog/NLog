--- conflicted
+++ resolved
@@ -31,14 +31,12 @@
 // THE POSSIBILITY OF SUCH DAMAGE.
 // 
 
-<<<<<<< HEAD
 #if !NETSTANDARD || NETSTANDARD_1plus
-=======
+
 using System.Collections.Generic;
 using System.Linq;
 using NLog.Internal.Fakeables;
 using NLog.Layouts;
->>>>>>> 29f87343
 
 namespace NLog.UnitTests.LayoutRenderers
 {
@@ -47,7 +45,7 @@
     using Xunit;
 
 #if XUNIT2
-    [Trait("Category","basedir")]
+    [Trait("Category", "basedir")]
 #endif
     public class BaseDirTests : NLogTestBase
     {
@@ -59,7 +57,7 @@
 
 
         [Fact]
-        
+
         public void BaseDirTest()
         {
             AssertLayoutRendererOutput("${basedir}", baseDir);
@@ -127,8 +125,7 @@
 
         class MyAppDomain : IAppDomain
         {
-            private AppDomainWrapper _appDomain
-                ;
+            private IAppDomain _appDomain;
 
             /// <summary>
             /// Injectable
@@ -182,7 +179,12 @@
             /// <summary>Initializes a new instance of the <see cref="T:System.Object" /> class.</summary>
             public MyAppDomain()
             {
+#if NETSTANDARD
+                _appDomain = new FakeAppDomain();
+#else
                 _appDomain = AppDomainWrapper.CurrentDomain;
+#endif
+
             }
         }
     }
