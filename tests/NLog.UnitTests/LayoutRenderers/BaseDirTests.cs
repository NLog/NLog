--- conflicted
+++ resolved
@@ -31,14 +31,12 @@
 // THE POSSIBILITY OF SUCH DAMAGE.
 // 
 
-<<<<<<< HEAD
 #if !NETSTANDARD || NETSTANDARD_1plus
-=======
+
 using System.Collections.Generic;
 using System.Linq;
 using NLog.Internal.Fakeables;
 using NLog.Layouts;
->>>>>>> 29f87343
 
 namespace NLog.UnitTests.LayoutRenderers
 {
@@ -116,7 +114,7 @@
 
                 Assert.True(count > 0, string.Format("At least one path should start with '{0}'", fakeBaseDir));
 
-            }
+    }
             finally
             {
                 //restore
@@ -186,6 +184,6 @@
             }
         }
     }
-}
+}}
 
 #endif