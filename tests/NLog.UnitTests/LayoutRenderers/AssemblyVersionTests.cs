// 
// Copyright (c) 2004-2016 Jaroslaw Kowalski <jaak@jkowalski.net>, Kim Christensen, Julian Verdurmen
// 
// All rights reserved.
// 
// Redistribution and use in source and binary forms, with or without 
// modification, are permitted provided that the following conditions 
// are met:
// 
// * Redistributions of source code must retain the above copyright notice, 
//   this list of conditions and the following disclaimer. 
// 
// * Redistributions in binary form must reproduce the above copyright notice,
//   this list of conditions and the following disclaimer in the documentation
//   and/or other materials provided with the distribution. 
// 
// * Neither the name of Jaroslaw Kowalski nor the names of its 
//   contributors may be used to endorse or promote products derived from this
//   software without specific prior written permission. 
// 
// THIS SOFTWARE IS PROVIDED BY THE COPYRIGHT HOLDERS AND CONTRIBUTORS "AS IS"
// AND ANY EXPRESS OR IMPLIED WARRANTIES, INCLUDING, BUT NOT LIMITED TO, THE 
// IMPLIED WARRANTIES OF MERCHANTABILITY AND FITNESS FOR A PARTICULAR PURPOSE 
// ARE DISCLAIMED. IN NO EVENT SHALL THE COPYRIGHT OWNER OR CONTRIBUTORS BE 
// LIABLE FOR ANY DIRECT, INDIRECT, INCIDENTAL, SPECIAL, EXEMPLARY, OR 
// CONSEQUENTIAL DAMAGES (INCLUDING, BUT NOT LIMITED TO, PROCUREMENT OF
// SUBSTITUTE GOODS OR SERVICES; LOSS OF USE, DATA, OR PROFITS; OR BUSINESS 
// INTERRUPTION) HOWEVER CAUSED AND ON ANY THEORY OF LIABILITY, WHETHER IN 
// CONTRACT, STRICT LIABILITY, OR TORT (INCLUDING NEGLIGENCE OR OTHERWISE) 
// ARISING IN ANY WAY OUT OF THE USE OF THIS SOFTWARE, EVEN IF ADVISED OF 
// THE POSSIBILITY OF SUCH DAMAGE.
// 

<<<<<<< HEAD
#if !SILVERLIGHT && !NETSTANDARD

=======
>>>>>>> d99f718f
using System.Reflection;

namespace NLog.UnitTests.LayoutRenderers
{
    using Xunit;

    public class AssemblyVersionTests : NLogTestBase
    {

        [Fact]
        public void EntryAssemblyVersionTest()
        {
            var assembly = Assembly.GetEntryAssembly();
            var assemblyVersion = assembly == null ? "Could not find entry assembly" : assembly.GetName().Version.ToString();
            AssertLayoutRendererOutput("${assembly-version}", assemblyVersion);
        }

        [Fact]
        public void AssemblyNameVersionTest()
        {
            AssertLayoutRendererOutput("${assembly-version:NLogAutloadExtension}", "2.0.0.0");
        }
    }
}<|MERGE_RESOLUTION|>--- conflicted
+++ resolved
@@ -31,11 +31,8 @@
 // THE POSSIBILITY OF SUCH DAMAGE.
 // 
 
-<<<<<<< HEAD
-#if !SILVERLIGHT && !NETSTANDARD
+#if !NETSTANDARD
 
-=======
->>>>>>> d99f718f
 using System.Reflection;
 
 namespace NLog.UnitTests.LayoutRenderers
@@ -59,4 +56,6 @@
             AssertLayoutRendererOutput("${assembly-version:NLogAutloadExtension}", "2.0.0.0");
         }
     }
-}+}
+
+#endif