// 
// Copyright (c) 2004-2017 Jaroslaw Kowalski <jaak@jkowalski.net>, Kim Christensen, Julian Verdurmen
// 
// All rights reserved.
// 
// Redistribution and use in source and binary forms, with or without 
// modification, are permitted provided that the following conditions 
// are met:
// 
// * Redistributions of source code must retain the above copyright notice, 
//   this list of conditions and the following disclaimer. 
// 
// * Redistributions in binary form must reproduce the above copyright notice,
//   this list of conditions and the following disclaimer in the documentation
//   and/or other materials provided with the distribution. 
// 
// * Neither the name of Jaroslaw Kowalski nor the names of its 
//   contributors may be used to endorse or promote products derived from this
//   software without specific prior written permission. 
// 
// THIS SOFTWARE IS PROVIDED BY THE COPYRIGHT HOLDERS AND CONTRIBUTORS "AS IS"
// AND ANY EXPRESS OR IMPLIED WARRANTIES, INCLUDING, BUT NOT LIMITED TO, THE 
// IMPLIED WARRANTIES OF MERCHANTABILITY AND FITNESS FOR A PARTICULAR PURPOSE 
// ARE DISCLAIMED. IN NO EVENT SHALL THE COPYRIGHT OWNER OR CONTRIBUTORS BE 
// LIABLE FOR ANY DIRECT, INDIRECT, INCIDENTAL, SPECIAL, EXEMPLARY, OR 
// CONSEQUENTIAL DAMAGES (INCLUDING, BUT NOT LIMITED TO, PROCUREMENT OF
// SUBSTITUTE GOODS OR SERVICES; LOSS OF USE, DATA, OR PROFITS; OR BUSINESS 
// INTERRUPTION) HOWEVER CAUSED AND ON ANY THEORY OF LIABILITY, WHETHER IN 
// CONTRACT, STRICT LIABILITY, OR TORT (INCLUDING NEGLIGENCE OR OTHERWISE) 
// ARISING IN ANY WAY OUT OF THE USE OF THIS SOFTWARE, EVEN IF ADVISED OF 
// THE POSSIBILITY OF SUCH DAMAGE.
// 

namespace NLog.UnitTests.LayoutRenderers
{
#if !NETSTANDARD1_5
    using System;
    using System.IO;
    using Xunit;

    /// <summary>
    ///     Provides Unit testing for <see cref="NLog.LayoutRenderers.SpecialFolderLayoutRenderer"/>
    /// </summary>
    public class SpecialFolderTests : NLogTestBase
    {
        private string sysDir = Environment.GetFolderPath(Environment.SpecialFolder.System);
        private const string sysDirString = "System";

        [Fact]
        public void SpecialFolderTest()
        {
            foreach (var specialDirString in Enum.GetNames(typeof(Environment.SpecialFolder))) {
                var folder = (Environment.SpecialFolder)Enum.Parse(typeof(Environment.SpecialFolder), specialDirString);

                AssertLayoutRendererOutput($"${{specialfolder:folder={specialDirString}}}", Environment.GetFolderPath(folder));
            }
        }

        [Fact]
        public void SpecialFolderDirCombineTest()
        {
<<<<<<< HEAD
            AssertLayoutRendererOutput(string.Format("${{specialfolder:folder={0}:dir=aaa}}", sysDirString), Path.Combine(sysDir, "aaa"));
=======
            AssertLayoutRendererOutput($"${{specialfolder:folder={sysDirString}:dir=aaa}}", Path.Combine(this.sysDir, "aaa"));
>>>>>>> 201acd9f
        }

        [Fact]
        public void SpecialFolderFileCombineTest()
        {
<<<<<<< HEAD
            AssertLayoutRendererOutput(string.Format("${{specialfolder:folder={0}:file=aaa.txt}}", sysDirString), Path.Combine(sysDir, "aaa.txt"));
=======
            AssertLayoutRendererOutput($"${{specialfolder:folder={sysDirString}:file=aaa.txt}}", Path.Combine(this.sysDir, "aaa.txt"));
>>>>>>> 201acd9f
        }

        [Fact]
        public void SpecialFolderDirFileCombineTest()
        {
<<<<<<< HEAD
            AssertLayoutRendererOutput(string.Format("${{specialfolder:folder={0}:dir=aaa:file=bbb.txt}}", sysDirString), Path.Combine(sysDir, "aaa", "bbb.txt"));
=======
            AssertLayoutRendererOutput($"${{specialfolder:folder={sysDirString}:dir=aaa:file=bbb.txt}}", Path.Combine(this.sysDir, "aaa", "bbb.txt"));
>>>>>>> 201acd9f
        }
    }
#endif
}<|MERGE_RESOLUTION|>--- conflicted
+++ resolved
@@ -59,31 +59,19 @@
         [Fact]
         public void SpecialFolderDirCombineTest()
         {
-<<<<<<< HEAD
-            AssertLayoutRendererOutput(string.Format("${{specialfolder:folder={0}:dir=aaa}}", sysDirString), Path.Combine(sysDir, "aaa"));
-=======
-            AssertLayoutRendererOutput($"${{specialfolder:folder={sysDirString}:dir=aaa}}", Path.Combine(this.sysDir, "aaa"));
->>>>>>> 201acd9f
+            AssertLayoutRendererOutput($"${{specialfolder:folder={sysDirString}:dir=aaa}}", Path.Combine(sysDir, "aaa"));
         }
 
         [Fact]
         public void SpecialFolderFileCombineTest()
         {
-<<<<<<< HEAD
-            AssertLayoutRendererOutput(string.Format("${{specialfolder:folder={0}:file=aaa.txt}}", sysDirString), Path.Combine(sysDir, "aaa.txt"));
-=======
-            AssertLayoutRendererOutput($"${{specialfolder:folder={sysDirString}:file=aaa.txt}}", Path.Combine(this.sysDir, "aaa.txt"));
->>>>>>> 201acd9f
+            AssertLayoutRendererOutput($"${{specialfolder:folder={sysDirString}:file=aaa.txt}}", Path.Combine(sysDir, "aaa.txt"));
         }
 
         [Fact]
         public void SpecialFolderDirFileCombineTest()
         {
-<<<<<<< HEAD
-            AssertLayoutRendererOutput(string.Format("${{specialfolder:folder={0}:dir=aaa:file=bbb.txt}}", sysDirString), Path.Combine(sysDir, "aaa", "bbb.txt"));
-=======
-            AssertLayoutRendererOutput($"${{specialfolder:folder={sysDirString}:dir=aaa:file=bbb.txt}}", Path.Combine(this.sysDir, "aaa", "bbb.txt"));
->>>>>>> 201acd9f
+            AssertLayoutRendererOutput($"${{specialfolder:folder={sysDirString}:dir=aaa:file=bbb.txt}}", Path.Combine(sysDir, "aaa", "bbb.txt"));
         }
     }
 #endif
