--- conflicted
+++ resolved
@@ -56,11 +56,7 @@
             var lower = actual.ToLower();
 
             //lowercase
-<<<<<<< HEAD
-            var allowedProcessNames = new List<string> {"vstest.executionengine", "xunit", "mono-sgen", "dotnet", "testhost", "testhost.x86", "testhost.x64", "testhost.net452" };
-=======
             var allowedProcessNames = new List<string> { "vstest.executionengine", "xunit", "mono-sgen", "dotnet", "testhost", "testhost.x86", "testhost.x64", "testhost.net452.x86", "testhost.net452.x64", "testhost.net461.x86", "testhost.net461.x64" };
->>>>>>> dfdf1a46
 
             Assert.True(allowedProcessNames.Any(p => lower.Contains(p)),
                 $"validating processname failed. Please add (if correct) '{actual}' to 'allowedProcessNames'");
