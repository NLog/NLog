--- conflicted
+++ resolved
@@ -1,4 +1,3 @@
-<<<<<<< HEAD
 // 
 // Copyright (c) 2004-2011 Jaroslaw Kowalski <jaak@jkowalski.net>
 // 
@@ -195,197 +194,4 @@
             }
         }
     }
-=======
-// 
-// Copyright (c) 2004-2011 Jaroslaw Kowalski <jaak@jkowalski.net>
-// 
-// All rights reserved.
-// 
-// Redistribution and use in source and binary forms, with or without 
-// modification, are permitted provided that the following conditions 
-// are met:
-// 
-// * Redistributions of source code must retain the above copyright notice, 
-//   this list of conditions and the following disclaimer. 
-// 
-// * Redistributions in binary form must reproduce the above copyright notice,
-//   this list of conditions and the following disclaimer in the documentation
-//   and/or other materials provided with the distribution. 
-// 
-// * Neither the name of Jaroslaw Kowalski nor the names of its 
-//   contributors may be used to endorse or promote products derived from this
-//   software without specific prior written permission. 
-// 
-// THIS SOFTWARE IS PROVIDED BY THE COPYRIGHT HOLDERS AND CONTRIBUTORS "AS IS"
-// AND ANY EXPRESS OR IMPLIED WARRANTIES, INCLUDING, BUT NOT LIMITED TO, THE 
-// IMPLIED WARRANTIES OF MERCHANTABILITY AND FITNESS FOR A PARTICULAR PURPOSE 
-// ARE DISCLAIMED. IN NO EVENT SHALL THE COPYRIGHT OWNER OR CONTRIBUTORS BE 
-// LIABLE FOR ANY DIRECT, INDIRECT, INCIDENTAL, SPECIAL, EXEMPLARY, OR 
-// CONSEQUENTIAL DAMAGES (INCLUDING, BUT NOT LIMITED TO, PROCUREMENT OF
-// SUBSTITUTE GOODS OR SERVICES; LOSS OF USE, DATA, OR PROFITS; OR BUSINESS 
-// INTERRUPTION) HOWEVER CAUSED AND ON ANY THEORY OF LIABILITY, WHETHER IN 
-// CONTRACT, STRICT LIABILITY, OR TORT (INCLUDING NEGLIGENCE OR OTHERWISE) 
-// ARISING IN ANY WAY OUT OF THE USE OF THIS SOFTWARE, EVEN IF ADVISED OF 
-// THE POSSIBILITY OF SUCH DAMAGE.
-// 
-
-namespace NLog.UnitTests.LayoutRenderers
-{
-    using System.Threading;
-    using System.Diagnostics;
-    using System;
-    using System.Xml;
-    using System.Reflection;
-    using System.IO;
-    using Xunit;
-
-    public class Log4JXmlTests : NLogTestBase
-    {
-        [Fact]
-        public void Log4JXmlTest()
-        {
-            LogManager.Configuration = CreateConfigurationFromString(@"
-            <nlog throwExceptions='true'>
-                <targets>
-        <target name='debug' type='Debug' layout='${log4jxmlevent:includeCallSite=true:includeSourceInfo=true:includeMdc=true:includendc=true:ndcItemSeparator=\:\::includenlogdata=true}' />
-       </targets>
-                <rules>
-                    <logger name='*' minlevel='Debug' writeTo='debug' />
-                </rules>
-            </nlog>");
-
-            MappedDiagnosticsContext.Clear();
-            NestedDiagnosticsContext.Clear();
-
-            MappedDiagnosticsContext.Set("foo1", "bar1");
-            MappedDiagnosticsContext.Set("foo2", "bar2");
-
-            NestedDiagnosticsContext.Push("baz1");
-            NestedDiagnosticsContext.Push("baz2");
-            NestedDiagnosticsContext.Push("baz3");
-
-            ILogger logger = LogManager.GetLogger("A");
-            var logEventInfo = LogEventInfo.Create(LogLevel.Debug, "A", "some message");
-            logEventInfo.Properties["nlogPropertyKey"] = "nlogPropertyValue";
-            logger.Log(logEventInfo);
-            string result = GetDebugLastMessage("debug");
-            string wrappedResult = "<log4j:dummyRoot xmlns:log4j='http://log4j' xmlns:nlog='http://nlog'>" + result + "</log4j:dummyRoot>";
-
-            Assert.NotEqual("", result);
-            // make sure the XML can be read back and verify some fields
-            StringReader stringReader = new StringReader(wrappedResult);
-            using (XmlReader reader = XmlReader.Create(stringReader))
-            {
-                while (reader.Read())
-                {
-                    if (reader.NodeType == XmlNodeType.Element && reader.Prefix == "log4j")
-                    {
-                        switch (reader.LocalName)
-                        {
-                            case "dummyRoot":
-                                break;
-
-                            case "event":
-                                Assert.Equal("DEBUG", reader.GetAttribute("level"));
-                                Assert.Equal("A", reader.GetAttribute("logger"));
-
-                                var epochStart = new DateTime(1970, 1, 1, 0, 0, 0, DateTimeKind.Utc);
-                                long timestamp = Convert.ToInt64(reader.GetAttribute("timestamp"));
-                                var time = epochStart.AddMilliseconds(timestamp);
-                                var now = DateTime.UtcNow;
-                                Assert.True(now.Ticks - time.Ticks < TimeSpan.FromSeconds(3).Ticks);
-
-                                Assert.Equal(Thread.CurrentThread.ManagedThreadId.ToString(), reader.GetAttribute("thread"));
-                                break;
-
-                            case "message":
-                                reader.Read();
-                                Assert.Equal("some message", reader.Value);
-                                break;
-
-                            case "NDC":
-                                reader.Read();
-                                Assert.Equal("baz3::baz2::baz1", reader.Value);
-                                break;
-
-                            case "locationInfo":
-                                Assert.Equal(MethodBase.GetCurrentMethod().DeclaringType.FullName, reader.GetAttribute("class"));
-                                Assert.Equal(MethodBase.GetCurrentMethod().ToString(), reader.GetAttribute("method"));
-                                break;
-
-                            case "properties":
-                                break;
-
-                            case "data":
-                                string name = reader.GetAttribute("name");
-                                string value = reader.GetAttribute("value");
-
-                                switch (name)
-                                {
-                                    case "log4japp":
-#if SILVERLIGHT
-                                        Assert.Equal("Silverlight Application", value);
-#else
-                                        Assert.Equal(AppDomain.CurrentDomain.FriendlyName + "(" + Process.GetCurrentProcess().Id + ")", value);
-#endif
-                                        break;
-
-                                    case "log4jmachinename":
-#if !SILVERLIGHT
-                                        Assert.Equal(Environment.MachineName, value);
-#else
-                                        Assert.Equal("silverlight", value);
-#endif
-                                        break;
-
-                                    case "foo1":
-                                        Assert.Equal("bar1", value);
-                                        break;
-
-                                    case "foo2":
-                                        Assert.Equal("bar2", value);
-                                        break;
-
-                                    default:
-                                        Assert.True(false, "Unknown <log4j:data>: " + name);
-                                        break;
-                                }
-                                break;
-
-                            default:
-                                throw new NotSupportedException("Unknown element: " + reader.LocalName);
-                        }
-                        continue;
-                    }
-
-                    if (reader.NodeType == XmlNodeType.Element && reader.Prefix == "nlog")
-                    {
-                        switch (reader.LocalName)
-                        {
-                            case "eventSequenceNumber":
-                                break;
-
-                            case "locationInfo":
-                                Assert.Equal(this.GetType().Assembly.FullName, reader.GetAttribute("assembly"));
-                                break;
-
-                            case "properties":
-                                break;
-
-                            case "data":
-                                var name = reader.GetAttribute("name");
-                                var value = reader.GetAttribute("value");
-                                Assert.Equal("nlogPropertyKey", name);
-                                Assert.Equal("nlogPropertyValue", value);
-                                break;
-
-                            default:
-                                throw new NotSupportedException("Unknown element: " + reader.LocalName);
-                        }
-                    }
-                }
-            }
-        }
-    }
->>>>>>> 56a15f15
 }