--- conflicted
+++ resolved
@@ -31,11 +31,8 @@
 // THE POSSIBILITY OF SUCH DAMAGE.
 // 
 
-<<<<<<< HEAD
-#if !SILVERLIGHT && !MONO_2_0
+#if !MONO_2_0
 
-=======
->>>>>>> 68839acf
 namespace NLog.UnitTests.LayoutRenderers
 {
     using System.Collections.Specialized;
@@ -122,4 +119,6 @@
             public NameValueCollection AppSettings { get; private set; }
         }
     }
-}+}
+
+#endif