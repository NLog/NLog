<<<<<<< HEAD
﻿// 
// Copyright (c) 2004-2011 Jaroslaw Kowalski <jaak@jkowalski.net>
// 
// All rights reserved.
// 
// Redistribution and use in source and binary forms, with or without 
// modification, are permitted provided that the following conditions 
// are met:
// 
// * Redistributions of source code must retain the above copyright notice, 
//   this list of conditions and the following disclaimer. 
// 
// * Redistributions in binary form must reproduce the above copyright notice,
//   this list of conditions and the following disclaimer in the documentation
//   and/or other materials provided with the distribution. 
// 
// * Neither the name of Jaroslaw Kowalski nor the names of its 
//   contributors may be used to endorse or promote products derived from this
//   software without specific prior written permission. 
// 
// THIS SOFTWARE IS PROVIDED BY THE COPYRIGHT HOLDERS AND CONTRIBUTORS "AS IS"
// AND ANY EXPRESS OR IMPLIED WARRANTIES, INCLUDING, BUT NOT LIMITED TO, THE 
// IMPLIED WARRANTIES OF MERCHANTABILITY AND FITNESS FOR A PARTICULAR PURPOSE 
// ARE DISCLAIMED. IN NO EVENT SHALL THE COPYRIGHT OWNER OR CONTRIBUTORS BE 
// LIABLE FOR ANY DIRECT, INDIRECT, INCIDENTAL, SPECIAL, EXEMPLARY, OR 
// CONSEQUENTIAL DAMAGES (INCLUDING, BUT NOT LIMITED TO, PROCUREMENT OF
// SUBSTITUTE GOODS OR SERVICES; LOSS OF USE, DATA, OR PROFITS; OR BUSINESS 
// INTERRUPTION) HOWEVER CAUSED AND ON ANY THEORY OF LIABILITY, WHETHER IN 
// CONTRACT, STRICT LIABILITY, OR TORT (INCLUDING NEGLIGENCE OR OTHERWISE) 
// ARISING IN ANY WAY OUT OF THE USE OF THIS SOFTWARE, EVEN IF ADVISED OF 
// THE POSSIBILITY OF SUCH DAMAGE.
// 


namespace NLog.UnitTests
{
    using System;
#if(__IOS__)
		using NUnit.Framework;
#else
    using Xunit;
#endif

    public class LogFactoryTests : NLogTestBase
    {
        [Fact]
        public void Flush_DoNotThrowExceptionsAndTimeout_DoesNotThrow()
        {
            LogManager.Configuration = CreateConfigurationFromString(@"
            <nlog throwExceptions='false'>
                <targets><target type='MethodCall' name='test' methodName='Throws' className='NLog.UnitTests.LogFactoryTests, NLog.UnitTests.netfx40' /></targets>
                <rules>
                    <logger name='*' minlevel='Debug' writeto='test'></logger>
                </rules>
            </nlog>");

            Logger logger = LogManager.GetCurrentClassLogger();
            logger.Factory.Flush(_ => { }, TimeSpan.FromMilliseconds(1));
        }
        
        [Fact]
        public void InvalidXMLConfiguration_DoesNotThrowErrorWhen_ThrowExceptionFlagIsNotSet()
        {
            Boolean ExceptionThrown = false;
            try
            {
                LogManager.ThrowExceptions = false;
                
                LogManager.Configuration = CreateConfigurationFromString(@"
            <nlog internalLogToConsole='IamNotBooleanValue'>
                <targets><target type='MethodCall' name='test' methodName='Throws' className='NLog.UnitTests.LogFactoryTests, NLog.UnitTests.netfx40' /></targets>
                <rules>
                    <logger name='*' minlevel='Debug' writeto='test'></logger>
                </rules>
            </nlog>");
            }
            catch(Exception)
            {
                ExceptionThrown = true;
            }
            
            Assert.False(ExceptionThrown);
            
        }
        
        [Fact]
        public void InvalidXMLConfiguration_ThrowErrorWhen_ThrowExceptionFlagIsSet()
        {
            Boolean ExceptionThrown = false;
            try
            {
                LogManager.ThrowExceptions = true;
                
                LogManager.Configuration = CreateConfigurationFromString(@"
            <nlog internalLogToConsole='IamNotBooleanValue'>
                <targets><target type='MethodCall' name='test' methodName='Throws' className='NLog.UnitTests.LogFactoryTests, NLog.UnitTests.netfx40' /></targets>
                <rules>
                    <logger name='*' minlevel='Debug' writeto='test'></logger>
                </rules>
            </nlog>");
            }
            catch(Exception)
            {
                ExceptionThrown = true;
            }
            
            Assert.True(ExceptionThrown);
            
        }

        public static void Throws()
        {
            throw new Exception();
        }
    }
}
=======
﻿// 
// Copyright (c) 2004-2011 Jaroslaw Kowalski <jaak@jkowalski.net>
// 
// All rights reserved.
// 
// Redistribution and use in source and binary forms, with or without 
// modification, are permitted provided that the following conditions 
// are met:
// 
// * Redistributions of source code must retain the above copyright notice, 
//   this list of conditions and the following disclaimer. 
// 
// * Redistributions in binary form must reproduce the above copyright notice,
//   this list of conditions and the following disclaimer in the documentation
//   and/or other materials provided with the distribution. 
// 
// * Neither the name of Jaroslaw Kowalski nor the names of its 
//   contributors may be used to endorse or promote products derived from this
//   software without specific prior written permission. 
// 
// THIS SOFTWARE IS PROVIDED BY THE COPYRIGHT HOLDERS AND CONTRIBUTORS "AS IS"
// AND ANY EXPRESS OR IMPLIED WARRANTIES, INCLUDING, BUT NOT LIMITED TO, THE 
// IMPLIED WARRANTIES OF MERCHANTABILITY AND FITNESS FOR A PARTICULAR PURPOSE 
// ARE DISCLAIMED. IN NO EVENT SHALL THE COPYRIGHT OWNER OR CONTRIBUTORS BE 
// LIABLE FOR ANY DIRECT, INDIRECT, INCIDENTAL, SPECIAL, EXEMPLARY, OR 
// CONSEQUENTIAL DAMAGES (INCLUDING, BUT NOT LIMITED TO, PROCUREMENT OF
// SUBSTITUTE GOODS OR SERVICES; LOSS OF USE, DATA, OR PROFITS; OR BUSINESS 
// INTERRUPTION) HOWEVER CAUSED AND ON ANY THEORY OF LIABILITY, WHETHER IN 
// CONTRACT, STRICT LIABILITY, OR TORT (INCLUDING NEGLIGENCE OR OTHERWISE) 
// ARISING IN ANY WAY OUT OF THE USE OF THIS SOFTWARE, EVEN IF ADVISED OF 
// THE POSSIBILITY OF SUCH DAMAGE.
// 

using System.IO;
using System.Linq;
using System.Threading;
using NLog.Targets;

#if !SILVERLIGHT
namespace NLog.UnitTests
{
    using System;
    using NLog.Config;
    using Xunit;

    public class LogFactoryTests : NLogTestBase
    {
        [Fact]
        public void Flush_DoNotThrowExceptionsAndTimeout_DoesNotThrow()
        {
            LogManager.Configuration = CreateConfigurationFromString(@"
            <nlog throwExceptions='false'>
                <targets><target type='MethodCall' name='test' methodName='Throws' className='NLog.UnitTests.LogFactoryTests, NLog.UnitTests.netfx40' /></targets>
                <rules>
                    <logger name='*' minlevel='Debug' writeto='test'></logger>
                </rules>
            </nlog>");

            ILogger logger = LogManager.GetCurrentClassLogger();
            logger.Factory.Flush(_ => { }, TimeSpan.FromMilliseconds(1));
        }

        [Fact]
        public void InvalidXMLConfiguration_DoesNotThrowErrorWhen_ThrowExceptionFlagIsNotSet()
        {
            Boolean ExceptionThrown = false;
            try
            {
                LogManager.ThrowExceptions = false;

                LogManager.Configuration = CreateConfigurationFromString(@"
            <nlog internalLogToConsole='IamNotBooleanValue'>
                <targets><target type='MethodCall' name='test' methodName='Throws' className='NLog.UnitTests.LogFactoryTests, NLog.UnitTests.netfx40' /></targets>
                <rules>
                    <logger name='*' minlevel='Debug' writeto='test'></logger>
                </rules>
            </nlog>");
            }
            catch (Exception)
            {
                ExceptionThrown = true;
            }

            Assert.False(ExceptionThrown);

        }

        [Fact]
        public void InvalidXMLConfiguration_ThrowErrorWhen_ThrowExceptionFlagIsSet()
        {
            Boolean ExceptionThrown = false;
            try
            {
                LogManager.ThrowExceptions = true;

                LogManager.Configuration = CreateConfigurationFromString(@"
            <nlog internalLogToConsole='IamNotBooleanValue'>
                <targets><target type='MethodCall' name='test' methodName='Throws' className='NLog.UnitTests.LogFactoryTests, NLog.UnitTests.netfx40' /></targets>
                <rules>
                    <logger name='*' minlevel='Debug' writeto='test'></logger>
                </rules>
            </nlog>");
            }
            catch (Exception)
            {
                ExceptionThrown = true;
            }

            Assert.True(ExceptionThrown);

        }

        [Fact]
        public void ReloadConfigOnTimer_DoesNotThrowConfigException_IfConfigChangedInBetween()
        {
            var loggingConfiguration = new LoggingConfiguration();
            LogManager.Configuration = loggingConfiguration;
            var logFactory = new LogFactory(loggingConfiguration);
            var differentConfiguration = new LoggingConfiguration();

            Assert.DoesNotThrow(() => logFactory.ReloadConfigOnTimer(differentConfiguration));
        }

        private class ReloadNullConfiguration : LoggingConfiguration
        {
            public override LoggingConfiguration Reload()
            {
                return null;
            }
        }

        [Fact]
        public void ReloadConfigOnTimer_DoesNotThrowConfigException_IfConfigReloadReturnsNull()
        {
            var loggingConfiguration = new ReloadNullConfiguration();
            LogManager.Configuration = loggingConfiguration;
            var logFactory = new LogFactory(loggingConfiguration);

            Assert.DoesNotThrow(() => logFactory.ReloadConfigOnTimer(loggingConfiguration));
        }

        [Fact]
        public void ReloadConfigOnTimer_Raises_ConfigurationReloadedEvent()
        {
            var called = false;
            var loggingConfiguration = new LoggingConfiguration();
            LogManager.Configuration = loggingConfiguration;
            var logFactory = new LogFactory(loggingConfiguration);
            logFactory.ConfigurationReloaded += (sender, args) => { called = true; };

            logFactory.ReloadConfigOnTimer(loggingConfiguration);

            Assert.True(called);
        }

        [Fact]
        public void ReloadConfigOnTimer_When_No_Exception_Raises_ConfigurationReloadedEvent_With_Correct_Sender()
        {
            object calledBy = null;
            var loggingConfiguration = new LoggingConfiguration();
            LogManager.Configuration = loggingConfiguration;
            var logFactory = new LogFactory(loggingConfiguration);
            logFactory.ConfigurationReloaded += (sender, args) => { calledBy = sender; };

            logFactory.ReloadConfigOnTimer(loggingConfiguration);

            Assert.Same(calledBy, logFactory);
        }

        [Fact]
        public void ReloadConfigOnTimer_When_No_Exception_Raises_ConfigurationReloadedEvent_With_Argument_Indicating_Success()
        {
            LoggingConfigurationReloadedEventArgs arguments = null;
            var loggingConfiguration = new LoggingConfiguration();
            LogManager.Configuration = loggingConfiguration;
            var logFactory = new LogFactory(loggingConfiguration);
            logFactory.ConfigurationReloaded += (sender, args) => { arguments = args; };

            logFactory.ReloadConfigOnTimer(loggingConfiguration);

            Assert.True(arguments.Succeeded);
        }

        public static void Throws()
        {
            throw new Exception();
        }

        /// <summary>
        /// We should be forward compatible so that we can add easily attributes in the future.
        /// </summary>
        [Fact]
        public void NewAttrOnNLogLevelShouldNotThrowError()
        {
            LogManager.Configuration = CreateConfigurationFromString(@"
            <nlog throwExceptions='true' imAnewAttribute='noError'>
                <targets><target type='file' name='f1' filename='test.log' /></targets>
                <rules>
                    <logger name='*' minlevel='Debug' writeto='f1'></logger>
                </rules>
            </nlog>");


        }

        /// <summary>
        /// Rename file, do edits, and then rename back. The auto reload should work.
        /// </summary>
#if MONO
        [Fact(Skip="Not working under MONO - not sure if unit test is wrong, or the code")]
#else
        [Fact]
#endif
        public void Auto_Reload_after_rename()
        {
            try
            {
                var tempFolder = Guid.NewGuid().ToString();

                var newFileName = "other.config";
                string tempPath = Path.Combine(Path.GetTempPath(), tempFolder);
                Directory.CreateDirectory(tempPath);

                var originalFileName = "main.nlog";
                var originalFilePath = Path.Combine(tempPath, originalFileName);
                var newFilePath = Path.Combine(tempPath, newFileName);

                //delete old stuff
                new FileInfo(originalFilePath).Delete();
                new FileInfo(newFilePath).Delete();

                WriteToFile(GetValidXml(), originalFilePath);

                //event for async testing
                var counterEvent = new CountdownEvent(1);

                var xmlLoggingConfiguration = new XmlLoggingConfiguration(originalFilePath);
                LogManager.Configuration = xmlLoggingConfiguration;

                LogManager.ConfigurationReloaded += SignalCounterEvent1(counterEvent);

                //"move"
                var fileInfo = new FileInfo(originalFilePath);
                fileInfo.CopyTo(newFilePath);
                fileInfo.Delete();
                Thread.Sleep(1000);

                //write to new file
                WriteToFile(GetValidXml(@"c:\temp\log2.txt"), newFilePath);

                //"move" back.
                var fileInfo2 = new FileInfo(newFilePath);
                fileInfo2.CopyTo(originalFilePath);
                fileInfo2.Delete();

                counterEvent.Wait(5000);
                Thread.Sleep(1000);

                Test_if_reload_success(@"c:\temp\log2.txt");

                if (counterEvent.CurrentCount != 0)
                {
                    throw new Exception("failed to reload");
                }

            }
            finally
            {
                LogManager.Configuration = null;
            }
        }

        /// <summary>
        /// Reload by writing file test
        /// </summary>
#if MONO
        [Fact(Skip="unstabke under MONO - not sure if unit test is wrong, or the code")]
#else
        [Fact]
#endif
        public void Auto_reload_validxml_test()
        {
            try
            {
                string tempPath = Path.Combine(Path.GetTempPath(), Guid.NewGuid().ToString());
                Directory.CreateDirectory(tempPath);

                var tempPathFile = Path.Combine(tempPath, "main.nlog");

                WriteToFile(GetValidXml(), tempPathFile);

                //event for async testing
                var counterEvent = new CountdownEvent(1);

                var xmlLoggingConfiguration = new XmlLoggingConfiguration(tempPathFile);
                LogManager.Configuration = xmlLoggingConfiguration;

                LogManager.ConfigurationReloaded += (sender, e) =>
                {

                    if (counterEvent.CurrentCount < 1)
                        counterEvent.Signal();
                };

                Test_if_reload_success(@"c:\temp\log.txt");

                WriteToFile(GetValidXml(@"c:\temp\log2.txt"), tempPathFile);

                //test after signal
                counterEvent.Wait(3000);
                //we need some extra time for completion
                Thread.Sleep(1000);

                Test_if_reload_success(@"c:\temp\log2.txt");

            }
            finally
            {
                LogManager.Configuration = null;

            }
        }

        [Fact]
        public void Auto_Reload_invalidxml_test()
        {
            try
            {
                string tempPath = Path.Combine(Path.GetTempPath(), Guid.NewGuid().ToString());
                Directory.CreateDirectory(tempPath);

                var tempPathFile = Path.Combine(tempPath, "main.nlog");

                WriteToFile(GetValidXml(), tempPathFile);

                //event for async testing
                var counterEvent = new CountdownEvent(1);

                var xmlLoggingConfiguration = new XmlLoggingConfiguration(tempPathFile);
                LogManager.Configuration = xmlLoggingConfiguration;

                LogManager.ConfigurationReloaded += SignalCounterEvent1(counterEvent);

                Test_if_reload_success(@"c:\temp\log.txt");


                //set invalid, set valid
                WriteToFile(InvalidXml, tempPathFile);

                counterEvent.Wait(5000);
                //we need some extra time for completion
                Thread.Sleep(1000);

                if (counterEvent.CurrentCount != 0)
                {
                    throw new Exception("failed to reload");
                }



                LogManager.ConfigurationReloaded -= SignalCounterEvent1(counterEvent);

                var counterEvent2 = new CountdownEvent(1);
                LogManager.ConfigurationReloaded += (sender, e) => SignalCounterEvent(counterEvent2);

                WriteToFile(GetValidXml(@"c:\temp\log2.txt"), tempPathFile);

                counterEvent2.Wait(5000);
                //we need some extra time for completion
                Thread.Sleep(1000);

                if (counterEvent2.CurrentCount != 0)
                {
                    throw new Exception("failed to reload - 2");
                }

                Test_if_reload_success(@"c:\temp\log2.txt");

            }
            finally
            {
                LogManager.Configuration = null;
            }
        }

        private static EventHandler<LoggingConfigurationReloadedEventArgs> SignalCounterEvent1(CountdownEvent counterEvent)
        {
            return (sender, e) => SignalCounterEvent(counterEvent);
        }

        private static void SignalCounterEvent(CountdownEvent counterEvent)
        {
            //we get this event sometimes mulitple times for 1 change. So no signal if not needed.
            if (counterEvent.CurrentCount > 0)
            {
                counterEvent.Signal();
            }
        }

        private static string GetValidXml(string fileName = @"c:\temp\log.txt")
        {
            return
                string.Format(@"<?xml version=""1.0"" encoding=""utf-8"" ?>
<nlog xmlns=""http://www.nlog-project.org/schemas/NLog.xsd""
      xmlns:xsi=""http://www.w3.org/2001/XMLSchema-instance"" 
      autoReload=""true"" 
      internalLogLevel=""Info"" 
      throwExceptions=""false"">
  <targets>
    <target name=""file"" xsi:type=""File""   fileName=""{0}"" layout=""${{level}} "" />
  </targets>
  <rules>
    <logger name=""*"" minlevel=""Error"" writeTo=""file"" />
  </rules>
</nlog>
", fileName);
        }

        /// <summary>
        /// Invalid XML missing closing tags.
        /// </summary>
        const string InvalidXml = @"<?xml version=""1.0"" encoding=""utf-8"" ?>
<nlog xmlns=""http://www.nlog-project.org/schemas/NLog.xsd""
      xmlns:xsi=""http://www.w3.org/2001/XMLSchema-instance"" 
      autoReload=""true"" 
      internalLogLevel=""Info"" 
      throwExceptions=""false"">
  <targets>
    <target name=""file"" xsi:type=""File""   fileName=""c:\temp\log.txt"" layout=""${level} "" />
  </targets>
  <rules>
    <logger name=""*"" minlevel=""Error"" writeTo=""file"" />

";

        /// <summary>
        /// Test after reload
        /// </summary>
        /// <param name="filenameTest"></param>
        private static void Test_if_reload_success(string filenameTest)
        {
            var loggingConfiguration = LogManager.Configuration;
            LogManager.Configuration = loggingConfiguration;
            // xmlLoggingConfiguration.Reload();
            Assert.True(((XmlLoggingConfiguration)loggingConfiguration).AutoReload);
            Assert.Equal(1, loggingConfiguration.FileNamesToWatch.Count());
            //   Assert.Equal(1, xmlLoggingConfiguration.AllTargets.Count);

            var target = LogManager.Configuration.FindTargetByName("file") as FileTarget;
            Assert.NotNull(target);
            Assert.Equal(string.Format(@"'{0}'", filenameTest), target.FileName.ToString());
        }

        /// <summary>
        /// Write config to file
        /// </summary>
        /// <param name="configXML"></param>
        /// <param name="path">path to file</param>
        private static void WriteToFile(string configXML, string path)
        {
            using (StreamWriter fs = File.CreateText(path))
            {
                fs.Write(configXML);
                fs.Flush();
            }
        }

     
    }
}
#endif
>>>>>>> 56a15f15
<|MERGE_RESOLUTION|>--- conflicted
+++ resolved
@@ -1,4 +1,3 @@
-<<<<<<< HEAD
 ﻿// 
 // Copyright (c) 2004-2011 Jaroslaw Kowalski <jaak@jkowalski.net>
 // 
@@ -114,477 +113,4 @@
             throw new Exception();
         }
     }
-}
-=======
-﻿// 
-// Copyright (c) 2004-2011 Jaroslaw Kowalski <jaak@jkowalski.net>
-// 
-// All rights reserved.
-// 
-// Redistribution and use in source and binary forms, with or without 
-// modification, are permitted provided that the following conditions 
-// are met:
-// 
-// * Redistributions of source code must retain the above copyright notice, 
-//   this list of conditions and the following disclaimer. 
-// 
-// * Redistributions in binary form must reproduce the above copyright notice,
-//   this list of conditions and the following disclaimer in the documentation
-//   and/or other materials provided with the distribution. 
-// 
-// * Neither the name of Jaroslaw Kowalski nor the names of its 
-//   contributors may be used to endorse or promote products derived from this
-//   software without specific prior written permission. 
-// 
-// THIS SOFTWARE IS PROVIDED BY THE COPYRIGHT HOLDERS AND CONTRIBUTORS "AS IS"
-// AND ANY EXPRESS OR IMPLIED WARRANTIES, INCLUDING, BUT NOT LIMITED TO, THE 
-// IMPLIED WARRANTIES OF MERCHANTABILITY AND FITNESS FOR A PARTICULAR PURPOSE 
-// ARE DISCLAIMED. IN NO EVENT SHALL THE COPYRIGHT OWNER OR CONTRIBUTORS BE 
-// LIABLE FOR ANY DIRECT, INDIRECT, INCIDENTAL, SPECIAL, EXEMPLARY, OR 
-// CONSEQUENTIAL DAMAGES (INCLUDING, BUT NOT LIMITED TO, PROCUREMENT OF
-// SUBSTITUTE GOODS OR SERVICES; LOSS OF USE, DATA, OR PROFITS; OR BUSINESS 
-// INTERRUPTION) HOWEVER CAUSED AND ON ANY THEORY OF LIABILITY, WHETHER IN 
-// CONTRACT, STRICT LIABILITY, OR TORT (INCLUDING NEGLIGENCE OR OTHERWISE) 
-// ARISING IN ANY WAY OUT OF THE USE OF THIS SOFTWARE, EVEN IF ADVISED OF 
-// THE POSSIBILITY OF SUCH DAMAGE.
-// 
-
-using System.IO;
-using System.Linq;
-using System.Threading;
-using NLog.Targets;
-
-#if !SILVERLIGHT
-namespace NLog.UnitTests
-{
-    using System;
-    using NLog.Config;
-    using Xunit;
-
-    public class LogFactoryTests : NLogTestBase
-    {
-        [Fact]
-        public void Flush_DoNotThrowExceptionsAndTimeout_DoesNotThrow()
-        {
-            LogManager.Configuration = CreateConfigurationFromString(@"
-            <nlog throwExceptions='false'>
-                <targets><target type='MethodCall' name='test' methodName='Throws' className='NLog.UnitTests.LogFactoryTests, NLog.UnitTests.netfx40' /></targets>
-                <rules>
-                    <logger name='*' minlevel='Debug' writeto='test'></logger>
-                </rules>
-            </nlog>");
-
-            ILogger logger = LogManager.GetCurrentClassLogger();
-            logger.Factory.Flush(_ => { }, TimeSpan.FromMilliseconds(1));
-        }
-
-        [Fact]
-        public void InvalidXMLConfiguration_DoesNotThrowErrorWhen_ThrowExceptionFlagIsNotSet()
-        {
-            Boolean ExceptionThrown = false;
-            try
-            {
-                LogManager.ThrowExceptions = false;
-
-                LogManager.Configuration = CreateConfigurationFromString(@"
-            <nlog internalLogToConsole='IamNotBooleanValue'>
-                <targets><target type='MethodCall' name='test' methodName='Throws' className='NLog.UnitTests.LogFactoryTests, NLog.UnitTests.netfx40' /></targets>
-                <rules>
-                    <logger name='*' minlevel='Debug' writeto='test'></logger>
-                </rules>
-            </nlog>");
-            }
-            catch (Exception)
-            {
-                ExceptionThrown = true;
-            }
-
-            Assert.False(ExceptionThrown);
-
-        }
-
-        [Fact]
-        public void InvalidXMLConfiguration_ThrowErrorWhen_ThrowExceptionFlagIsSet()
-        {
-            Boolean ExceptionThrown = false;
-            try
-            {
-                LogManager.ThrowExceptions = true;
-
-                LogManager.Configuration = CreateConfigurationFromString(@"
-            <nlog internalLogToConsole='IamNotBooleanValue'>
-                <targets><target type='MethodCall' name='test' methodName='Throws' className='NLog.UnitTests.LogFactoryTests, NLog.UnitTests.netfx40' /></targets>
-                <rules>
-                    <logger name='*' minlevel='Debug' writeto='test'></logger>
-                </rules>
-            </nlog>");
-            }
-            catch (Exception)
-            {
-                ExceptionThrown = true;
-            }
-
-            Assert.True(ExceptionThrown);
-
-        }
-
-        [Fact]
-        public void ReloadConfigOnTimer_DoesNotThrowConfigException_IfConfigChangedInBetween()
-        {
-            var loggingConfiguration = new LoggingConfiguration();
-            LogManager.Configuration = loggingConfiguration;
-            var logFactory = new LogFactory(loggingConfiguration);
-            var differentConfiguration = new LoggingConfiguration();
-
-            Assert.DoesNotThrow(() => logFactory.ReloadConfigOnTimer(differentConfiguration));
-        }
-
-        private class ReloadNullConfiguration : LoggingConfiguration
-        {
-            public override LoggingConfiguration Reload()
-            {
-                return null;
-            }
-        }
-
-        [Fact]
-        public void ReloadConfigOnTimer_DoesNotThrowConfigException_IfConfigReloadReturnsNull()
-        {
-            var loggingConfiguration = new ReloadNullConfiguration();
-            LogManager.Configuration = loggingConfiguration;
-            var logFactory = new LogFactory(loggingConfiguration);
-
-            Assert.DoesNotThrow(() => logFactory.ReloadConfigOnTimer(loggingConfiguration));
-        }
-
-        [Fact]
-        public void ReloadConfigOnTimer_Raises_ConfigurationReloadedEvent()
-        {
-            var called = false;
-            var loggingConfiguration = new LoggingConfiguration();
-            LogManager.Configuration = loggingConfiguration;
-            var logFactory = new LogFactory(loggingConfiguration);
-            logFactory.ConfigurationReloaded += (sender, args) => { called = true; };
-
-            logFactory.ReloadConfigOnTimer(loggingConfiguration);
-
-            Assert.True(called);
-        }
-
-        [Fact]
-        public void ReloadConfigOnTimer_When_No_Exception_Raises_ConfigurationReloadedEvent_With_Correct_Sender()
-        {
-            object calledBy = null;
-            var loggingConfiguration = new LoggingConfiguration();
-            LogManager.Configuration = loggingConfiguration;
-            var logFactory = new LogFactory(loggingConfiguration);
-            logFactory.ConfigurationReloaded += (sender, args) => { calledBy = sender; };
-
-            logFactory.ReloadConfigOnTimer(loggingConfiguration);
-
-            Assert.Same(calledBy, logFactory);
-        }
-
-        [Fact]
-        public void ReloadConfigOnTimer_When_No_Exception_Raises_ConfigurationReloadedEvent_With_Argument_Indicating_Success()
-        {
-            LoggingConfigurationReloadedEventArgs arguments = null;
-            var loggingConfiguration = new LoggingConfiguration();
-            LogManager.Configuration = loggingConfiguration;
-            var logFactory = new LogFactory(loggingConfiguration);
-            logFactory.ConfigurationReloaded += (sender, args) => { arguments = args; };
-
-            logFactory.ReloadConfigOnTimer(loggingConfiguration);
-
-            Assert.True(arguments.Succeeded);
-        }
-
-        public static void Throws()
-        {
-            throw new Exception();
-        }
-
-        /// <summary>
-        /// We should be forward compatible so that we can add easily attributes in the future.
-        /// </summary>
-        [Fact]
-        public void NewAttrOnNLogLevelShouldNotThrowError()
-        {
-            LogManager.Configuration = CreateConfigurationFromString(@"
-            <nlog throwExceptions='true' imAnewAttribute='noError'>
-                <targets><target type='file' name='f1' filename='test.log' /></targets>
-                <rules>
-                    <logger name='*' minlevel='Debug' writeto='f1'></logger>
-                </rules>
-            </nlog>");
-
-
-        }
-
-        /// <summary>
-        /// Rename file, do edits, and then rename back. The auto reload should work.
-        /// </summary>
-#if MONO
-        [Fact(Skip="Not working under MONO - not sure if unit test is wrong, or the code")]
-#else
-        [Fact]
-#endif
-        public void Auto_Reload_after_rename()
-        {
-            try
-            {
-                var tempFolder = Guid.NewGuid().ToString();
-
-                var newFileName = "other.config";
-                string tempPath = Path.Combine(Path.GetTempPath(), tempFolder);
-                Directory.CreateDirectory(tempPath);
-
-                var originalFileName = "main.nlog";
-                var originalFilePath = Path.Combine(tempPath, originalFileName);
-                var newFilePath = Path.Combine(tempPath, newFileName);
-
-                //delete old stuff
-                new FileInfo(originalFilePath).Delete();
-                new FileInfo(newFilePath).Delete();
-
-                WriteToFile(GetValidXml(), originalFilePath);
-
-                //event for async testing
-                var counterEvent = new CountdownEvent(1);
-
-                var xmlLoggingConfiguration = new XmlLoggingConfiguration(originalFilePath);
-                LogManager.Configuration = xmlLoggingConfiguration;
-
-                LogManager.ConfigurationReloaded += SignalCounterEvent1(counterEvent);
-
-                //"move"
-                var fileInfo = new FileInfo(originalFilePath);
-                fileInfo.CopyTo(newFilePath);
-                fileInfo.Delete();
-                Thread.Sleep(1000);
-
-                //write to new file
-                WriteToFile(GetValidXml(@"c:\temp\log2.txt"), newFilePath);
-
-                //"move" back.
-                var fileInfo2 = new FileInfo(newFilePath);
-                fileInfo2.CopyTo(originalFilePath);
-                fileInfo2.Delete();
-
-                counterEvent.Wait(5000);
-                Thread.Sleep(1000);
-
-                Test_if_reload_success(@"c:\temp\log2.txt");
-
-                if (counterEvent.CurrentCount != 0)
-                {
-                    throw new Exception("failed to reload");
-                }
-
-            }
-            finally
-            {
-                LogManager.Configuration = null;
-            }
-        }
-
-        /// <summary>
-        /// Reload by writing file test
-        /// </summary>
-#if MONO
-        [Fact(Skip="unstabke under MONO - not sure if unit test is wrong, or the code")]
-#else
-        [Fact]
-#endif
-        public void Auto_reload_validxml_test()
-        {
-            try
-            {
-                string tempPath = Path.Combine(Path.GetTempPath(), Guid.NewGuid().ToString());
-                Directory.CreateDirectory(tempPath);
-
-                var tempPathFile = Path.Combine(tempPath, "main.nlog");
-
-                WriteToFile(GetValidXml(), tempPathFile);
-
-                //event for async testing
-                var counterEvent = new CountdownEvent(1);
-
-                var xmlLoggingConfiguration = new XmlLoggingConfiguration(tempPathFile);
-                LogManager.Configuration = xmlLoggingConfiguration;
-
-                LogManager.ConfigurationReloaded += (sender, e) =>
-                {
-
-                    if (counterEvent.CurrentCount < 1)
-                        counterEvent.Signal();
-                };
-
-                Test_if_reload_success(@"c:\temp\log.txt");
-
-                WriteToFile(GetValidXml(@"c:\temp\log2.txt"), tempPathFile);
-
-                //test after signal
-                counterEvent.Wait(3000);
-                //we need some extra time for completion
-                Thread.Sleep(1000);
-
-                Test_if_reload_success(@"c:\temp\log2.txt");
-
-            }
-            finally
-            {
-                LogManager.Configuration = null;
-
-            }
-        }
-
-        [Fact]
-        public void Auto_Reload_invalidxml_test()
-        {
-            try
-            {
-                string tempPath = Path.Combine(Path.GetTempPath(), Guid.NewGuid().ToString());
-                Directory.CreateDirectory(tempPath);
-
-                var tempPathFile = Path.Combine(tempPath, "main.nlog");
-
-                WriteToFile(GetValidXml(), tempPathFile);
-
-                //event for async testing
-                var counterEvent = new CountdownEvent(1);
-
-                var xmlLoggingConfiguration = new XmlLoggingConfiguration(tempPathFile);
-                LogManager.Configuration = xmlLoggingConfiguration;
-
-                LogManager.ConfigurationReloaded += SignalCounterEvent1(counterEvent);
-
-                Test_if_reload_success(@"c:\temp\log.txt");
-
-
-                //set invalid, set valid
-                WriteToFile(InvalidXml, tempPathFile);
-
-                counterEvent.Wait(5000);
-                //we need some extra time for completion
-                Thread.Sleep(1000);
-
-                if (counterEvent.CurrentCount != 0)
-                {
-                    throw new Exception("failed to reload");
-                }
-
-
-
-                LogManager.ConfigurationReloaded -= SignalCounterEvent1(counterEvent);
-
-                var counterEvent2 = new CountdownEvent(1);
-                LogManager.ConfigurationReloaded += (sender, e) => SignalCounterEvent(counterEvent2);
-
-                WriteToFile(GetValidXml(@"c:\temp\log2.txt"), tempPathFile);
-
-                counterEvent2.Wait(5000);
-                //we need some extra time for completion
-                Thread.Sleep(1000);
-
-                if (counterEvent2.CurrentCount != 0)
-                {
-                    throw new Exception("failed to reload - 2");
-                }
-
-                Test_if_reload_success(@"c:\temp\log2.txt");
-
-            }
-            finally
-            {
-                LogManager.Configuration = null;
-            }
-        }
-
-        private static EventHandler<LoggingConfigurationReloadedEventArgs> SignalCounterEvent1(CountdownEvent counterEvent)
-        {
-            return (sender, e) => SignalCounterEvent(counterEvent);
-        }
-
-        private static void SignalCounterEvent(CountdownEvent counterEvent)
-        {
-            //we get this event sometimes mulitple times for 1 change. So no signal if not needed.
-            if (counterEvent.CurrentCount > 0)
-            {
-                counterEvent.Signal();
-            }
-        }
-
-        private static string GetValidXml(string fileName = @"c:\temp\log.txt")
-        {
-            return
-                string.Format(@"<?xml version=""1.0"" encoding=""utf-8"" ?>
-<nlog xmlns=""http://www.nlog-project.org/schemas/NLog.xsd""
-      xmlns:xsi=""http://www.w3.org/2001/XMLSchema-instance"" 
-      autoReload=""true"" 
-      internalLogLevel=""Info"" 
-      throwExceptions=""false"">
-  <targets>
-    <target name=""file"" xsi:type=""File""   fileName=""{0}"" layout=""${{level}} "" />
-  </targets>
-  <rules>
-    <logger name=""*"" minlevel=""Error"" writeTo=""file"" />
-  </rules>
-</nlog>
-", fileName);
-        }
-
-        /// <summary>
-        /// Invalid XML missing closing tags.
-        /// </summary>
-        const string InvalidXml = @"<?xml version=""1.0"" encoding=""utf-8"" ?>
-<nlog xmlns=""http://www.nlog-project.org/schemas/NLog.xsd""
-      xmlns:xsi=""http://www.w3.org/2001/XMLSchema-instance"" 
-      autoReload=""true"" 
-      internalLogLevel=""Info"" 
-      throwExceptions=""false"">
-  <targets>
-    <target name=""file"" xsi:type=""File""   fileName=""c:\temp\log.txt"" layout=""${level} "" />
-  </targets>
-  <rules>
-    <logger name=""*"" minlevel=""Error"" writeTo=""file"" />
-
-";
-
-        /// <summary>
-        /// Test after reload
-        /// </summary>
-        /// <param name="filenameTest"></param>
-        private static void Test_if_reload_success(string filenameTest)
-        {
-            var loggingConfiguration = LogManager.Configuration;
-            LogManager.Configuration = loggingConfiguration;
-            // xmlLoggingConfiguration.Reload();
-            Assert.True(((XmlLoggingConfiguration)loggingConfiguration).AutoReload);
-            Assert.Equal(1, loggingConfiguration.FileNamesToWatch.Count());
-            //   Assert.Equal(1, xmlLoggingConfiguration.AllTargets.Count);
-
-            var target = LogManager.Configuration.FindTargetByName("file") as FileTarget;
-            Assert.NotNull(target);
-            Assert.Equal(string.Format(@"'{0}'", filenameTest), target.FileName.ToString());
-        }
-
-        /// <summary>
-        /// Write config to file
-        /// </summary>
-        /// <param name="configXML"></param>
-        /// <param name="path">path to file</param>
-        private static void WriteToFile(string configXML, string path)
-        {
-            using (StreamWriter fs = File.CreateText(path))
-            {
-                fs.Write(configXML);
-                fs.Flush();
-            }
-        }
-
-     
-    }
-}
-#endif
->>>>>>> 56a15f15
+}