﻿<?xml version="1.0" encoding="utf-8"?>
<Project DefaultTargets="Build" xmlns="http://schemas.microsoft.com/developer/msbuild/2003" ToolsVersion="4.0">
  <PropertyGroup>
    <BaseOutputDirectory Condition=" '$(BaseOutputDirectory)' == '' ">$(MSBuildProjectDirectory)\..\..\build\</BaseOutputDirectory>
    <ProjectType>Local</ProjectType>
    <ProductVersion>9.0.30729</ProductVersion>
    <SchemaVersion>2.0</SchemaVersion>
    <ProjectGuid>{FE067913-E9A8-41F0-89FA-C1126F8FB6A8}</ProjectGuid>
    <Configuration Condition=" '$(Configuration)' == '' ">Debug</Configuration>
    <Platform Condition=" '$(Platform)' == '' ">AnyCPU</Platform>
    <TargetFrameworkVersion>v4.5</TargetFrameworkVersion>
    <ApplicationIcon></ApplicationIcon>
    <AssemblyKeyContainerName></AssemblyKeyContainerName>
    <AssemblyName>NLog.UnitTests</AssemblyName>
    <AssemblyOriginatorKeyFile>NLogTests.snk</AssemblyOriginatorKeyFile>
    <DelaySign>false</DelaySign>
    <OutputType>Library</OutputType>
    <RootNamespace>NLog.UnitTests</RootNamespace>
    <RunPostBuildEvent>OnBuildSuccess</RunPostBuildEvent>
    <SignAssembly>true</SignAssembly>
    <NoWarn>1591</NoWarn>
    <ProjectTypeGuids>{3AC096D0-A1C2-E12C-1390-A8335801FDAB};{FAE04EC0-301F-11D3-BF4B-00C04F79EFBC}</ProjectTypeGuids>
    <SolutionDir Condition="$(SolutionDir) == '' Or $(SolutionDir) == '*Undefined*'">..\..\src\</SolutionDir>
    <RestorePackages>true</RestorePackages>
    <TargetFrameworkProfile />
  </PropertyGroup>
  <PropertyGroup Condition=" '$(Configuration)|$(Platform)' == 'Debug|AnyCPU' ">
    <BaseAddress>285212672</BaseAddress>
    <DefineConstants>TRACE;DEBUG</DefineConstants>
    <DebugSymbols>true</DebugSymbols>
    <FileAlignment>4096</FileAlignment>
    <Optimize>false</Optimize>
    <RegisterForComInterop>false</RegisterForComInterop>
    <RemoveIntegerChecks>false</RemoveIntegerChecks>
    <TreatWarningsAsErrors>false</TreatWarningsAsErrors>
    <WarningLevel>4</WarningLevel>
    <DebugType>full</DebugType>
    <ErrorReport>prompt</ErrorReport>
    <Prefer32Bit>false</Prefer32Bit>
    <OutputPath>..\..\build\bin\Debug\.NET Framework 4.5\</OutputPath>
  </PropertyGroup>
  <PropertyGroup Condition=" '$(Configuration)|$(Platform)' == 'Release|AnyCPU' ">
    <BaseAddress>285212672</BaseAddress>
    <DefineConstants>TRACE</DefineConstants>
    <DebugSymbols>true</DebugSymbols>
    <FileAlignment>4096</FileAlignment>
    <Optimize>true</Optimize>
    <TreatWarningsAsErrors>false</TreatWarningsAsErrors>
    <WarningLevel>4</WarningLevel>
    <DebugType>pdbonly</DebugType>
    <ErrorReport>prompt</ErrorReport>
    <Prefer32Bit>false</Prefer32Bit>
  </PropertyGroup>
  <PropertyGroup>
    <TargetFrameworkName>.NET Framework 4.5</TargetFrameworkName>
    <DefineConstants>NET4_5;WCF_SUPPORTED;ASYNC_SUPPORTED;$(DefineConstants)</DefineConstants>
    <OutputPath>$(BaseOutputDirectory)bin\$(Configuration)\$(TargetFrameworkName)</OutputPath>
    <IntermediateOutputPath>$(BaseOutputDirectory)obj\$(Configuration)\$(TargetFrameworkName)</IntermediateOutputPath>
  </PropertyGroup>
  <ItemGroup>
    <Reference Include="Microsoft.Owin">
      <HintPath>..\..\src\packages\Microsoft.Owin.2.0.2\lib\net45\Microsoft.Owin.dll</HintPath>
    </Reference>
    <Reference Include="Microsoft.Owin.Host.HttpListener">
      <HintPath>..\..\src\packages\Microsoft.Owin.Host.HttpListener.2.0.2\lib\net45\Microsoft.Owin.Host.HttpListener.dll</HintPath>
    </Reference>
    <Reference Include="Microsoft.Owin.Hosting">
      <HintPath>..\..\src\packages\Microsoft.Owin.Hosting.2.0.2\lib\net45\Microsoft.Owin.Hosting.dll</HintPath>
    </Reference>
    <Reference Include="Microsoft.Practices.Unity">
      <HintPath>..\..\src\packages\Unity.3.5.1404.0\lib\net45\Microsoft.Practices.Unity.dll</HintPath>
    </Reference>
    <Reference Include="Microsoft.Practices.Unity.Configuration">
      <HintPath>..\..\src\packages\Unity.3.5.1404.0\lib\net45\Microsoft.Practices.Unity.Configuration.dll</HintPath>
    </Reference>
    <Reference Include="Microsoft.Practices.Unity.RegistrationByConvention">
      <HintPath>..\..\src\packages\Unity.3.5.1404.0\lib\net45\Microsoft.Practices.Unity.RegistrationByConvention.dll</HintPath>
    </Reference>
    <Reference Include="Newtonsoft.Json">
      <HintPath>..\..\src\packages\Newtonsoft.Json.6.0.4\lib\net45\Newtonsoft.Json.dll</HintPath>
    </Reference>
    <Reference Include="Owin">
      <HintPath>..\..\src\packages\Owin.1.0\lib\net40\Owin.dll</HintPath>
    </Reference>
    <Reference Include="Ionic.Zip.Reduced, Version=1.9.1.8, Culture=neutral, PublicKeyToken=edbe51ad942a3f5c, processorArchitecture=MSIL">
      <HintPath>..\..\src\packages\DotNetZip.Reduced.1.9.1.8\lib\net20\Ionic.Zip.Reduced.dll</HintPath>
      <Private>True</Private>
    </Reference>
    <Reference Include="System" />
    <Reference Include="System.Configuration" />
    <Reference Include="System.Core" />
    <Reference Include="System.Data" />
    <Reference Include="System.DirectoryServices.AccountManagement" />
    <Reference Include="System.Drawing" />
    <Reference Include="System.IO.Compression" />
    <Reference Include="System.Messaging" />
    <Reference Include="System.Net.Http" />
    <Reference Include="System.Net.Http.Formatting, Version=5.2.3.0, Culture=neutral, PublicKeyToken=31bf3856ad364e35, processorArchitecture=MSIL">
      <SpecificVersion>False</SpecificVersion>
      <HintPath>..\..\src\packages\Microsoft.AspNet.WebApi.Client.5.2.3\lib\net45\System.Net.Http.Formatting.dll</HintPath>
    </Reference>
    <Reference Include="System.Runtime.Serialization" />
    <Reference Include="System.ServiceModel" />
    <Reference Include="System.Web.Http, Version=5.2.3.0, Culture=neutral, PublicKeyToken=31bf3856ad364e35, processorArchitecture=MSIL">
      <SpecificVersion>False</SpecificVersion>
      <HintPath>..\..\src\packages\Microsoft.AspNet.WebApi.Core.5.2.3\lib\net45\System.Web.Http.dll</HintPath>
    </Reference>
    <Reference Include="System.Web.Http.Owin">
      <HintPath>..\..\src\packages\Microsoft.AspNet.WebApi.Owin.5.2.3\lib\net45\System.Web.Http.Owin.dll</HintPath>
    </Reference>
    <Reference Include="System.Windows.Forms" />
    <Reference Include="System.Xml" />
    <Reference Include="System.Xml.Linq" />
    <Reference Include="xunit">
      <HintPath>..\..\src\packages\xunit.1.9.1\lib\net20\xunit.dll</HintPath>
    </Reference>
    <Reference Include="xunit.extensions">
      <HintPath>..\..\src\packages\xunit.extensions.1.9.1\lib\net20\xunit.extensions.dll</HintPath>
    </Reference>
  </ItemGroup>
  <ItemGroup>
    <Compile Include="ApiTests.cs" />
    <Compile Include="AssemblyInfo.cs" />
    <Compile Include="AsyncHelperTests.cs" />
    <Compile Include="Common\CSharpEventTarget.cs" />
    <Compile Include="Common\InternalLoggerTests.cs" />
    <Compile Include="Common\InternalLoggerTests_Trace.cs" />
    <Compile Include="Common\LastLogEventListTarget.cs" />
    <Compile Include="Conditions\ConditionEvaluatorTests.cs" />
    <Compile Include="Conditions\ConditionParserTests.cs" />
    <Compile Include="Config\CaseSensitivityTests.cs" />
    <Compile Include="Config\ConfigApiTests.cs" />
    <Compile Include="Config\ConfigurationItemFactoryTests.cs" />
    <Compile Include="Config\CultureInfoTests.cs" />
    <Compile Include="Config\DuplicateConfigurationAttributeTests.cs" />
    <Compile Include="Config\ExtensionTests.cs" />
    <Compile Include="Config\IncludeTests.cs" />
    <Compile Include="Config\InternalLoggingTests.cs" />
    <Compile Include="Config\ReloadTests.cs" />
    <Compile Include="Config\RuleConfigurationTests.cs" />
    <Compile Include="Config\TargetConfigurationTests.cs" />
    <Compile Include="Config\TimeConfigurationTests.cs" />
    <Compile Include="Config\VariableTests.cs" />
    <Compile Include="Config\XmlConfigTests.cs" />
    <Compile Include="ConfigFileLocatorTests.cs" />
    <Compile Include="Contexts\GlobalDiagnosticsContextTests.cs" />
    <Compile Include="Contexts\MappedDiagnosticsContextTests.cs" />
    <Compile Include="Contexts\MappedDiagnosticsLogicalContextTests.cs" />
    <Compile Include="Contexts\NestedDiagnosticsContextTests.cs" />
    <Compile Include="Filters\APITests.cs" />
    <Compile Include="Filters\ConditionBasedFilterTests.cs" />
    <Compile Include="Filters\WhenContainsTests.cs" />
    <Compile Include="Filters\WhenEqualTests.cs" />
    <Compile Include="Filters\WhenNotContainsTests.cs" />
    <Compile Include="Filters\WhenNotEqualTests.cs" />
    <Compile Include="Fluent\LogBuilderTests.cs" />
    <Compile Include="GetLoggerTests.cs" />
    <Compile Include="Internal\AsyncLogEventInfoTests.cs" />
    <Compile Include="Internal\DirectoryHelpers.cs" />
    <Compile Include="Internal\EnumHelpersTests.cs" />
    <Compile Include="Internal\ExceptionHelperTests.cs" />
    <Compile Include="Internal\FileAppenders\FileAppenderCacheTests.cs" />
    <Compile Include="Internal\FilePathLayoutTests.cs" />
    <Compile Include="Internal\NetworkSenders\TcpNetworkSenderTests.cs" />
    <Compile Include="Internal\NetworkSenders\UdpNetworkSenderTests.cs" />
    <Compile Include="Internal\PathHelpers.cs" />
    <Compile Include="Internal\PlatformDetectorTests.cs" />
    <Compile Include="Internal\SortHelpersTests.cs" />
    <Compile Include="Internal\StringBuilderExtTests.cs" />
    <Compile Include="Internal\StringHelpersTests.cs" />
<<<<<<< HEAD
    <Compile Include="Internal\Tuple.cs" />
=======
    <Compile Include="Internal\StringSplitterTests.cs" />
>>>>>>> 68839acf
    <Compile Include="Internal\UrlHelperTests.cs" />
    <Compile Include="LayoutRenderers\AppDomainLayoutRendererTests.cs" />
    <Compile Include="LayoutRenderers\AppSettingTests.cs" />
    <Compile Include="LayoutRenderers\AssemblyVersionTests.cs" />
    <Compile Include="LayoutRenderers\BaseDirTests.cs" />
    <Compile Include="LayoutRenderers\CallSiteLineNumberTests.cs" />
    <Compile Include="LayoutRenderers\CallSiteTests.cs" />
    <Compile Include="LayoutRenderers\CounterTests.cs" />
    <Compile Include="LayoutRenderers\DateTests.cs" />
    <Compile Include="LayoutRenderers\EnvironmentTests.cs" />
    <Compile Include="LayoutRenderers\EventContextTests.cs" />
    <Compile Include="LayoutRenderers\EventPropertiesTests.cs" />
    <Compile Include="LayoutRenderers\ExceptionTests.cs" />
    <Compile Include="LayoutRenderers\FileContentsTests.cs" />
    <Compile Include="LayoutRenderers\GDCTests.cs" />
    <Compile Include="LayoutRenderers\IdentityTests.cs" />
    <Compile Include="LayoutRenderers\LiteralTests.cs" />
    <Compile Include="LayoutRenderers\Log4JXmlTests.cs" />
    <Compile Include="LayoutRenderers\LoggerNameTests.cs" />
    <Compile Include="LayoutRenderers\LogLevelTests.cs" />
    <Compile Include="LayoutRenderers\LongDateTests.cs" />
    <Compile Include="LayoutRenderers\MDCTests.cs" />
    <Compile Include="LayoutRenderers\MdlcLayoutRendererTests.cs" />
    <Compile Include="LayoutRenderers\MessageTests.cs" />
    <Compile Include="LayoutRenderers\NDCTests.cs" />
    <Compile Include="LayoutRenderers\NLogDirRendererTests.cs" />
    <Compile Include="LayoutRenderers\ProcessIdLayoutRendererTests.cs" />
    <Compile Include="LayoutRenderers\ProcessNameLayoutRendererTests.cs" />
    <Compile Include="LayoutRenderers\ProcessTimeLayoutRendererTests.cs" />
    <Compile Include="LayoutRenderers\RegistryTests.cs" />
    <Compile Include="LayoutRenderers\Rot13Tests.cs" />
    <Compile Include="LayoutRenderers\ShortDateTests.cs" />
    <Compile Include="LayoutRenderers\SpecialFolderTests.cs" />
    <Compile Include="LayoutRenderers\StackTraceRendererTests.cs" />
    <Compile Include="LayoutRenderers\TempDirRendererTests.cs" />
    <Compile Include="LayoutRenderers\ThreadNameTests.cs" />
    <Compile Include="LayoutRenderers\TicksLayoutRendererTests.cs" />
    <Compile Include="LayoutRenderers\TimeTests.cs" />
    <Compile Include="LayoutRenderers\VariableLayoutRendererTests.cs" />
    <Compile Include="LayoutRenderers\Wrappers\CachedTests.cs" />
    <Compile Include="LayoutRenderers\Wrappers\FileSystemNormalizeTests.cs" />
    <Compile Include="LayoutRenderers\Wrappers\JsonEncodeTests.cs" />
    <Compile Include="LayoutRenderers\Wrappers\LowerCaseLayoutRendererTests.cs" />
    <Compile Include="LayoutRenderers\Wrappers\OnExceptionTests.cs" />
    <Compile Include="LayoutRenderers\Wrappers\PaddingTests.cs" />
    <Compile Include="LayoutRenderers\Wrappers\ReplaceNewLinesTests.cs" />
    <Compile Include="LayoutRenderers\Wrappers\ReplaceTests.cs" />
    <Compile Include="LayoutRenderers\Wrappers\TrimWhiteSpaceTests.cs" />
    <Compile Include="LayoutRenderers\Wrappers\UpperCaseLayoutRendererTests.cs" />
    <Compile Include="LayoutRenderers\Wrappers\WhenEmptyTests.cs" />
    <Compile Include="LayoutRenderers\Wrappers\WhenTests.cs" />
    <Compile Include="LayoutRenderers\Wrappers\WrapLineTests.cs" />
    <Compile Include="LayoutRenderers\Wrappers\XmlEncodeTests.cs" />
    <Compile Include="Layouts\AllEventPropertiesTests.cs" />
    <Compile Include="Layouts\CompoundLayoutTests.cs" />
    <Compile Include="Layouts\CsvLayoutTests.cs" />
    <Compile Include="Layouts\JsonLayoutTests.cs" />
    <Compile Include="Layouts\SimpleLayoutOutputTests.cs" />
    <Compile Include="Layouts\SimpleLayoutParserTests.cs" />
    <Compile Include="Layouts\ThreadAgnosticTests.cs" />
    <Compile Include="LogFactoryTests.cs" />
    <Compile Include="LoggerTests.cs" />
    <Compile Include="LogLevelTests.cs" />
    <Compile Include="LogManagerTests.cs" />
    <Compile Include="LogReceiverService\LogReceiverForwardingServiceTests.cs" />
    <Compile Include="LogReceiverService\LogReceiverServiceTests.cs" />
    <Compile Include="NLogTestBase.cs" />
    <Compile Include="NLogTraceListenerTests.cs" />
    <Compile Include="ProcessRunner.cs" />
    <Compile Include="RegressionTests.cs" />
    <Compile Include="RoutingTests.cs" />
    <Compile Include="Targets\ColoredConsoleTargetTests.cs" />
    <Compile Include="Targets\ConcurrentFileTargetTests.cs" />
    <Compile Include="Targets\ConsoleTargetTests.cs" />
    <Compile Include="Targets\DatabaseTargetTests.cs" />
    <Compile Include="Targets\DefaultJsonSerializerTests.cs" />
    <Compile Include="Targets\EventLogTargetTests.cs" />
    <Compile Include="Targets\FileTargetTests.cs" />
    <Compile Include="Targets\LineEndingModeTests.cs" />
    <Compile Include="Targets\LogReceiverWebServiceTargetTests.cs" />
    <Compile Include="Targets\MailTargetTests.cs" />
    <Compile Include="Targets\MemoryTargetTests.cs" />
    <Compile Include="Targets\MessageQueueTargetTests.cs" />
    <Compile Include="Targets\MethodCallTests.cs" />
    <Compile Include="Targets\Mocks\MockTargetWrapper.cs" />
    <Compile Include="Targets\NetworkTargetTests.cs" />
    <Compile Include="Targets\TargetTests.cs" />
    <Compile Include="Targets\WebServiceTargetTests.cs" />
    <Compile Include="Targets\Wrappers\AsyncRequestQueueTests.cs" />
    <Compile Include="Targets\Wrappers\AsyncTargetWrapperTests.cs" />
    <Compile Include="Targets\Wrappers\AutoFlushTargetWrapperTests.cs" />
    <Compile Include="Targets\Wrappers\BufferingTargetWrapperTests.cs" />
    <Compile Include="Targets\Wrappers\FallbackGroupTargetTests.cs" />
    <Compile Include="Targets\Wrappers\FilteringTargetWrapperTests.cs" />
    <Compile Include="Targets\Wrappers\ImpersonatingTargetWrapperTests.cs" />
    <Compile Include="Targets\Wrappers\LimitingTargetWrapperTests.cs" />
    <Compile Include="Targets\Wrappers\PostFilteringTargetWrapperTests.cs" />
    <Compile Include="Targets\Wrappers\RandomizeGroupTargetTests.cs" />
    <Compile Include="Targets\Wrappers\RepeatingTargetWrapperTests.cs" />
    <Compile Include="Targets\Wrappers\RetryingTargetWrapperTests.cs" />
    <Compile Include="Targets\Wrappers\RoundRobinGroupTargetTests.cs" />
    <Compile Include="Targets\Wrappers\SplitGroupTargetTests.cs" />
    <Compile Include="Targets\Wrappers\WrapperTargetBaseTests.cs" />
    <Compile Include="TimeSourceTests.cs" />
  </ItemGroup>
  <ItemGroup>
    <Content Include="ConfigFiles\included.nlog" />
    <Content Include="ConfigFiles\main.nlog" />
    <Content Include="ConfigFiles\referencemissingfile.nlog" />
    <Content Include="ConfigFiles\referencemissingfileignored.nlog" />
    <Content Include="ProjectFileInfo.xml" />
    <Content Include="Properties\AppManifest.xml" />
    <Content Include="Properties\OutOfBrowserSettings.xml" />
    <Content Include="Properties\WMAppManifest.xml" />
  </ItemGroup>
  <ItemGroup>
    <None Include="App.config" />
    <None Include="NLogTests.snk" />
    <None Include="packages.config" />
  </ItemGroup>
  <ItemGroup>
    <ProjectReference Include="..\..\src\NLog.Extended\NLog.Extended.netfx45.csproj">
      <Project>{A961A1F9-1024-4446-BF9E-A923137340B8}</Project>
      <Name>NLog.Extended.netfx45</Name>
    </ProjectReference>
    <ProjectReference Include="..\..\src\NLogAutoLoadExtension\NLogAutoLoadExtension.netfx45.csproj">
      <Project>{0aa8fb16-a377-4541-bef6-81d437d7b5e9}</Project>
      <Name>NLogAutoLoadExtension.netfx45</Name>
    </ProjectReference>
    <ProjectReference Include="..\..\src\NLog\NLog.netfx45.csproj">
      <Project>{A0BFF0DB-ED9A-4639-AE86-8E709A1EFC66}</Project>
      <Name>NLog.netfx45</Name>
    </ProjectReference>
    <ProjectReference Include="..\SampleExtensions\SampleExtensions.netfx45.csproj">
      <Project>{FE067913-E9A8-41F0-89FA-C1136F8FB6A8}</Project>
      <Name>SampleExtensions.netfx45</Name>
    </ProjectReference>
  </ItemGroup>
  <ItemGroup />
  <Import Project="$(StyleCopTargetsFile)" Condition="'$(StyleCopTargetsFile)' != ''" />
  <Import Project="$(MSBuildToolsPath)\Microsoft.CSharp.targets" />
  <Import Project="$(SolutionDir)\.nuget\NuGet.targets" />
</Project><|MERGE_RESOLUTION|>--- conflicted
+++ resolved
@@ -168,11 +168,8 @@
     <Compile Include="Internal\SortHelpersTests.cs" />
     <Compile Include="Internal\StringBuilderExtTests.cs" />
     <Compile Include="Internal\StringHelpersTests.cs" />
-<<<<<<< HEAD
+    <Compile Include="Internal\StringSplitterTests.cs" />
     <Compile Include="Internal\Tuple.cs" />
-=======
-    <Compile Include="Internal\StringSplitterTests.cs" />
->>>>>>> 68839acf
     <Compile Include="Internal\UrlHelperTests.cs" />
     <Compile Include="LayoutRenderers\AppDomainLayoutRendererTests.cs" />
     <Compile Include="LayoutRenderers\AppSettingTests.cs" />
