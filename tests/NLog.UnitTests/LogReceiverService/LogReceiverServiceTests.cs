// 
// Copyright (c) 2004-2016 Jaroslaw Kowalski <jaak@jkowalski.net>, Kim Christensen, Julian Verdurmen
// 
// All rights reserved.
// 
// Redistribution and use in source and binary forms, with or without 
// modification, are permitted provided that the following conditions 
// are met:
// 
// * Redistributions of source code must retain the above copyright notice, 
//   this list of conditions and the following disclaimer. 
// 
// * Redistributions in binary form must reproduce the above copyright notice,
//   this list of conditions and the following disclaimer in the documentation
//   and/or other materials provided with the distribution. 
// 
// * Neither the name of Jaroslaw Kowalski nor the names of its 
//   contributors may be used to endorse or promote products derived from this
//   software without specific prior written permission. 
// 
// THIS SOFTWARE IS PROVIDED BY THE COPYRIGHT HOLDERS AND CONTRIBUTORS "AS IS"
// AND ANY EXPRESS OR IMPLIED WARRANTIES, INCLUDING, BUT NOT LIMITED TO, THE 
// IMPLIED WARRANTIES OF MERCHANTABILITY AND FITNESS FOR A PARTICULAR PURPOSE 
// ARE DISCLAIMED. IN NO EVENT SHALL THE COPYRIGHT OWNER OR CONTRIBUTORS BE 
// LIABLE FOR ANY DIRECT, INDIRECT, INCIDENTAL, SPECIAL, EXEMPLARY, OR 
// CONSEQUENTIAL DAMAGES (INCLUDING, BUT NOT LIMITED TO, PROCUREMENT OF
// SUBSTITUTE GOODS OR SERVICES; LOSS OF USE, DATA, OR PROFITS; OR BUSINESS 
// INTERRUPTION) HOWEVER CAUSED AND ON ANY THEORY OF LIABILITY, WHETHER IN 
// CONTRACT, STRICT LIABILITY, OR TORT (INCLUDING NEGLIGENCE OR OTHERWISE) 
// ARISING IN ANY WAY OUT OF THE USE OF THIS SOFTWARE, EVEN IF ADVISED OF 
// THE POSSIBILITY OF SUCH DAMAGE.
// 

#if !NETSTANDARD && !SILVERLIGHT && !NET3_5

namespace NLog.UnitTests.LogReceiverService
{

#if !SILVERLIGHT
    using System.Collections.Generic;

    using System.Linq;

    using System.Threading;
#endif

    using System;
    using System.IO;
    using Xunit;
#if WCF_SUPPORTED
        using System.Data;
    using System.Runtime.Serialization;

        using System.ServiceModel;
    using System.ServiceModel.Description;
#endif
    using System.Xml;
    using System.Xml.Serialization;
    using NLog.Layouts;
    using NLog.LogReceiverService;

    public class LogReceiverServiceTests : NLogTestBase
    {
        private const string logRecieverUrl = "http://localhost:80/Temporary_Listen_Addresses/";

        [Fact]
        public void ToLogEventInfoTest()
        {
            var events = new NLogEvents
            {
                BaseTimeUtc = new DateTime(2010, 1, 1, 0, 0, 0, 0, DateTimeKind.Utc).Ticks,
                ClientName = "foo",
                LayoutNames = new StringCollection { "foo", "bar", "baz" },
                Strings = new StringCollection { "logger1", "logger2", "logger3", "zzz", "message1" },
                Events =
                    new[]
                    {
                        new NLogEvent
                        {
                            Id = 1,
                            LevelOrdinal = 2,
                            LoggerOrdinal = 0,
                            TimeDelta = 30000000,
                            MessageOrdinal = 4,
                            Values = "0|1|2"
                        },
                        new NLogEvent
                        {
                            Id = 2,
                            LevelOrdinal = 3,
                            LoggerOrdinal = 2,
                            MessageOrdinal = 4,
                            TimeDelta = 30050000,
                            Values = "0|1|3",
                        }
                    }
            };

            var converted = events.ToEventInfo();

            Assert.Equal(2, converted.Count);
            Assert.Equal("message1", converted[0].FormattedMessage);
            Assert.Equal("message1", converted[1].FormattedMessage);

            Assert.Equal(new DateTime(2010, 1, 1, 0, 0, 3, 0, DateTimeKind.Utc), converted[0].TimeStamp.ToUniversalTime());
            Assert.Equal(new DateTime(2010, 1, 1, 0, 0, 3, 5, DateTimeKind.Utc), converted[1].TimeStamp.ToUniversalTime());

            Assert.Equal("logger1", converted[0].LoggerName);
            Assert.Equal("logger3", converted[1].LoggerName);

            Assert.Equal(LogLevel.Info, converted[0].Level);
            Assert.Equal(LogLevel.Warn, converted[1].Level);

            Layout fooLayout = "${event-context:foo}";
            Layout barLayout = "${event-context:bar}";
            Layout bazLayout = "${event-context:baz}";

            Assert.Equal("logger1", fooLayout.Render(converted[0]));
            Assert.Equal("logger1", fooLayout.Render(converted[1]));

            Assert.Equal("logger2", barLayout.Render(converted[0]));
            Assert.Equal("logger2", barLayout.Render(converted[1]));

            Assert.Equal("logger3", bazLayout.Render(converted[0]));
            Assert.Equal("zzz", bazLayout.Render(converted[1]));
        }

        [Fact]
        public void NoLayoutsTest()
        {
            var events = new NLogEvents
            {
                BaseTimeUtc = new DateTime(2010, 1, 1, 0, 0, 0, 0, DateTimeKind.Utc).Ticks,
                ClientName = "foo",
                LayoutNames = new StringCollection(),
                Strings = new StringCollection { "logger1", "logger2", "logger3", "zzz", "message1" },
                Events =
                    new[]
                    {
                        new NLogEvent
                        {
                            Id = 1,
                            LevelOrdinal = 2,
                            LoggerOrdinal = 0,
                            TimeDelta = 30000000,
                            MessageOrdinal = 4,
                            Values = null,
                        },
                        new NLogEvent
                        {
                            Id = 2,
                            LevelOrdinal = 3,
                            LoggerOrdinal = 2,
                            MessageOrdinal = 4,
                            TimeDelta = 30050000,
                            Values = null,
                        }
                    }
            };

            var converted = events.ToEventInfo();

            Assert.Equal(2, converted.Count);
            Assert.Equal("message1", converted[0].FormattedMessage);
            Assert.Equal("message1", converted[1].FormattedMessage);

            Assert.Equal(new DateTime(2010, 1, 1, 0, 0, 3, 0, DateTimeKind.Utc), converted[0].TimeStamp.ToUniversalTime());
            Assert.Equal(new DateTime(2010, 1, 1, 0, 0, 3, 5, DateTimeKind.Utc), converted[1].TimeStamp.ToUniversalTime());

            Assert.Equal("logger1", converted[0].LoggerName);
            Assert.Equal("logger3", converted[1].LoggerName);

            Assert.Equal(LogLevel.Info, converted[0].Level);
            Assert.Equal(LogLevel.Warn, converted[1].Level);
        }

<<<<<<< HEAD
#if !SILVERLIGHT && !NETSTANDARD
=======
>>>>>>> d99f718f
        /// <summary>
        /// Ensures that serialization formats of DataContractSerializer and XmlSerializer are the same
        /// on the same <see cref="NLogEvents"/> object.
        /// </summary>
        [Fact]
        public void CompareSerializationFormats()
        {
            var events = new NLogEvents
            {
                BaseTimeUtc = DateTime.UtcNow.Ticks,
                ClientName = "foo",
                LayoutNames = new StringCollection { "foo", "bar", "baz" },
                Strings = new StringCollection { "logger1", "logger2", "logger3" },
                Events =
                    new[]
                    {
                        new NLogEvent
                        {
                            Id = 1,
                            LevelOrdinal = 2,
                            LoggerOrdinal = 0,
                            TimeDelta = 34,
                            Values = "1|2|3"
                        },
                        new NLogEvent
                        {
                            Id = 2,
                            LevelOrdinal = 3,
                            LoggerOrdinal = 2,
                            TimeDelta = 345,
                            Values = "1|2|3",
                        }
                    }
            };

            var serializer1 = new XmlSerializer(typeof(NLogEvents));
            var sw1 = new StringWriter();
            using (var writer1 = XmlWriter.Create(sw1, new XmlWriterSettings { Indent = true }))
            {
                var namespaces = new XmlSerializerNamespaces();
                namespaces.Add("i", "http://www.w3.org/2001/XMLSchema-instance");

                serializer1.Serialize(writer1, events, namespaces);
            }

            var serializer2 = new DataContractSerializer(typeof(NLogEvents));
            var sw2 = new StringWriter();
            using (var writer2 = XmlWriter.Create(sw2, new XmlWriterSettings { Indent = true }))
            {
                serializer2.WriteObject(writer2, events);
            }

            var xml1 = sw1.ToString();
            var xml2 = sw2.ToString();

            Assert.Equal(xml1, xml2);
        }


#if WCF_SUPPORTED

#if MONO
        [Fact(Skip="Not working under MONO - not sure if unit test is wrong, or the code")]
#else
        [Fact]
#endif
        public void RealTestLogReciever_two_way()
        {
            RealTestLogReciever(false, false);
        }

#if MONO
        [Fact(Skip="Not working under MONO - not sure if unit test is wrong, or the code")]
#else
        [Fact]
#endif
        public void RealTestLogReciever_one_way()
        {
            RealTestLogReciever(true, false);
        }

        [Fact(Skip = "unit test should listen to non-http for this")]
        public void RealTestLogReciever_two_way_binary()
        {
            RealTestLogReciever(false, true);
        }

        [Fact(Skip = "unit test should listen to non-http for this")]
        public void RealTestLogReciever_one_way_binary()
        {
            RealTestLogReciever(true, true);
        }

        private void RealTestLogReciever(bool useOneWayContract, bool binaryEncode)
        {
            LogManager.Configuration = CreateConfigurationFromString(string.Format(@"
          <nlog throwExceptions='true'>
                <targets>
                   <target type='LogReceiverService'
                          name='s1'
               
                          endpointAddress='{0}'
                          useOneWayContract='{1}'
                          useBinaryEncoding='{2}'
                  
                          includeEventProperties='false'>
                  <!--  <parameter name='key1' layout='testparam1'  type='String'/> -->
               </target>

                   
                </targets>
                <rules>
                    <logger name='logger1' minlevel='Trace' writeTo='s1' />
              
                </rules>
            </nlog>", logRecieverUrl, useOneWayContract.ToString().ToLower(), binaryEncode.ToString().ToLower()));


     
            ExecLogRecieverAndCheck(ExecLogging1, CheckRecieved1, 2);

        }

        /// <summary>
        /// Create WCF service, logs and listen to the events
        /// </summary>
        /// <param name="logFunc">function for logging the messages</param>
        /// <param name="logCheckFunc">function for checking the received messsages</param>
        /// <param name="messageCount">message count for wait for listen and checking</param>
        public void ExecLogRecieverAndCheck(Action<Logger> logFunc, Action<List<NLogEvents>> logCheckFunc, int messageCount)
        {

            Uri baseAddress = new Uri(logRecieverUrl);

            // Create the ServiceHost.
            using (ServiceHost host = new ServiceHost(typeof(LogRecieverMock), baseAddress))
            {
                // Enable metadata publishing.
                ServiceMetadataBehavior smb = new ServiceMetadataBehavior();
                smb.HttpGetEnabled = true;
#if !MONO && !NETSTANDARD_1plus
                smb.MetadataExporter.PolicyVersion = PolicyVersion.Policy15;
#endif
                host.Description.Behaviors.Add(smb);

                // Open the ServiceHost to start listening for messages. Since
                // no endpoints are explicitly configured, the runtime will create
                // one endpoint per base address for each service contract implemented
                // by the service.
                host.Open();

                //wait for 2 events

                var countdownEvent = new CountdownEvent(messageCount);
                //reset
                LogRecieverMock.recievedEvents = new List<NLogEvents>();
                LogRecieverMock.CountdownEvent = countdownEvent;

                var logger1 = LogManager.GetLogger("logger1");
                logFunc(logger1);

                countdownEvent.Wait(20000);
                //we need some extra time for completion
                Thread.Sleep(1000);
                var recieved = LogRecieverMock.recievedEvents;




                Assert.Equal(messageCount, recieved.Count);

                logCheckFunc(recieved);

                // Close the ServiceHost.
                host.Close();
            }
        }

        private static void CheckRecieved1(List<NLogEvents> recieved)
        {
            //in some case the messages aren't retrieved in the right order when invoked in the same sec.
            //more important is that both are retrieved with the correct info
            Assert.Equal(2, recieved.Count);

            var logmessages = new HashSet<string> {recieved[0].ToEventInfo().First().Message, recieved[1].ToEventInfo().First().Message};

            Assert.True(logmessages.Contains("test 1"), "message 1 is corrupt");
            Assert.True(logmessages.Contains("test 2"), "message 2 is corrupt");
        }

        private static void ExecLogging1(Logger logger)
        {
            logger.Info("test 1");

            //we wait 10 ms, because after a cold boot, the messages are arrived in the same moment and the order can change.
            Thread.Sleep(10);
            logger.Info(new InvalidConstraintException("boo"), "test 2");
        }

        public class LogRecieverMock : ILogReceiverServer, ILogReceiverOneWayServer
        {

            public static CountdownEvent CountdownEvent;

            public static List<NLogEvents> recievedEvents = new List<NLogEvents>();

            /// <summary>
            /// Processes the log messages.
            /// </summary>
            /// <param name="events">The events.</param>
            public void ProcessLogMessages(NLogEvents events)
            {
                if (CountdownEvent == null)
                {
                    throw new Exception("test not prepared well");
                }



                recievedEvents.Add(events);

                CountdownEvent.Signal();
            }
        }

#endif
    }
}

#endif<|MERGE_RESOLUTION|>--- conflicted
+++ resolved
@@ -174,10 +174,7 @@
             Assert.Equal(LogLevel.Warn, converted[1].Level);
         }
 
-<<<<<<< HEAD
-#if !SILVERLIGHT && !NETSTANDARD
-=======
->>>>>>> d99f718f
+#if !NETSTANDARD
         /// <summary>
         /// Ensures that serialization formats of DataContractSerializer and XmlSerializer are the same
         /// on the same <see cref="NLogEvents"/> object.
@@ -235,6 +232,7 @@
 
             Assert.Equal(xml1, xml2);
         }
+#endif
 
 
 #if WCF_SUPPORTED
