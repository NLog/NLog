<<<<<<< HEAD
// 
// Copyright (c) 2004-2011 Jaroslaw Kowalski <jaak@jkowalski.net>
// 
// All rights reserved.
// 
// Redistribution and use in source and binary forms, with or without 
// modification, are permitted provided that the following conditions 
// are met:
// 
// * Redistributions of source code must retain the above copyright notice, 
//   this list of conditions and the following disclaimer. 
// 
// * Redistributions in binary form must reproduce the above copyright notice,
//   this list of conditions and the following disclaimer in the documentation
//   and/or other materials provided with the distribution. 
// 
// * Neither the name of Jaroslaw Kowalski nor the names of its 
//   contributors may be used to endorse or promote products derived from this
//   software without specific prior written permission. 
// 
// THIS SOFTWARE IS PROVIDED BY THE COPYRIGHT HOLDERS AND CONTRIBUTORS "AS IS"
// AND ANY EXPRESS OR IMPLIED WARRANTIES, INCLUDING, BUT NOT LIMITED TO, THE 
// IMPLIED WARRANTIES OF MERCHANTABILITY AND FITNESS FOR A PARTICULAR PURPOSE 
// ARE DISCLAIMED. IN NO EVENT SHALL THE COPYRIGHT OWNER OR CONTRIBUTORS BE 
// LIABLE FOR ANY DIRECT, INDIRECT, INCIDENTAL, SPECIAL, EXEMPLARY, OR 
// CONSEQUENTIAL DAMAGES (INCLUDING, BUT NOT LIMITED TO, PROCUREMENT OF
// SUBSTITUTE GOODS OR SERVICES; LOSS OF USE, DATA, OR PROFITS; OR BUSINESS 
// INTERRUPTION) HOWEVER CAUSED AND ON ANY THEORY OF LIABILITY, WHETHER IN 
// CONTRACT, STRICT LIABILITY, OR TORT (INCLUDING NEGLIGENCE OR OTHERWISE) 
// ARISING IN ANY WAY OUT OF THE USE OF THIS SOFTWARE, EVEN IF ADVISED OF 
// THE POSSIBILITY OF SUCH DAMAGE.
// 

#if !SILVERLIGHT && !__IOS__

#define DEBUG

namespace NLog.UnitTests
{
    using System.Diagnostics;
    using Xunit;


    public class NLogTraceListenerTests : NLogTestBase
    {
        [Fact]
        public void TraceWriteTest()
        {
            LogManager.Configuration = CreateConfigurationFromString(@"
                <nlog>
                    <targets><target name='debug' type='Debug' layout='${logger} ${level} ${message}' /></targets>
                    <rules>
                        <logger name='*' minlevel='Debug' writeTo='debug' />
                    </rules>
                </nlog>");

            Debug.Listeners.Clear();
            Debug.Listeners.Add(new NLogTraceListener { Name = "Logger1" });

            Debug.Write("Hello");
            AssertDebugLastMessage("debug", "Logger1 Debug Hello");

            Debug.Write("Hello", "Cat1");
            AssertDebugLastMessage("debug", "Logger1 Debug Cat1: Hello");

            Debug.Write(3.1415);
            AssertDebugLastMessage("debug", string.Format("Logger1 Debug {0}", 3.1415));

            Debug.Write(3.1415, "Cat2");
            AssertDebugLastMessage("debug", string.Format("Logger1 Debug Cat2: {0}", 3.1415));
        }

        [Fact]
        public void TraceWriteLineTest()
        {
            LogManager.Configuration = CreateConfigurationFromString(@"
                <nlog>
                    <targets><target name='debug' type='Debug' layout='${logger} ${level} ${message}' /></targets>
                    <rules>
                        <logger name='*' minlevel='Debug' writeTo='debug' />
                    </rules>
                </nlog>");

            Debug.Listeners.Clear();
            Debug.Listeners.Add(new NLogTraceListener { Name = "Logger1" });

            Debug.WriteLine("Hello");
            AssertDebugLastMessage("debug", "Logger1 Debug Hello");

            Debug.WriteLine("Hello", "Cat1");
            AssertDebugLastMessage("debug", "Logger1 Debug Cat1: Hello");

            Debug.WriteLine(3.1415);
            AssertDebugLastMessage("debug", string.Format("Logger1 Debug {0}", 3.1415));

            Debug.WriteLine(3.1415, "Cat2");
            AssertDebugLastMessage("debug", string.Format("Logger1 Debug Cat2: {0}", 3.1415));
        }

        [Fact]
        public void TraceWriteNonDefaultLevelTest()
        {
            LogManager.Configuration = CreateConfigurationFromString(@"
                <nlog>
                    <targets><target name='debug' type='Debug' layout='${logger} ${level} ${message}' /></targets>
                    <rules>
                        <logger name='*' minlevel='Trace' writeTo='debug' />
                    </rules>
                </nlog>");

            Debug.Listeners.Clear();
            Debug.Listeners.Add(new NLogTraceListener { Name = "Logger1", DefaultLogLevel = LogLevel.Trace });

            Debug.Write("Hello");
            AssertDebugLastMessage("debug", "Logger1 Trace Hello");
        }

        [Fact]
        public void TraceConfiguration()
        {
            var listener = new NLogTraceListener();
            listener.Attributes.Add("defaultLogLevel", "Warn");
            listener.Attributes.Add("forceLogLevel", "Error");
            listener.Attributes.Add("autoLoggerName", "1");

            Assert.Equal(LogLevel.Warn, listener.DefaultLogLevel);
            Assert.Equal(LogLevel.Error, listener.ForceLogLevel);
            Assert.True(listener.AutoLoggerName);
        }

        [Fact]
        public void TraceFailTest()
        {
            LogManager.Configuration = CreateConfigurationFromString(@"
                <nlog>
                    <targets><target name='debug' type='Debug' layout='${logger} ${level} ${message}' /></targets>
                    <rules>
                        <logger name='*' minlevel='Debug' writeTo='debug' />
                    </rules>
                </nlog>");

            Debug.Listeners.Clear();
            Debug.Listeners.Add(new NLogTraceListener { Name = "Logger1" });

            Debug.Fail("Message");
            AssertDebugLastMessage("debug", "Logger1 Error Message");

            Debug.Fail("Message", "Detailed Message");
            AssertDebugLastMessage("debug", "Logger1 Error Message Detailed Message");
        }

        [Fact]
        public void AutoLoggerNameTest()
        {
            LogManager.Configuration = CreateConfigurationFromString(@"
                <nlog>
                    <targets><target name='debug' type='Debug' layout='${logger} ${level} ${message}' /></targets>
                    <rules>
                        <logger name='*' minlevel='Debug' writeTo='debug' />
                    </rules>
                </nlog>");

            Debug.Listeners.Clear();
            Debug.Listeners.Add(new NLogTraceListener { Name = "Logger1", AutoLoggerName = true });

            Debug.Write("Hello");
            AssertDebugLastMessage("debug", this.GetType().FullName + " Debug Hello");
        }

        [Fact]
        public void TraceDataTests()
        {
            LogManager.Configuration = CreateConfigurationFromString(@"
                <nlog>
                    <targets><target name='debug' type='Debug' layout='${logger} ${level} ${message} ${event-context:EventID}' /></targets>
                    <rules>
                        <logger name='*' minlevel='Trace' writeTo='debug' />
                    </rules>
                </nlog>");

            TraceSource ts = CreateTraceSource();
            ts.Listeners.Add(new NLogTraceListener { Name = "Logger1", DefaultLogLevel = LogLevel.Trace });

            ts.TraceData(TraceEventType.Critical, 123, 42);
            AssertDebugLastMessage("debug", "MySource1 Fatal 42 123");

            ts.TraceData(TraceEventType.Critical, 145, 42, 3.14, "foo");
            AssertDebugLastMessage("debug", string.Format("MySource1 Fatal 42, {0}, foo 145", 3.14));
        }
        
        [Fact]
        public void LogInformationTest()
        {
            LogManager.Configuration = CreateConfigurationFromString(@"
                <nlog>
                    <targets><target name='debug' type='Debug' layout='${logger} ${level} ${message} ${event-context:EventID}' /></targets>
                    <rules>
                        <logger name='*' minlevel='Trace' writeTo='debug' />
                    </rules>
                </nlog>");

            TraceSource ts = CreateTraceSource();
            ts.Listeners.Add(new NLogTraceListener { Name = "Logger1", DefaultLogLevel = LogLevel.Trace });
            
            ts.TraceInformation("Quick brown fox");
            AssertDebugLastMessage("debug", "MySource1 Info Quick brown fox 0");

            ts.TraceInformation("Mary had {0} lamb", "a little");
            AssertDebugLastMessage("debug", "MySource1 Info Mary had a little lamb 0");
        }

        [Fact]
        public void TraceEventTests()
        {
            LogManager.Configuration = CreateConfigurationFromString(@"
                <nlog>
                    <targets><target name='debug' type='Debug' layout='${logger} ${level} ${message} ${event-context:EventID}' /></targets>
                    <rules>
                        <logger name='*' minlevel='Trace' writeTo='debug' />
                    </rules>
                </nlog>");

            TraceSource ts = CreateTraceSource();
            ts.Listeners.Add(new NLogTraceListener { Name = "Logger1", DefaultLogLevel = LogLevel.Trace });

            ts.TraceEvent(TraceEventType.Information, 123, "Quick brown {0} jumps over the lazy {1}.", "fox", "dog");
            AssertDebugLastMessage("debug", "MySource1 Info Quick brown fox jumps over the lazy dog. 123");

            ts.TraceEvent(TraceEventType.Information, 123);
            AssertDebugLastMessage("debug", "MySource1 Info  123");

            ts.TraceEvent(TraceEventType.Verbose, 145, "Bar");
            AssertDebugLastMessage("debug", "MySource1 Trace Bar 145");

            ts.TraceEvent(TraceEventType.Error, 145, "Foo");
            AssertDebugLastMessage("debug", "MySource1 Error Foo 145");

            ts.TraceEvent(TraceEventType.Suspend, 145, "Bar");
            AssertDebugLastMessage("debug", "MySource1 Debug Bar 145");

            ts.TraceEvent(TraceEventType.Resume, 145, "Foo");
            AssertDebugLastMessage("debug", "MySource1 Debug Foo 145");

            ts.TraceEvent(TraceEventType.Warning, 145, "Bar");
            AssertDebugLastMessage("debug", "MySource1 Warn Bar 145");

            ts.TraceEvent(TraceEventType.Critical, 145, "Foo");
            AssertDebugLastMessage("debug", "MySource1 Fatal Foo 145");
        }

        [Fact]
        public void ForceLogLevelTest()
        {
            LogManager.Configuration = CreateConfigurationFromString(@"
                <nlog>
                    <targets><target name='debug' type='Debug' layout='${logger} ${level} ${message} ${event-context:EventID}' /></targets>
                    <rules>
                        <logger name='*' minlevel='Trace' writeTo='debug' />
                    </rules>
                </nlog>");

            TraceSource ts = CreateTraceSource();
            ts.Listeners.Add(new NLogTraceListener { Name = "Logger1", DefaultLogLevel = LogLevel.Trace, ForceLogLevel = LogLevel.Warn });

            // force all logs to be Warn, DefaultLogLevel has no effect on TraceSource
            ts.TraceInformation("Quick brown fox");
            AssertDebugLastMessage("debug", "MySource1 Warn Quick brown fox 0");

            ts.TraceInformation("Mary had {0} lamb", "a little");
            AssertDebugLastMessage("debug", "MySource1 Warn Mary had a little lamb 0");
        }

        
        private static TraceSource CreateTraceSource()
        {
            var ts = new TraceSource("MySource1", SourceLevels.All);
#if MONO
            // for some reason needed on Mono
            ts.Switch = new SourceSwitch("MySource1", "Verbose");
            ts.Switch.Level = SourceLevels.All;
#endif
            return ts;
        }
    }
}

=======
// 
// Copyright (c) 2004-2011 Jaroslaw Kowalski <jaak@jkowalski.net>
// 
// All rights reserved.
// 
// Redistribution and use in source and binary forms, with or without 
// modification, are permitted provided that the following conditions 
// are met:
// 
// * Redistributions of source code must retain the above copyright notice, 
//   this list of conditions and the following disclaimer. 
// 
// * Redistributions in binary form must reproduce the above copyright notice,
//   this list of conditions and the following disclaimer in the documentation
//   and/or other materials provided with the distribution. 
// 
// * Neither the name of Jaroslaw Kowalski nor the names of its 
//   contributors may be used to endorse or promote products derived from this
//   software without specific prior written permission. 
// 
// THIS SOFTWARE IS PROVIDED BY THE COPYRIGHT HOLDERS AND CONTRIBUTORS "AS IS"
// AND ANY EXPRESS OR IMPLIED WARRANTIES, INCLUDING, BUT NOT LIMITED TO, THE 
// IMPLIED WARRANTIES OF MERCHANTABILITY AND FITNESS FOR A PARTICULAR PURPOSE 
// ARE DISCLAIMED. IN NO EVENT SHALL THE COPYRIGHT OWNER OR CONTRIBUTORS BE 
// LIABLE FOR ANY DIRECT, INDIRECT, INCIDENTAL, SPECIAL, EXEMPLARY, OR 
// CONSEQUENTIAL DAMAGES (INCLUDING, BUT NOT LIMITED TO, PROCUREMENT OF
// SUBSTITUTE GOODS OR SERVICES; LOSS OF USE, DATA, OR PROFITS; OR BUSINESS 
// INTERRUPTION) HOWEVER CAUSED AND ON ANY THEORY OF LIABILITY, WHETHER IN 
// CONTRACT, STRICT LIABILITY, OR TORT (INCLUDING NEGLIGENCE OR OTHERWISE) 
// ARISING IN ANY WAY OUT OF THE USE OF THIS SOFTWARE, EVEN IF ADVISED OF 
// THE POSSIBILITY OF SUCH DAMAGE.
// 

#if !SILVERLIGHT

#define DEBUG

namespace NLog.UnitTests
{
    using System;
    using System.Globalization;
    using System.Threading;
    using System.Diagnostics;
    using Xunit;

    public class NLogTraceListenerTests : NLogTestBase, IDisposable
    {
        private readonly CultureInfo previousCultureInfo;

        public NLogTraceListenerTests()
        {
            this.previousCultureInfo = Thread.CurrentThread.CurrentCulture;
            // set the culture info with the decimal separator (comma) different from InvariantCulture separator (point)
            Thread.CurrentThread.CurrentCulture = new CultureInfo("fr-FR");
        }
        
        public void Dispose()
        {
            // restore previous culture info
            Thread.CurrentThread.CurrentCulture = this.previousCultureInfo;
        }

        [Fact]
        public void TraceWriteTest()
        {
            LogManager.Configuration = CreateConfigurationFromString(@"
                <nlog>
                    <targets><target name='debug' type='Debug' layout='${logger} ${level} ${message}' /></targets>
                    <rules>
                        <logger name='*' minlevel='Debug' writeTo='debug' />
                    </rules>
                </nlog>");

            Debug.Listeners.Clear();
            Debug.Listeners.Add(new NLogTraceListener { Name = "Logger1" });

            Debug.Write("Hello");
            AssertDebugLastMessage("debug", "Logger1 Debug Hello");

            Debug.Write("Hello", "Cat1");
            AssertDebugLastMessage("debug", "Logger1 Debug Cat1: Hello");

            Debug.Write(3.1415);
            AssertDebugLastMessage("debug", string.Format("Logger1 Debug {0}", 3.1415));

            Debug.Write(3.1415, "Cat2");
            AssertDebugLastMessage("debug", string.Format("Logger1 Debug Cat2: {0}", 3.1415));
        }

        [Fact]
        public void TraceWriteLineTest()
        {
            LogManager.Configuration = CreateConfigurationFromString(@"
                <nlog>
                    <targets><target name='debug' type='Debug' layout='${logger} ${level} ${message}' /></targets>
                    <rules>
                        <logger name='*' minlevel='Debug' writeTo='debug' />
                    </rules>
                </nlog>");

            Debug.Listeners.Clear();
            Debug.Listeners.Add(new NLogTraceListener { Name = "Logger1" });

            Debug.WriteLine("Hello");
            AssertDebugLastMessage("debug", "Logger1 Debug Hello");

            Debug.WriteLine("Hello", "Cat1");
            AssertDebugLastMessage("debug", "Logger1 Debug Cat1: Hello");

            Debug.WriteLine(3.1415);
            AssertDebugLastMessage("debug", string.Format("Logger1 Debug {0}", 3.1415));

            Debug.WriteLine(3.1415, "Cat2");
            AssertDebugLastMessage("debug", string.Format("Logger1 Debug Cat2: {0}", 3.1415));
        }

        [Fact]
        public void TraceWriteNonDefaultLevelTest()
        {
            LogManager.Configuration = CreateConfigurationFromString(@"
                <nlog>
                    <targets><target name='debug' type='Debug' layout='${logger} ${level} ${message}' /></targets>
                    <rules>
                        <logger name='*' minlevel='Trace' writeTo='debug' />
                    </rules>
                </nlog>");

            Debug.Listeners.Clear();
            Debug.Listeners.Add(new NLogTraceListener { Name = "Logger1", DefaultLogLevel = LogLevel.Trace });

            Debug.Write("Hello");
            AssertDebugLastMessage("debug", "Logger1 Trace Hello");
        }

        [Fact]
        public void TraceConfiguration()
        {
            var listener = new NLogTraceListener();
            listener.Attributes.Add("defaultLogLevel", "Warn");
            listener.Attributes.Add("forceLogLevel", "Error");
            listener.Attributes.Add("autoLoggerName", "1");

            Assert.Equal(LogLevel.Warn, listener.DefaultLogLevel);
            Assert.Equal(LogLevel.Error, listener.ForceLogLevel);
            Assert.True(listener.AutoLoggerName);
        }

        [Fact]
        public void TraceFailTest()
        {
            LogManager.Configuration = CreateConfigurationFromString(@"
                <nlog>
                    <targets><target name='debug' type='Debug' layout='${logger} ${level} ${message}' /></targets>
                    <rules>
                        <logger name='*' minlevel='Debug' writeTo='debug' />
                    </rules>
                </nlog>");

            Debug.Listeners.Clear();
            Debug.Listeners.Add(new NLogTraceListener { Name = "Logger1" });

            Debug.Fail("Message");
            AssertDebugLastMessage("debug", "Logger1 Error Message");

            Debug.Fail("Message", "Detailed Message");
            AssertDebugLastMessage("debug", "Logger1 Error Message Detailed Message");
        }

        [Fact]
        public void AutoLoggerNameTest()
        {
            LogManager.Configuration = CreateConfigurationFromString(@"
                <nlog>
                    <targets><target name='debug' type='Debug' layout='${logger} ${level} ${message}' /></targets>
                    <rules>
                        <logger name='*' minlevel='Debug' writeTo='debug' />
                    </rules>
                </nlog>");

            Debug.Listeners.Clear();
            Debug.Listeners.Add(new NLogTraceListener { Name = "Logger1", AutoLoggerName = true });

            Debug.Write("Hello");
            AssertDebugLastMessage("debug", this.GetType().FullName + " Debug Hello");
        }

        [Fact]
        public void TraceDataTests()
        {
            LogManager.Configuration = CreateConfigurationFromString(@"
                <nlog>
                    <targets><target name='debug' type='Debug' layout='${logger} ${level} ${message} ${event-context:EventID}' /></targets>
                    <rules>
                        <logger name='*' minlevel='Trace' writeTo='debug' />
                    </rules>
                </nlog>");

            TraceSource ts = CreateTraceSource();
            ts.Listeners.Add(new NLogTraceListener { Name = "Logger1", DefaultLogLevel = LogLevel.Trace });

            ts.TraceData(TraceEventType.Critical, 123, 42);
            AssertDebugLastMessage("debug", "MySource1 Fatal 42 123");

            ts.TraceData(TraceEventType.Critical, 145, 42, 3.14, "foo");
            AssertDebugLastMessage("debug", string.Format("MySource1 Fatal 42, {0}, foo 145", 3.14.ToString(System.Globalization.CultureInfo.CurrentCulture)));
        }

#if MONO
        [Fact(Skip="Not working under MONO - not sure if unit test is wrong, or the code")]
#else
        [Fact]
#endif
        public void LogInformationTest()
        {
            LogManager.Configuration = CreateConfigurationFromString(@"
                <nlog>
                    <targets><target name='debug' type='Debug' layout='${logger} ${level} ${message} ${event-context:EventID}' /></targets>
                    <rules>
                        <logger name='*' minlevel='Trace' writeTo='debug' />
                    </rules>
                </nlog>");

            TraceSource ts = CreateTraceSource();
            ts.Listeners.Add(new NLogTraceListener { Name = "Logger1", DefaultLogLevel = LogLevel.Trace });
            
            ts.TraceInformation("Quick brown fox");
            AssertDebugLastMessage("debug", "MySource1 Info Quick brown fox 0");

            ts.TraceInformation("Mary had {0} lamb", "a little");
            AssertDebugLastMessage("debug", "MySource1 Info Mary had a little lamb 0");
        }

        [Fact]
        public void TraceEventTests()
        {
            LogManager.Configuration = CreateConfigurationFromString(@"
                <nlog>
                    <targets><target name='debug' type='Debug' layout='${logger} ${level} ${message} ${event-context:EventID}' /></targets>
                    <rules>
                        <logger name='*' minlevel='Trace' writeTo='debug' />
                    </rules>
                </nlog>");

            TraceSource ts = CreateTraceSource();
            ts.Listeners.Add(new NLogTraceListener { Name = "Logger1", DefaultLogLevel = LogLevel.Trace });

            ts.TraceEvent(TraceEventType.Information, 123, "Quick brown {0} jumps over the lazy {1}.", "fox", "dog");
            AssertDebugLastMessage("debug", "MySource1 Info Quick brown fox jumps over the lazy dog. 123");

            ts.TraceEvent(TraceEventType.Information, 123);
            AssertDebugLastMessage("debug", "MySource1 Info  123");

            ts.TraceEvent(TraceEventType.Verbose, 145, "Bar");
            AssertDebugLastMessage("debug", "MySource1 Trace Bar 145");

            ts.TraceEvent(TraceEventType.Error, 145, "Foo");
            AssertDebugLastMessage("debug", "MySource1 Error Foo 145");

            ts.TraceEvent(TraceEventType.Suspend, 145, "Bar");
            AssertDebugLastMessage("debug", "MySource1 Debug Bar 145");

            ts.TraceEvent(TraceEventType.Resume, 145, "Foo");
            AssertDebugLastMessage("debug", "MySource1 Debug Foo 145");

            ts.TraceEvent(TraceEventType.Warning, 145, "Bar");
            AssertDebugLastMessage("debug", "MySource1 Warn Bar 145");

            ts.TraceEvent(TraceEventType.Critical, 145, "Foo");
            AssertDebugLastMessage("debug", "MySource1 Fatal Foo 145");
        }

#if MONO
        [Fact(Skip="Not working under MONO - not sure if unit test is wrong, or the code")]
#else
        [Fact]
#endif
        public void ForceLogLevelTest()
        {
            LogManager.Configuration = CreateConfigurationFromString(@"
                <nlog>
                    <targets><target name='debug' type='Debug' layout='${logger} ${level} ${message} ${event-context:EventID}' /></targets>
                    <rules>
                        <logger name='*' minlevel='Trace' writeTo='debug' />
                    </rules>
                </nlog>");

            TraceSource ts = CreateTraceSource();
            ts.Listeners.Add(new NLogTraceListener { Name = "Logger1", DefaultLogLevel = LogLevel.Trace, ForceLogLevel = LogLevel.Warn });

            // force all logs to be Warn, DefaultLogLevel has no effect on TraceSource
            ts.TraceInformation("Quick brown fox");
            AssertDebugLastMessage("debug", "MySource1 Warn Quick brown fox 0");

            ts.TraceInformation("Mary had {0} lamb", "a little");
            AssertDebugLastMessage("debug", "MySource1 Warn Mary had a little lamb 0");
        }

        
        private static TraceSource CreateTraceSource()
        {
            var ts = new TraceSource("MySource1", SourceLevels.All);
#if MONO
            // for some reason needed on Mono
            ts.Switch = new SourceSwitch("MySource1", "Verbose");
            ts.Switch.Level = SourceLevels.All;
#endif
            return ts;
        }
    }
}

>>>>>>> 56a15f15
#endif<|MERGE_RESOLUTION|>--- conflicted
+++ resolved
@@ -1,4 +1,3 @@
-<<<<<<< HEAD
 // 
 // Copyright (c) 2004-2011 Jaroslaw Kowalski <jaak@jkowalski.net>
 // 
@@ -285,317 +284,4 @@
     }
 }
 
-=======
-// 
-// Copyright (c) 2004-2011 Jaroslaw Kowalski <jaak@jkowalski.net>
-// 
-// All rights reserved.
-// 
-// Redistribution and use in source and binary forms, with or without 
-// modification, are permitted provided that the following conditions 
-// are met:
-// 
-// * Redistributions of source code must retain the above copyright notice, 
-//   this list of conditions and the following disclaimer. 
-// 
-// * Redistributions in binary form must reproduce the above copyright notice,
-//   this list of conditions and the following disclaimer in the documentation
-//   and/or other materials provided with the distribution. 
-// 
-// * Neither the name of Jaroslaw Kowalski nor the names of its 
-//   contributors may be used to endorse or promote products derived from this
-//   software without specific prior written permission. 
-// 
-// THIS SOFTWARE IS PROVIDED BY THE COPYRIGHT HOLDERS AND CONTRIBUTORS "AS IS"
-// AND ANY EXPRESS OR IMPLIED WARRANTIES, INCLUDING, BUT NOT LIMITED TO, THE 
-// IMPLIED WARRANTIES OF MERCHANTABILITY AND FITNESS FOR A PARTICULAR PURPOSE 
-// ARE DISCLAIMED. IN NO EVENT SHALL THE COPYRIGHT OWNER OR CONTRIBUTORS BE 
-// LIABLE FOR ANY DIRECT, INDIRECT, INCIDENTAL, SPECIAL, EXEMPLARY, OR 
-// CONSEQUENTIAL DAMAGES (INCLUDING, BUT NOT LIMITED TO, PROCUREMENT OF
-// SUBSTITUTE GOODS OR SERVICES; LOSS OF USE, DATA, OR PROFITS; OR BUSINESS 
-// INTERRUPTION) HOWEVER CAUSED AND ON ANY THEORY OF LIABILITY, WHETHER IN 
-// CONTRACT, STRICT LIABILITY, OR TORT (INCLUDING NEGLIGENCE OR OTHERWISE) 
-// ARISING IN ANY WAY OUT OF THE USE OF THIS SOFTWARE, EVEN IF ADVISED OF 
-// THE POSSIBILITY OF SUCH DAMAGE.
-// 
-
-#if !SILVERLIGHT
-
-#define DEBUG
-
-namespace NLog.UnitTests
-{
-    using System;
-    using System.Globalization;
-    using System.Threading;
-    using System.Diagnostics;
-    using Xunit;
-
-    public class NLogTraceListenerTests : NLogTestBase, IDisposable
-    {
-        private readonly CultureInfo previousCultureInfo;
-
-        public NLogTraceListenerTests()
-        {
-            this.previousCultureInfo = Thread.CurrentThread.CurrentCulture;
-            // set the culture info with the decimal separator (comma) different from InvariantCulture separator (point)
-            Thread.CurrentThread.CurrentCulture = new CultureInfo("fr-FR");
-        }
-        
-        public void Dispose()
-        {
-            // restore previous culture info
-            Thread.CurrentThread.CurrentCulture = this.previousCultureInfo;
-        }
-
-        [Fact]
-        public void TraceWriteTest()
-        {
-            LogManager.Configuration = CreateConfigurationFromString(@"
-                <nlog>
-                    <targets><target name='debug' type='Debug' layout='${logger} ${level} ${message}' /></targets>
-                    <rules>
-                        <logger name='*' minlevel='Debug' writeTo='debug' />
-                    </rules>
-                </nlog>");
-
-            Debug.Listeners.Clear();
-            Debug.Listeners.Add(new NLogTraceListener { Name = "Logger1" });
-
-            Debug.Write("Hello");
-            AssertDebugLastMessage("debug", "Logger1 Debug Hello");
-
-            Debug.Write("Hello", "Cat1");
-            AssertDebugLastMessage("debug", "Logger1 Debug Cat1: Hello");
-
-            Debug.Write(3.1415);
-            AssertDebugLastMessage("debug", string.Format("Logger1 Debug {0}", 3.1415));
-
-            Debug.Write(3.1415, "Cat2");
-            AssertDebugLastMessage("debug", string.Format("Logger1 Debug Cat2: {0}", 3.1415));
-        }
-
-        [Fact]
-        public void TraceWriteLineTest()
-        {
-            LogManager.Configuration = CreateConfigurationFromString(@"
-                <nlog>
-                    <targets><target name='debug' type='Debug' layout='${logger} ${level} ${message}' /></targets>
-                    <rules>
-                        <logger name='*' minlevel='Debug' writeTo='debug' />
-                    </rules>
-                </nlog>");
-
-            Debug.Listeners.Clear();
-            Debug.Listeners.Add(new NLogTraceListener { Name = "Logger1" });
-
-            Debug.WriteLine("Hello");
-            AssertDebugLastMessage("debug", "Logger1 Debug Hello");
-
-            Debug.WriteLine("Hello", "Cat1");
-            AssertDebugLastMessage("debug", "Logger1 Debug Cat1: Hello");
-
-            Debug.WriteLine(3.1415);
-            AssertDebugLastMessage("debug", string.Format("Logger1 Debug {0}", 3.1415));
-
-            Debug.WriteLine(3.1415, "Cat2");
-            AssertDebugLastMessage("debug", string.Format("Logger1 Debug Cat2: {0}", 3.1415));
-        }
-
-        [Fact]
-        public void TraceWriteNonDefaultLevelTest()
-        {
-            LogManager.Configuration = CreateConfigurationFromString(@"
-                <nlog>
-                    <targets><target name='debug' type='Debug' layout='${logger} ${level} ${message}' /></targets>
-                    <rules>
-                        <logger name='*' minlevel='Trace' writeTo='debug' />
-                    </rules>
-                </nlog>");
-
-            Debug.Listeners.Clear();
-            Debug.Listeners.Add(new NLogTraceListener { Name = "Logger1", DefaultLogLevel = LogLevel.Trace });
-
-            Debug.Write("Hello");
-            AssertDebugLastMessage("debug", "Logger1 Trace Hello");
-        }
-
-        [Fact]
-        public void TraceConfiguration()
-        {
-            var listener = new NLogTraceListener();
-            listener.Attributes.Add("defaultLogLevel", "Warn");
-            listener.Attributes.Add("forceLogLevel", "Error");
-            listener.Attributes.Add("autoLoggerName", "1");
-
-            Assert.Equal(LogLevel.Warn, listener.DefaultLogLevel);
-            Assert.Equal(LogLevel.Error, listener.ForceLogLevel);
-            Assert.True(listener.AutoLoggerName);
-        }
-
-        [Fact]
-        public void TraceFailTest()
-        {
-            LogManager.Configuration = CreateConfigurationFromString(@"
-                <nlog>
-                    <targets><target name='debug' type='Debug' layout='${logger} ${level} ${message}' /></targets>
-                    <rules>
-                        <logger name='*' minlevel='Debug' writeTo='debug' />
-                    </rules>
-                </nlog>");
-
-            Debug.Listeners.Clear();
-            Debug.Listeners.Add(new NLogTraceListener { Name = "Logger1" });
-
-            Debug.Fail("Message");
-            AssertDebugLastMessage("debug", "Logger1 Error Message");
-
-            Debug.Fail("Message", "Detailed Message");
-            AssertDebugLastMessage("debug", "Logger1 Error Message Detailed Message");
-        }
-
-        [Fact]
-        public void AutoLoggerNameTest()
-        {
-            LogManager.Configuration = CreateConfigurationFromString(@"
-                <nlog>
-                    <targets><target name='debug' type='Debug' layout='${logger} ${level} ${message}' /></targets>
-                    <rules>
-                        <logger name='*' minlevel='Debug' writeTo='debug' />
-                    </rules>
-                </nlog>");
-
-            Debug.Listeners.Clear();
-            Debug.Listeners.Add(new NLogTraceListener { Name = "Logger1", AutoLoggerName = true });
-
-            Debug.Write("Hello");
-            AssertDebugLastMessage("debug", this.GetType().FullName + " Debug Hello");
-        }
-
-        [Fact]
-        public void TraceDataTests()
-        {
-            LogManager.Configuration = CreateConfigurationFromString(@"
-                <nlog>
-                    <targets><target name='debug' type='Debug' layout='${logger} ${level} ${message} ${event-context:EventID}' /></targets>
-                    <rules>
-                        <logger name='*' minlevel='Trace' writeTo='debug' />
-                    </rules>
-                </nlog>");
-
-            TraceSource ts = CreateTraceSource();
-            ts.Listeners.Add(new NLogTraceListener { Name = "Logger1", DefaultLogLevel = LogLevel.Trace });
-
-            ts.TraceData(TraceEventType.Critical, 123, 42);
-            AssertDebugLastMessage("debug", "MySource1 Fatal 42 123");
-
-            ts.TraceData(TraceEventType.Critical, 145, 42, 3.14, "foo");
-            AssertDebugLastMessage("debug", string.Format("MySource1 Fatal 42, {0}, foo 145", 3.14.ToString(System.Globalization.CultureInfo.CurrentCulture)));
-        }
-
-#if MONO
-        [Fact(Skip="Not working under MONO - not sure if unit test is wrong, or the code")]
-#else
-        [Fact]
-#endif
-        public void LogInformationTest()
-        {
-            LogManager.Configuration = CreateConfigurationFromString(@"
-                <nlog>
-                    <targets><target name='debug' type='Debug' layout='${logger} ${level} ${message} ${event-context:EventID}' /></targets>
-                    <rules>
-                        <logger name='*' minlevel='Trace' writeTo='debug' />
-                    </rules>
-                </nlog>");
-
-            TraceSource ts = CreateTraceSource();
-            ts.Listeners.Add(new NLogTraceListener { Name = "Logger1", DefaultLogLevel = LogLevel.Trace });
-            
-            ts.TraceInformation("Quick brown fox");
-            AssertDebugLastMessage("debug", "MySource1 Info Quick brown fox 0");
-
-            ts.TraceInformation("Mary had {0} lamb", "a little");
-            AssertDebugLastMessage("debug", "MySource1 Info Mary had a little lamb 0");
-        }
-
-        [Fact]
-        public void TraceEventTests()
-        {
-            LogManager.Configuration = CreateConfigurationFromString(@"
-                <nlog>
-                    <targets><target name='debug' type='Debug' layout='${logger} ${level} ${message} ${event-context:EventID}' /></targets>
-                    <rules>
-                        <logger name='*' minlevel='Trace' writeTo='debug' />
-                    </rules>
-                </nlog>");
-
-            TraceSource ts = CreateTraceSource();
-            ts.Listeners.Add(new NLogTraceListener { Name = "Logger1", DefaultLogLevel = LogLevel.Trace });
-
-            ts.TraceEvent(TraceEventType.Information, 123, "Quick brown {0} jumps over the lazy {1}.", "fox", "dog");
-            AssertDebugLastMessage("debug", "MySource1 Info Quick brown fox jumps over the lazy dog. 123");
-
-            ts.TraceEvent(TraceEventType.Information, 123);
-            AssertDebugLastMessage("debug", "MySource1 Info  123");
-
-            ts.TraceEvent(TraceEventType.Verbose, 145, "Bar");
-            AssertDebugLastMessage("debug", "MySource1 Trace Bar 145");
-
-            ts.TraceEvent(TraceEventType.Error, 145, "Foo");
-            AssertDebugLastMessage("debug", "MySource1 Error Foo 145");
-
-            ts.TraceEvent(TraceEventType.Suspend, 145, "Bar");
-            AssertDebugLastMessage("debug", "MySource1 Debug Bar 145");
-
-            ts.TraceEvent(TraceEventType.Resume, 145, "Foo");
-            AssertDebugLastMessage("debug", "MySource1 Debug Foo 145");
-
-            ts.TraceEvent(TraceEventType.Warning, 145, "Bar");
-            AssertDebugLastMessage("debug", "MySource1 Warn Bar 145");
-
-            ts.TraceEvent(TraceEventType.Critical, 145, "Foo");
-            AssertDebugLastMessage("debug", "MySource1 Fatal Foo 145");
-        }
-
-#if MONO
-        [Fact(Skip="Not working under MONO - not sure if unit test is wrong, or the code")]
-#else
-        [Fact]
-#endif
-        public void ForceLogLevelTest()
-        {
-            LogManager.Configuration = CreateConfigurationFromString(@"
-                <nlog>
-                    <targets><target name='debug' type='Debug' layout='${logger} ${level} ${message} ${event-context:EventID}' /></targets>
-                    <rules>
-                        <logger name='*' minlevel='Trace' writeTo='debug' />
-                    </rules>
-                </nlog>");
-
-            TraceSource ts = CreateTraceSource();
-            ts.Listeners.Add(new NLogTraceListener { Name = "Logger1", DefaultLogLevel = LogLevel.Trace, ForceLogLevel = LogLevel.Warn });
-
-            // force all logs to be Warn, DefaultLogLevel has no effect on TraceSource
-            ts.TraceInformation("Quick brown fox");
-            AssertDebugLastMessage("debug", "MySource1 Warn Quick brown fox 0");
-
-            ts.TraceInformation("Mary had {0} lamb", "a little");
-            AssertDebugLastMessage("debug", "MySource1 Warn Mary had a little lamb 0");
-        }
-
-        
-        private static TraceSource CreateTraceSource()
-        {
-            var ts = new TraceSource("MySource1", SourceLevels.All);
-#if MONO
-            // for some reason needed on Mono
-            ts.Switch = new SourceSwitch("MySource1", "Verbose");
-            ts.Switch.Level = SourceLevels.All;
-#endif
-            return ts;
-        }
-    }
-}
-
->>>>>>> 56a15f15
 #endif