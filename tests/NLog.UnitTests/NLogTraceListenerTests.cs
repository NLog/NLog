--- conflicted
+++ resolved
@@ -203,12 +203,7 @@
             AssertDebugLastMessage("debug", "MySource1 Fatal 42 123");
 
             ts.TraceData(TraceEventType.Critical, 145, 42, 3.14, "foo");
-<<<<<<< HEAD
-            AssertDebugLastMessage("debug", string.Format("MySource1 Fatal 42, {0}, foo 145", 3.14.ToString(CultureInfo.CurrentCulture)));
-=======
-            AssertDebugLastMessage("debug",
-                $"MySource1 Fatal 42, {3.14.ToString(System.Globalization.CultureInfo.CurrentCulture)}, foo 145");
->>>>>>> 201acd9f
+            AssertDebugLastMessage("debug", $"MySource1 Fatal 42, {3.14.ToString(CultureInfo.CurrentCulture)}, foo 145");
         }
 
 #if MONO
