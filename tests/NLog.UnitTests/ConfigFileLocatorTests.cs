// 
// Copyright (c) 2004-2020 Jaroslaw Kowalski <jaak@jkowalski.net>, Kim Christensen, Julian Verdurmen
// 
// All rights reserved.
// 
// Redistribution and use in source and binary forms, with or without 
// modification, are permitted provided that the following conditions 
// are met:
// 
// * Redistributions of source code must retain the above copyright notice, 
//   this list of conditions and the following disclaimer. 
// 
// * Redistributions in binary form must reproduce the above copyright notice,
//   this list of conditions and the following disclaimer in the documentation
//   and/or other materials provided with the distribution. 
// 
// * Neither the name of Jaroslaw Kowalski nor the names of its 
//   contributors may be used to endorse or promote products derived from this
//   software without specific prior written permission. 
// 
// THIS SOFTWARE IS PROVIDED BY THE COPYRIGHT HOLDERS AND CONTRIBUTORS "AS IS"
// AND ANY EXPRESS OR IMPLIED WARRANTIES, INCLUDING, BUT NOT LIMITED TO, THE 
// IMPLIED WARRANTIES OF MERCHANTABILITY AND FITNESS FOR A PARTICULAR PURPOSE 
// ARE DISCLAIMED. IN NO EVENT SHALL THE COPYRIGHT OWNER OR CONTRIBUTORS BE 
// LIABLE FOR ANY DIRECT, INDIRECT, INCIDENTAL, SPECIAL, EXEMPLARY, OR 
// CONSEQUENTIAL DAMAGES (INCLUDING, BUT NOT LIMITED TO, PROCUREMENT OF
// SUBSTITUTE GOODS OR SERVICES; LOSS OF USE, DATA, OR PROFITS; OR BUSINESS 
// INTERRUPTION) HOWEVER CAUSED AND ON ANY THEORY OF LIABILITY, WHETHER IN 
// CONTRACT, STRICT LIABILITY, OR TORT (INCLUDING NEGLIGENCE OR OTHERWISE) 
// ARISING IN ANY WAY OUT OF THE USE OF THIS SOFTWARE, EVEN IF ADVISED OF 
// THE POSSIBILITY OF SUCH DAMAGE.
// 

namespace NLog.UnitTests
{
    using System;
    using System.Collections;
    using System.Collections.Generic;
    using System.Diagnostics;
    using System.IO;
    using System.Linq;
    using System.Text;
    using Microsoft.CSharp;
    using Xunit;
    using NLog.Config;
    using NLog.UnitTests.Mocks;

    public sealed class ConfigFileLocatorTests : NLogTestBase, IDisposable
    {
        private readonly string _tempDirectory;

        public ConfigFileLocatorTests()
        {
            _tempDirectory = Path.Combine(Path.GetTempPath(), Guid.NewGuid().ToString("N"));
            Directory.CreateDirectory(_tempDirectory);
        }

        void IDisposable.Dispose()
        {
            if (Directory.Exists(_tempDirectory))
                Directory.Delete(_tempDirectory, true);
        }

        [Fact]
        public void GetCandidateConfigTest()
        {
            var candidateConfigFilePaths = XmlLoggingConfiguration.GetCandidateConfigFilePaths();
            Assert.NotNull(candidateConfigFilePaths);
            var count = candidateConfigFilePaths.Count();
            Assert.NotEqual(0, count);
        }

        [Fact]
        public void GetCandidateConfigTest_list_is_readonly()
        {
            Assert.Throws<NotSupportedException>(() =>
            {
                var list = new List<string> { "c:\\global\\temp.config" };
                XmlLoggingConfiguration.SetCandidateConfigFilePaths(list);
                var candidateConfigFilePaths = XmlLoggingConfiguration.GetCandidateConfigFilePaths();
                var list2 = candidateConfigFilePaths as IList;
                list2.Add("test");
            });
        }

        [Fact]
        public void SetCandidateConfigTest()
        {
            var list = new List<string> { "c:\\global\\temp.config" };
            XmlLoggingConfiguration.SetCandidateConfigFilePaths(list);
            Assert.Single(XmlLoggingConfiguration.GetCandidateConfigFilePaths());
            //no side effects
            list.Add("c:\\global\\temp2.config");
            Assert.Single(XmlLoggingConfiguration.GetCandidateConfigFilePaths());
        }

        [Fact]
        public void ResetCandidateConfigTest()
        {
            var countBefore = XmlLoggingConfiguration.GetCandidateConfigFilePaths().Count();
            var list = new List<string> { "c:\\global\\temp.config" };
            XmlLoggingConfiguration.SetCandidateConfigFilePaths(list);
            Assert.Single(XmlLoggingConfiguration.GetCandidateConfigFilePaths());
            XmlLoggingConfiguration.ResetCandidateConfigFilePath();
            Assert.Equal(countBefore, XmlLoggingConfiguration.GetCandidateConfigFilePaths().Count());
        }

        [Theory]
        [MemberData(nameof(GetConfigFile_absolutePath_loads_testData))]
        public void GetConfigFile_absolutePath_loads(string filename, string accepts, string expected, string baseDir)
        {
            // Arrange
            var appEnvMock = new AppEnvironmentMock(f => f == accepts, f => System.Xml.XmlReader.Create(new StringReader(@"<nlog autoreload=""true""></nlog>"))) { AppDomainBaseDirectory = baseDir };
            var fileLoader = new LoggingConfigurationFileLoader(appEnvMock);
            var logFactory = new LogFactory(fileLoader);

            // Act
            var result = fileLoader.Load(logFactory, filename);

            // Assert
            Assert.Equal(expected, result?.FileNamesToWatch.First());
        }

        public static IEnumerable<object[]> GetConfigFile_absolutePath_loads_testData()
        {
            var d = Path.DirectorySeparatorChar;
            var baseDir = Path.GetTempPath();
            var dirInBaseDir = $"{baseDir}dir1";
            yield return new object[] { $"{baseDir}configfile", $"{baseDir}configfile", $"{baseDir}configfile", dirInBaseDir };
            yield return new object[] { "nlog.config", $"{baseDir}dir1{d}nlog.config", $"{baseDir}dir1{d}nlog.config", dirInBaseDir }; //exists
            yield return new object[] { "nlog.config", $"{baseDir}dir1{d}nlog2.config", null, dirInBaseDir }; //not existing, fallback
        }

        [Fact]
        public void LoadConfigFile_EmptyEnvironment_UseCurrentDirectory()
        {
            // Arrange
            var appEnvMock = new AppEnvironmentMock(f => true, f => null);
            var fileLoader = new LoggingConfigurationFileLoader(appEnvMock);

            // Act
            var result = fileLoader.GetDefaultCandidateConfigFilePaths().ToList();

            // Assert loading from current-directory and from nlog-assembly-directory
            if (NLog.Internal.PlatformDetector.IsWin32)
                Assert.Equal(2, result.Count);  // Case insensitive
            Assert.Equal("NLog.config", result.First(), StringComparer.OrdinalIgnoreCase);
            Assert.Contains("NLog.dll.nlog", result.Last(), StringComparison.OrdinalIgnoreCase);
        }

        [Fact]
        public void LoadConfigFile_NetCoreUnpublished_UseEntryDirectory()
        {
            // Arrange
            var tmpDir = Path.GetTempPath();
            var appEnvMock = new AppEnvironmentMock(f => true, f => null)
            {
                AppDomainBaseDirectory = Path.Combine(tmpDir, "BaseDir"),
#if NETSTANDARD
                AppDomainConfigurationFile = string.Empty,                  // NetCore style
#else
                AppDomainConfigurationFile = Path.Combine(tmpDir, "EntryDir", "Entry.exe.config"),
#endif
                CurrentProcessFilePath = Path.Combine(tmpDir, "ProcessDir", "dotnet.exe"),  // NetCore dotnet.exe
                EntryAssemblyLocation = Path.Combine(tmpDir, "EntryDir"),
                EntryAssemblyFileName = "Entry.dll"
            };

            var fileLoader = new LoggingConfigurationFileLoader(appEnvMock);

            // Act
            var result = fileLoader.GetDefaultCandidateConfigFilePaths().ToList();

            // Assert base-directory + entry-directory + nlog-assembly-directory
            AssertResult(tmpDir, "EntryDir", "EntryDir", "Entry", result);
        }

        [Fact]
        public void LoadConfigFile_NetCorePublished_UseProcessDirectory()
        {
            // Arrange
            var tmpDir = Path.GetTempPath();
            var appEnvMock = new AppEnvironmentMock(f => true, f => null)
            {
                AppDomainBaseDirectory = Path.Combine(tmpDir, "BaseDir"),
#if NETSTANDARD
                AppDomainConfigurationFile = string.Empty,                  // NetCore style
#else
                AppDomainConfigurationFile = Path.Combine(tmpDir, "ProcessDir", "Entry.exe.config"),
#endif
                CurrentProcessFilePath = Path.Combine(tmpDir, "ProcessDir", "Entry.exe"),    // NetCore published exe
                EntryAssemblyLocation = Path.Combine(tmpDir, "ProcessDir"),
                EntryAssemblyFileName = "Entry.dll"
            };

            var fileLoader = new LoggingConfigurationFileLoader(appEnvMock);

            // Act
            var result = fileLoader.GetDefaultCandidateConfigFilePaths().ToList();

            // Assert base-directory + process-directory + nlog-assembly-directory
            AssertResult(tmpDir, "ProcessDir", "ProcessDir", "Entry", result);
        }

        [Fact]
        public void LoadConfigFile_NetCoreSingleFilePublish_IgnoreTempDirectory()
        {
            // Arrange
            var tmpDir = Path.GetTempPath();
            var appEnvMock = new AppEnvironmentMock(f => true, f => null)
            {
                AppDomainBaseDirectory = Path.Combine(tmpDir, "BaseDir"),
#if NETSTANDARD
                AppDomainConfigurationFile = string.Empty,                  // NetCore style
#else
<<<<<<< HEAD
                AppDomainConfigurationFile = Path.Combine(tmpDir, "TempProcessDir", "Process.exe.config"),
=======
                AppDomainConfigurationFile = Path.Combine(tmpDir, "ProcessDir", "Entry.exe.config"),
>>>>>>> 3755739d
#endif
                CurrentProcessFilePath = Path.Combine(tmpDir, "ProcessDir", "Entry.exe"),    // NetCore published exe
                EntryAssemblyLocation = Path.Combine(tmpDir, "TempProcessDir"),
                UserTempFilePath = Path.Combine(tmpDir, "TempProcessDir"),
                EntryAssemblyFileName = "Entry.dll"
            };

            var fileLoader = new LoggingConfigurationFileLoader(appEnvMock);

            // Act
            var result = fileLoader.GetDefaultCandidateConfigFilePaths().ToList();

            // Assert base-directory + process-directory + nlog-assembly-directory
<<<<<<< HEAD
#if NETSTANDARD
            Assert.Equal(Path.Combine(tmpDir, "ProcessDir", "Process.exe.nlog"), result.First(), StringComparer.OrdinalIgnoreCase);
#endif
            AssertResult(tmpDir, "TempProcessDir", "ProcessDir", "Process", result);
=======
            AssertResult(tmpDir, "TempProcessDir", "ProcessDir", "Entry", result);
>>>>>>> 3755739d
        }

        [Fact]
        public void LoadConfigFile_NetCoreSingleFilePublish_IgnoreTmpDirectory()
        {
            // Arrange
            var tmpDir = "/var/tmp/";
            var appEnvMock = new AppEnvironmentMock(f => true, f => null)
            {
                AppDomainBaseDirectory = Path.Combine(tmpDir, "BaseDir"),
#if NETSTANDARD
                AppDomainConfigurationFile = string.Empty,                  // NetCore style
#else
<<<<<<< HEAD
                AppDomainConfigurationFile = Path.Combine(tmpDir, "TempProcessDir", "Process.exe.config"),
=======
                AppDomainConfigurationFile = Path.Combine(tmpDir, "ProcessDir", "Entry.exe.config"),
>>>>>>> 3755739d
#endif
                CurrentProcessFilePath = Path.Combine(tmpDir, "ProcessDir", "Entry.exe"),    // NetCore published exe
                EntryAssemblyLocation = Path.Combine(tmpDir, "TempProcessDir"),
                UserTempFilePath = "/tmp/",
                EntryAssemblyFileName = "Entry.dll"
            };

            var fileLoader = new LoggingConfigurationFileLoader(appEnvMock);

            // Act
            var result = fileLoader.GetDefaultCandidateConfigFilePaths().ToList();

            // Assert base-directory + process-directory + nlog-assembly-directory
<<<<<<< HEAD
#if NETSTANDARD
            Assert.Equal(Path.Combine(tmpDir, "ProcessDir", "Process.exe.nlog"), result.First(), StringComparer.OrdinalIgnoreCase);
#endif
            AssertResult(tmpDir, "TempProcessDir", "ProcessDir", "Process", result);
=======
            AssertResult(tmpDir, "TempProcessDir", "ProcessDir", "Entry", result);
>>>>>>> 3755739d
        }

        private static void AssertResult(string tmpDir, string appDir, string processDir, string appName, List<string> result)
        {
<<<<<<< HEAD
            if (NLog.Internal.PlatformDetector.IsWin32)
            {
#if NETSTANDARD
                Assert.Equal(5, result.Count);  // Case insensitive
#else
                Assert.Equal(4, result.Count);  // Case insensitive
#endif
            }
=======
            Assert.Equal(Path.Combine(tmpDir, "BaseDir", "NLog.config"), result.First(), StringComparer.OrdinalIgnoreCase);
            Assert.Contains(Path.Combine(tmpDir, appDir, "NLog.config"), result, StringComparer.OrdinalIgnoreCase);
            Assert.Contains(Path.Combine(tmpDir, processDir, appName + ".exe.nlog"), result, StringComparer.OrdinalIgnoreCase);
>>>>>>> 3755739d
#if NETSTANDARD
            Assert.Contains(Path.Combine(tmpDir, processDir, appName + ".exe.nlog"), result, StringComparer.OrdinalIgnoreCase);
            Assert.Contains(Path.Combine(tmpDir, appDir, "Entry.dll.nlog"), result, StringComparer.OrdinalIgnoreCase);
<<<<<<< HEAD
#else
            Assert.Equal(Path.Combine(tmpDir, appDir, appName + ".exe.nlog"), result.First(), StringComparer.OrdinalIgnoreCase);
=======
            if (NLog.Internal.PlatformDetector.IsWin32)
            {
                if (appDir != processDir)
                    Assert.Equal(6, result.Count);  // Single File Publish on NetCore 3.1 - Case insensitive
                else
                    Assert.Equal(5, result.Count);  // Case insensitive
            }
            // Verify Single File Publish will always load "exe.nlog" before "dll.nlog"
            var priorityIndexExe = result.FindIndex(s => s.EndsWith(appName+".exe.nlog"));
            var priorityIndexDll = result.FindIndex(s => s.EndsWith(appName+".dll.nlog"));
            Assert.True(priorityIndexExe <  priorityIndexDll, $"{appName+".exe.nlog"}={priorityIndexExe} < {appName+".dll.nlog"}={priorityIndexDll}"); // Always scan for exe.nlog first
#else
            if (NLog.Internal.PlatformDetector.IsWin32)
                Assert.Equal(4, result.Count);  // Case insensitive
>>>>>>> 3755739d
#endif
            Assert.Contains(Path.Combine(tmpDir, "BaseDir", "NLog.config"), result, StringComparer.OrdinalIgnoreCase);
            Assert.Contains(Path.Combine(tmpDir, appDir, "NLog.config"), result, StringComparer.OrdinalIgnoreCase);
            Assert.Contains("NLog.dll.nlog", result.Last(), StringComparison.OrdinalIgnoreCase);
        }

#if !NETSTANDARD
        private string appConfigContents = @"
<configuration>
<configSections>
    <section name='nlog' type='NLog.Config.ConfigSectionHandler, NLog' requirePermission='false' />
</configSections>

<nlog>
  <targets>
    <target name='c' type='Console' layout='AC ${message}' />
  </targets>
  <rules>
    <logger name='*' minLevel='Info' writeTo='c' />
  </rules>
</nlog>
</configuration>
";

        private string appNLogContents = @"
<nlog>
  <targets>
    <target name='c' type='Console' layout='AN ${message}' />
  </targets>
  <rules>
    <logger name='*' minLevel='Info' writeTo='c' />
  </rules>
</nlog>
";

        private string nlogConfigContents = @"
<nlog>
  <targets>
    <target name='c' type='Console' layout='NLC ${message}' />
  </targets>
  <rules>
    <logger name='*' minLevel='Info' writeTo='c' />
  </rules>
</nlog>
";

        private string nlogDllNLogContents = @"
<nlog>
  <targets>
    <target name='c' type='Console' layout='NDN ${message}' />
  </targets>
  <rules>
    <logger name='*' minLevel='Info' writeTo='c' />
  </rules>
</nlog>
";

        private string appConfigOutput = "--BEGIN--|AC InfoMsg|AC WarnMsg|AC ErrorMsg|AC FatalMsg|--END--|";
        private string appNLogOutput = "--BEGIN--|AN InfoMsg|AN WarnMsg|AN ErrorMsg|AN FatalMsg|--END--|";
        private string nlogConfigOutput = "--BEGIN--|NLC InfoMsg|NLC WarnMsg|NLC ErrorMsg|NLC FatalMsg|--END--|";
        private string nlogDllNLogOutput = "--BEGIN--|NDN InfoMsg|NDN WarnMsg|NDN ErrorMsg|NDN FatalMsg|--END--|";
        private string missingConfigOutput = "--BEGIN--|--END--|";

        [Fact]
        public void MissingConfigFileTest()
        {
            string output = RunTest();
            Assert.Equal(missingConfigOutput, output);
        }

        [Fact]
        public void NLogDotConfigTest()
        {
            File.WriteAllText(Path.Combine(_tempDirectory, "NLog.config"), nlogConfigContents);
            string output = RunTest();
            Assert.Equal(nlogConfigOutput, output);
        }

        [Fact]
        public void NLogDotDllDotNLogTest()
        {
            File.WriteAllText(Path.Combine(_tempDirectory, "NLog.dll.nlog"), nlogDllNLogContents);
            string output = RunTest();
            Assert.Equal(nlogDllNLogOutput, output);
        }

        [Fact]
        public void NLogDotDllDotNLogInDirectoryWithSpaces()
        {
            File.WriteAllText(Path.Combine(_tempDirectory, "NLog.dll.nlog"), nlogDllNLogContents);
            string output = RunTest();
            Assert.Equal(nlogDllNLogOutput, output);
        }

        [Fact]
        public void AppDotConfigTest()
        {
            File.WriteAllText(Path.Combine(_tempDirectory, "ConfigFileLocator.exe.config"), appConfigContents);
            string output = RunTest();
            Assert.Equal(appConfigOutput, output);
        }

        [Fact]
        public void AppDotNLogTest()
        {
            File.WriteAllText(Path.Combine(_tempDirectory, "ConfigFileLocator.exe.nlog"), appNLogContents);
            string output = RunTest();
            Assert.Equal(appNLogOutput, output);
        }

        [Fact]
        public void PrecedenceTest()
        {
            var precedence = new[]
                                 {
                                     new
                                         {
                                             File = "ConfigFileLocator.exe.config",
                                             Contents = appConfigContents,
                                             Output = appConfigOutput
                                         },
                                     new
                                         {
                                             File = "ConfigFileLocator.exe.nlog",
                                             Contents = appNLogContents,
                                             Output = appNLogOutput
                                         },
                                     new
                                         {
                                             File = "NLog.config",
                                             Contents = nlogConfigContents,
                                             Output = nlogConfigOutput
                                         },
                                     new
                                         {
                                             File = "NLog.dll.nlog",
                                             Contents = nlogDllNLogContents,
                                             Output = nlogDllNLogOutput
                                         },
                                 };
            // deploy all files
            foreach (var p in precedence)
            {
                File.WriteAllText(Path.Combine(_tempDirectory, p.File), p.Contents);
            }

            string output;

            // walk files in precedence order and delete config files
            foreach (var p in precedence)
            {
                output = RunTest();
                Assert.Equal(p.Output, output);
                File.Delete(Path.Combine(_tempDirectory, p.File));
            }

            output = RunTest();
            Assert.Equal(missingConfigOutput, output);
        }


        private string RunTest()
        {
            string sourceCode = @"
using System;
using System.Reflection;
using NLog;

class C1
{
    private static ILogger logger = LogManager.GetCurrentClassLogger();

    static void Main(string[] args)
    {
        Console.WriteLine(""--BEGIN--"");
        logger.Trace(""TraceMsg"");
        logger.Debug(""DebugMsg"");
        logger.Info(""InfoMsg"");
        logger.Warn(""WarnMsg"");
        logger.Error(""ErrorMsg"");
        logger.Fatal(""FatalMsg"");
        Console.WriteLine(""--END--"");
    }
}";
            var provider = new CSharpCodeProvider();
            var options = new System.CodeDom.Compiler.CompilerParameters();
            options.OutputAssembly = Path.Combine(_tempDirectory, "ConfigFileLocator.exe");
            options.GenerateExecutable = true;
            options.ReferencedAssemblies.Add(typeof(ILogger).Assembly.Location);
            options.IncludeDebugInformation = true;
            if (!File.Exists(options.OutputAssembly))
            {
                var results = provider.CompileAssemblyFromSource(options, sourceCode);
                Assert.False(results.Errors.HasWarnings);
                Assert.False(results.Errors.HasErrors);
                File.Copy(typeof(ILogger).Assembly.Location, Path.Combine(_tempDirectory, "NLog.dll"));
            }

            return RunAndRedirectOutput(options.OutputAssembly);
        }

        public static string RunAndRedirectOutput(string exeFile)
        {
            using (var proc = new Process())
            {
#if MONO
				var sb = new StringBuilder();
				sb.AppendFormat("\"{0}\" ", exeFile);
				proc.StartInfo.Arguments = sb.ToString();
                proc.StartInfo.FileName = "mono";
				proc.StartInfo.StandardOutputEncoding = Encoding.UTF8;
				proc.StartInfo.StandardErrorEncoding = Encoding.UTF8;
#else
                proc.StartInfo.FileName = exeFile;
#endif
                proc.StartInfo.UseShellExecute = false;
                proc.StartInfo.WindowStyle = ProcessWindowStyle.Normal;
                proc.StartInfo.RedirectStandardInput = false;
                proc.StartInfo.RedirectStandardOutput = true;
                proc.StartInfo.RedirectStandardError = true;
                proc.StartInfo.WindowStyle = ProcessWindowStyle.Hidden;
                proc.StartInfo.CreateNoWindow = true;
                proc.Start();
                proc.WaitForExit();
                Assert.Equal(string.Empty, proc.StandardError.ReadToEnd());
                return proc.StandardOutput.ReadToEnd().Replace("\r", "").Replace("\n", "|");
            }
        }
#endif
    }
}<|MERGE_RESOLUTION|>--- conflicted
+++ resolved
@@ -213,11 +213,7 @@
 #if NETSTANDARD
                 AppDomainConfigurationFile = string.Empty,                  // NetCore style
 #else
-<<<<<<< HEAD
-                AppDomainConfigurationFile = Path.Combine(tmpDir, "TempProcessDir", "Process.exe.config"),
-=======
-                AppDomainConfigurationFile = Path.Combine(tmpDir, "ProcessDir", "Entry.exe.config"),
->>>>>>> 3755739d
+                AppDomainConfigurationFile = Path.Combine(tmpDir, "TempProcessDir", "Entry.exe.config"),
 #endif
                 CurrentProcessFilePath = Path.Combine(tmpDir, "ProcessDir", "Entry.exe"),    // NetCore published exe
                 EntryAssemblyLocation = Path.Combine(tmpDir, "TempProcessDir"),
@@ -231,14 +227,10 @@
             var result = fileLoader.GetDefaultCandidateConfigFilePaths().ToList();
 
             // Assert base-directory + process-directory + nlog-assembly-directory
-<<<<<<< HEAD
-#if NETSTANDARD
-            Assert.Equal(Path.Combine(tmpDir, "ProcessDir", "Process.exe.nlog"), result.First(), StringComparer.OrdinalIgnoreCase);
-#endif
-            AssertResult(tmpDir, "TempProcessDir", "ProcessDir", "Process", result);
-=======
+#if NETSTANDARD
+            Assert.Equal(Path.Combine(tmpDir, "ProcessDir", "Entry.exe.nlog"), result.First(), StringComparer.OrdinalIgnoreCase);
+#endif
             AssertResult(tmpDir, "TempProcessDir", "ProcessDir", "Entry", result);
->>>>>>> 3755739d
         }
 
         [Fact]
@@ -252,11 +244,7 @@
 #if NETSTANDARD
                 AppDomainConfigurationFile = string.Empty,                  // NetCore style
 #else
-<<<<<<< HEAD
-                AppDomainConfigurationFile = Path.Combine(tmpDir, "TempProcessDir", "Process.exe.config"),
-=======
-                AppDomainConfigurationFile = Path.Combine(tmpDir, "ProcessDir", "Entry.exe.config"),
->>>>>>> 3755739d
+                AppDomainConfigurationFile = Path.Combine(tmpDir, "TempProcessDir", "Entry.exe.config"),
 #endif
                 CurrentProcessFilePath = Path.Combine(tmpDir, "ProcessDir", "Entry.exe"),    // NetCore published exe
                 EntryAssemblyLocation = Path.Combine(tmpDir, "TempProcessDir"),
@@ -270,39 +258,17 @@
             var result = fileLoader.GetDefaultCandidateConfigFilePaths().ToList();
 
             // Assert base-directory + process-directory + nlog-assembly-directory
-<<<<<<< HEAD
-#if NETSTANDARD
-            Assert.Equal(Path.Combine(tmpDir, "ProcessDir", "Process.exe.nlog"), result.First(), StringComparer.OrdinalIgnoreCase);
-#endif
-            AssertResult(tmpDir, "TempProcessDir", "ProcessDir", "Process", result);
-=======
+#if NETSTANDARD
+            Assert.Equal(Path.Combine(tmpDir, "ProcessDir", "Entry.exe.nlog"), result.First(), StringComparer.OrdinalIgnoreCase);
+#endif
             AssertResult(tmpDir, "TempProcessDir", "ProcessDir", "Entry", result);
->>>>>>> 3755739d
         }
 
         private static void AssertResult(string tmpDir, string appDir, string processDir, string appName, List<string> result)
         {
-<<<<<<< HEAD
-            if (NLog.Internal.PlatformDetector.IsWin32)
-            {
-#if NETSTANDARD
-                Assert.Equal(5, result.Count);  // Case insensitive
-#else
-                Assert.Equal(4, result.Count);  // Case insensitive
-#endif
-            }
-=======
-            Assert.Equal(Path.Combine(tmpDir, "BaseDir", "NLog.config"), result.First(), StringComparer.OrdinalIgnoreCase);
-            Assert.Contains(Path.Combine(tmpDir, appDir, "NLog.config"), result, StringComparer.OrdinalIgnoreCase);
-            Assert.Contains(Path.Combine(tmpDir, processDir, appName + ".exe.nlog"), result, StringComparer.OrdinalIgnoreCase);
->>>>>>> 3755739d
 #if NETSTANDARD
             Assert.Contains(Path.Combine(tmpDir, processDir, appName + ".exe.nlog"), result, StringComparer.OrdinalIgnoreCase);
             Assert.Contains(Path.Combine(tmpDir, appDir, "Entry.dll.nlog"), result, StringComparer.OrdinalIgnoreCase);
-<<<<<<< HEAD
-#else
-            Assert.Equal(Path.Combine(tmpDir, appDir, appName + ".exe.nlog"), result.First(), StringComparer.OrdinalIgnoreCase);
-=======
             if (NLog.Internal.PlatformDetector.IsWin32)
             {
                 if (appDir != processDir)
@@ -315,9 +281,9 @@
             var priorityIndexDll = result.FindIndex(s => s.EndsWith(appName+".dll.nlog"));
             Assert.True(priorityIndexExe <  priorityIndexDll, $"{appName+".exe.nlog"}={priorityIndexExe} < {appName+".dll.nlog"}={priorityIndexDll}"); // Always scan for exe.nlog first
 #else
+            Assert.Equal(Path.Combine(tmpDir, appDir, appName + ".exe.nlog"), result.First(), StringComparer.OrdinalIgnoreCase);
             if (NLog.Internal.PlatformDetector.IsWin32)
                 Assert.Equal(4, result.Count);  // Case insensitive
->>>>>>> 3755739d
 #endif
             Assert.Contains(Path.Combine(tmpDir, "BaseDir", "NLog.config"), result, StringComparer.OrdinalIgnoreCase);
             Assert.Contains(Path.Combine(tmpDir, appDir, "NLog.config"), result, StringComparer.OrdinalIgnoreCase);
