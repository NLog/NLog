--- conflicted
+++ resolved
@@ -1,4 +1,3 @@
-<<<<<<< HEAD
 ﻿// 
 // Copyright (c) 2004-2011 Jaroslaw Kowalski <jaak@jkowalski.net>
 // 
@@ -280,286 +279,4 @@
     }
 }
 
-=======
-﻿// 
-// Copyright (c) 2004-2011 Jaroslaw Kowalski <jaak@jkowalski.net>
-// 
-// All rights reserved.
-// 
-// Redistribution and use in source and binary forms, with or without 
-// modification, are permitted provided that the following conditions 
-// are met:
-// 
-// * Redistributions of source code must retain the above copyright notice, 
-//   this list of conditions and the following disclaimer. 
-// 
-// * Redistributions in binary form must reproduce the above copyright notice,
-//   this list of conditions and the following disclaimer in the documentation
-//   and/or other materials provided with the distribution. 
-// 
-// * Neither the name of Jaroslaw Kowalski nor the names of its 
-//   contributors may be used to endorse or promote products derived from this
-//   software without specific prior written permission. 
-// 
-// THIS SOFTWARE IS PROVIDED BY THE COPYRIGHT HOLDERS AND CONTRIBUTORS "AS IS"
-// AND ANY EXPRESS OR IMPLIED WARRANTIES, INCLUDING, BUT NOT LIMITED TO, THE 
-// IMPLIED WARRANTIES OF MERCHANTABILITY AND FITNESS FOR A PARTICULAR PURPOSE 
-// ARE DISCLAIMED. IN NO EVENT SHALL THE COPYRIGHT OWNER OR CONTRIBUTORS BE 
-// LIABLE FOR ANY DIRECT, INDIRECT, INCIDENTAL, SPECIAL, EXEMPLARY, OR 
-// CONSEQUENTIAL DAMAGES (INCLUDING, BUT NOT LIMITED TO, PROCUREMENT OF
-// SUBSTITUTE GOODS OR SERVICES; LOSS OF USE, DATA, OR PROFITS; OR BUSINESS 
-// INTERRUPTION) HOWEVER CAUSED AND ON ANY THEORY OF LIABILITY, WHETHER IN 
-// CONTRACT, STRICT LIABILITY, OR TORT (INCLUDING NEGLIGENCE OR OTHERWISE) 
-// ARISING IN ANY WAY OUT OF THE USE OF THIS SOFTWARE, EVEN IF ADVISED OF 
-// THE POSSIBILITY OF SUCH DAMAGE.
-// 
-
-using System.Threading;
-
-#if !SILVERLIGHT
-
-namespace NLog.UnitTests
-{
-    using System;
-    using System.CodeDom.Compiler;
-    using System.Diagnostics;
-    using System.IO;
-    using System.Text;
-    using Microsoft.CSharp;
-    using Xunit;
-
-    public class ConfigFileLocatorTests
-    {
-        private string appConfigContents = @"
-<configuration>
-<configSections>
-    <section name='nlog' type='NLog.Config.ConfigSectionHandler, NLog' requirePermission='false' />
-</configSections>
-
-<nlog>
-  <targets>
-    <target name='c' type='Console' layout='AC ${message}' />
-  </targets>
-  <rules>
-    <logger name='*' minLevel='Info' writeTo='c' />
-  </rules>
-</nlog>
-</configuration>
-";
-
-        private string appNLogContents = @"
-<nlog>
-  <targets>
-    <target name='c' type='Console' layout='AN ${message}' />
-  </targets>
-  <rules>
-    <logger name='*' minLevel='Info' writeTo='c' />
-  </rules>
-</nlog>
-";
-
-        private string nlogConfigContents = @"
-<nlog>
-  <targets>
-    <target name='c' type='Console' layout='NLC ${message}' />
-  </targets>
-  <rules>
-    <logger name='*' minLevel='Info' writeTo='c' />
-  </rules>
-</nlog>
-";
-
-        private string nlogDllNLogContents = @"
-<nlog>
-  <targets>
-    <target name='c' type='Console' layout='NDN ${message}' />
-  </targets>
-  <rules>
-    <logger name='*' minLevel='Info' writeTo='c' />
-  </rules>
-</nlog>
-";
-
-        private string appConfigOutput = "--BEGIN--|AC InfoMsg|AC WarnMsg|AC ErrorMsg|AC FatalMsg|--END--|";
-        private string appNLogOutput = "--BEGIN--|AN InfoMsg|AN WarnMsg|AN ErrorMsg|AN FatalMsg|--END--|";
-        private string nlogConfigOutput = "--BEGIN--|NLC InfoMsg|NLC WarnMsg|NLC ErrorMsg|NLC FatalMsg|--END--|";
-        private string nlogDllNLogOutput = "--BEGIN--|NDN InfoMsg|NDN WarnMsg|NDN ErrorMsg|NDN FatalMsg|--END--|";
-        private string missingConfigOutput = "--BEGIN--|--END--|";
-        private readonly string _tempDirectory;
-
-        public ConfigFileLocatorTests()
-        {
-            _tempDirectory = Path.Combine(Path.GetTempPath(), Guid.NewGuid().ToString("N"));
-            Directory.CreateDirectory(_tempDirectory);
-        }
-
-        [Fact]
-        public void MissingConfigFileTest()
-        {
-            string output = RunTest();
-            Assert.Equal(missingConfigOutput, output);
-        }
-
-        [Fact]
-        public void NLogDotConfigTest()
-        {
-            File.WriteAllText(Path.Combine(_tempDirectory, "NLog.config"), nlogConfigContents);
-            string output = RunTest();
-            Assert.Equal(nlogConfigOutput, output);
-        }
-
-        [Fact]
-        public void NLogDotDllDotNLogTest()
-        {
-            File.WriteAllText(Path.Combine(_tempDirectory, "NLog.dll.nlog"), nlogDllNLogContents);
-            string output = RunTest();
-            Assert.Equal(nlogDllNLogOutput, output);
-        }
-
-        [Fact]
-        public void NLogDotDllDotNLogInDirectoryWithSpaces()
-        {
-            File.WriteAllText(Path.Combine(_tempDirectory, "NLog.dll.nlog"), nlogDllNLogContents);
-            string output = RunTest();
-            Assert.Equal(nlogDllNLogOutput, output);
-        }
-
-        [Fact]
-        public void AppDotConfigTest()
-        {
-            File.WriteAllText(Path.Combine(_tempDirectory, "ConfigFileLocator.exe.config"), appConfigContents);
-            string output = RunTest();
-            Assert.Equal(appConfigOutput, output);
-        }
-
-        [Fact]
-        public void AppDotNLogTest()
-        {
-            File.WriteAllText(Path.Combine(_tempDirectory, "ConfigFileLocator.exe.nlog"), appNLogContents);
-            string output = RunTest();
-            Assert.Equal(appNLogOutput, output);
-        }
-
-        [Fact]
-        public void PrecedenceTest()
-        {
-            var precedence = new[]
-                                 {
-                                     new
-                                         {
-                                             File = "ConfigFileLocator.exe.config",
-                                             Contents = appConfigContents,
-                                             Output = appConfigOutput
-                                         },
-                                     new
-                                         {
-                                             File = "NLog.config",
-                                             Contents = nlogConfigContents,
-                                             Output = nlogConfigOutput
-                                         },
-                                     new
-                                         {
-                                             File = "ConfigFileLocator.exe.nlog",
-                                             Contents = appNLogContents,
-                                             Output = appNLogOutput
-                                         },
-                                     new
-                                         {
-                                             File = "NLog.dll.nlog",
-                                             Contents = nlogDllNLogContents,
-                                             Output = nlogDllNLogOutput
-                                         },
-                                 };
-            // deploy all files
-            foreach (var p in precedence)
-            {
-                File.WriteAllText(Path.Combine(_tempDirectory, p.File), p.Contents);
-            }
-
-            string output;
-
-            // walk files in precedence order and delete config files
-            foreach (var p in precedence)
-            {
-                output = RunTest();
-                Assert.Equal(p.Output, output);
-                File.Delete(Path.Combine(_tempDirectory, p.File));
-            }
-
-            output = RunTest();
-            Assert.Equal(missingConfigOutput, output);
-
-        }
-
-        private string RunTest()
-        {
-        string sourceCode = @"
-using System;
-using System.Reflection;
-using NLog;
-
-class C1
-{
-    private static ILogger logger = LogManager.GetCurrentClassLogger();
-
-    static void Main(string[] args)
-    {
-        Console.WriteLine(""--BEGIN--"");
-        logger.Trace(""TraceMsg"");
-        logger.Debug(""DebugMsg"");
-        logger.Info(""InfoMsg"");
-        logger.Warn(""WarnMsg"");
-        logger.Error(""ErrorMsg"");
-        logger.Fatal(""FatalMsg"");
-        Console.WriteLine(""--END--"");
-    }
-}";
-            var provider = new CSharpCodeProvider();
-            var options = new CompilerParameters();
-            options.OutputAssembly = Path.Combine(_tempDirectory, "ConfigFileLocator.exe");
-            options.GenerateExecutable = true;
-            options.ReferencedAssemblies.Add(typeof(ILogger).Assembly.Location);
-            options.IncludeDebugInformation = true;
-            if (!File.Exists(options.OutputAssembly))
-            {
-                var results = provider.CompileAssemblyFromSource(options, sourceCode);
-                Assert.False(results.Errors.HasWarnings);
-                Assert.False(results.Errors.HasErrors);
-                File.Copy(typeof(ILogger).Assembly.Location, Path.Combine(_tempDirectory, "NLog.dll"));
-            }
-
-            return RunAndRedirectOutput(options.OutputAssembly);
-        }
-
-        public static string RunAndRedirectOutput(string exeFile)
-        {
-            using (var proc = new Process())
-			{
-#if MONO
-				var sb = new StringBuilder();
-				sb.AppendFormat("\"{0}\" ", exeFile);
-				proc.StartInfo.Arguments = sb.ToString();
-                proc.StartInfo.FileName = "mono";
-				proc.StartInfo.StandardOutputEncoding = Encoding.UTF8;
-				proc.StartInfo.StandardErrorEncoding = Encoding.UTF8;
-#else
-                proc.StartInfo.FileName = exeFile;
-#endif
-                proc.StartInfo.UseShellExecute = false;
-                proc.StartInfo.WindowStyle = ProcessWindowStyle.Normal;
-                proc.StartInfo.RedirectStandardInput = false;
-                proc.StartInfo.RedirectStandardOutput = true;
-                proc.StartInfo.RedirectStandardError = true;
-                proc.StartInfo.WindowStyle = ProcessWindowStyle.Hidden;
-                proc.StartInfo.CreateNoWindow = true;
-                proc.Start();
-                proc.WaitForExit();
-                Assert.Equal(string.Empty, proc.StandardError.ReadToEnd());
-                return proc.StandardOutput.ReadToEnd().Replace("\r", "").Replace("\n", "|");
-            }
-        }
-    }
-}
-
->>>>>>> 56a15f15
 #endif