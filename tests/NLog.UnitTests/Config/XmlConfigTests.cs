// 
// Copyright (c) 2004-2021 Jaroslaw Kowalski <jaak@jkowalski.net>, Kim Christensen, Julian Verdurmen
// 
// All rights reserved.
// 
// Redistribution and use in source and binary forms, with or without 
// modification, are permitted provided that the following conditions 
// are met:
// 
// * Redistributions of source code must retain the above copyright notice, 
//   this list of conditions and the following disclaimer. 
// 
// * Redistributions in binary form must reproduce the above copyright notice,
//   this list of conditions and the following disclaimer in the documentation
//   and/or other materials provided with the distribution. 
// 
// * Neither the name of Jaroslaw Kowalski nor the names of its 
//   contributors may be used to endorse or promote products derived from this
//   software without specific prior written permission. 
// 
// THIS SOFTWARE IS PROVIDED BY THE COPYRIGHT HOLDERS AND CONTRIBUTORS "AS IS"
// AND ANY EXPRESS OR IMPLIED WARRANTIES, INCLUDING, BUT NOT LIMITED TO, THE 
// IMPLIED WARRANTIES OF MERCHANTABILITY AND FITNESS FOR A PARTICULAR PURPOSE 
// ARE DISCLAIMED. IN NO EVENT SHALL THE COPYRIGHT OWNER OR CONTRIBUTORS BE 
// LIABLE FOR ANY DIRECT, INDIRECT, INCIDENTAL, SPECIAL, EXEMPLARY, OR 
// CONSEQUENTIAL DAMAGES (INCLUDING, BUT NOT LIMITED TO, PROCUREMENT OF
// SUBSTITUTE GOODS OR SERVICES; LOSS OF USE, DATA, OR PROFITS; OR BUSINESS 
// INTERRUPTION) HOWEVER CAUSED AND ON ANY THEORY OF LIABILITY, WHETHER IN 
// CONTRACT, STRICT LIABILITY, OR TORT (INCLUDING NEGLIGENCE OR OTHERWISE) 
// ARISING IN ANY WAY OUT OF THE USE OF THIS SOFTWARE, EVEN IF ADVISED OF 
// THE POSSIBILITY OF SUCH DAMAGE.
// 


using System;
using System.IO;
using NLog.Common;
using NLog.Config;
using NLog.Targets.Wrappers;
using Xunit;
using Xunit.Extensions;

namespace NLog.UnitTests.Config
{
    public class XmlConfigTests : NLogTestBase
    {
        [Fact]
        public void ParseNLogOptionsDefaultTest()
        {
            using (new InternalLoggerScope())
            {
                var xml = "<nlog></nlog>";
                var config = XmlLoggingConfiguration.CreateFromXmlString(xml);

                Assert.False(config.AutoReload);
                Assert.True(config.InitializeSucceeded);
                Assert.Equal("", InternalLogger.LogFile);
                Assert.True(InternalLogger.IncludeTimestamp);
                Assert.False(InternalLogger.LogToConsole);
                Assert.False(InternalLogger.LogToConsoleError);
                Assert.Null(InternalLogger.LogWriter);
                Assert.Equal(LogLevel.Off, InternalLogger.LogLevel);
            }
        }

        [Fact]
        public void ParseNLogOptionsTest()
        {
            using (new InternalLoggerScope(true))
            {
                using (new NoThrowNLogExceptions())
                {
                    var xml = "<nlog logfile='test.txt' internalLogIncludeTimestamp='false' internalLogToConsole='true' internalLogToConsoleError='true'></nlog>";
                    var config = XmlLoggingConfiguration.CreateFromXmlString(xml);

                    Assert.False(config.AutoReload);
                    Assert.True(config.InitializeSucceeded);
                    Assert.Equal("", InternalLogger.LogFile);
                    Assert.False(InternalLogger.IncludeTimestamp);
                    Assert.True(InternalLogger.LogToConsole);
                    Assert.True(InternalLogger.LogToConsoleError);
                    Assert.Null(InternalLogger.LogWriter);
                    Assert.Equal(LogLevel.Info, InternalLogger.LogLevel);
                }
            }
        }

        [Fact]
        public void ParseNLogInternalLoggerPathTest()
        {
            using (new InternalLoggerScope(true))
            {
                var xml = "<nlog internalLogFile='${CurrentDir}test.txt'></nlog>";
                var config = XmlLoggingConfiguration.CreateFromXmlString(xml);
                Assert.Contains(System.IO.Directory.GetCurrentDirectory(), InternalLogger.LogFile);
            }

            using (new InternalLoggerScope(true))
            {
                var xml = "<nlog internalLogFile='${BaseDir}test.txt'></nlog>";
                var config = XmlLoggingConfiguration.CreateFromXmlString(xml);
                Assert.Contains(AppDomain.CurrentDomain.BaseDirectory, InternalLogger.LogFile);
            }

            using (new InternalLoggerScope(true))
            {
                var xml = "<nlog internalLogFile='${TempDir}test.txt'></nlog>";
                var config = XmlLoggingConfiguration.CreateFromXmlString(xml);
                Assert.Contains(System.IO.Path.GetTempPath(), InternalLogger.LogFile);
            }

#if !NETSTANDARD1_3
            using (new InternalLoggerScope(true))
            {
                var xml = "<nlog internalLogFile='${ProcessDir}test.txt'></nlog>";
                var config = XmlLoggingConfiguration.CreateFromXmlString(xml);
                Assert.Contains(Path.GetDirectoryName(System.Diagnostics.Process.GetCurrentProcess()?.MainModule?.FileName), InternalLogger.LogFile);
            }
#endif

            using (new InternalLoggerScope(true))
            {
                var userName = Environment.GetEnvironmentVariable("USERNAME") ?? string.Empty;
                var xml = "<nlog internalLogFile='%USERNAME%_test.txt'></nlog>";
                var config = XmlLoggingConfiguration.CreateFromXmlString(xml);
                if (!string.IsNullOrEmpty(userName))
                    Assert.Contains(userName, InternalLogger.LogFile);
            }
        }

        [Theory]
        [InlineData("0:0:0:1", 1)]
        [InlineData("0:0:1", 1)]
        [InlineData("0:1", 60)] //1 minute
        [InlineData("0:1:0", 60)]
        [InlineData("00:00:00:1", 1)]
        [InlineData("000:0000:000:001", 1)]
        [InlineData("0:0:1:1", 61)]
        [InlineData("1:0:0", 3600)] // 1 hour
        [InlineData("2:3:4", 7384)]
        [InlineData("1:0:0:0", 86400)] //1 day
        public void SetTimeSpanFromXmlTest(string interval, int seconds)
        {
            var config = XmlLoggingConfiguration.CreateFromXmlString($@"
            <nlog throwExceptions='true'>
                <targets>
                    <wrapper-target name='limiting' type='LimitingWrapper' messagelimit='5'  interval='{interval}'>
                        <target name='debug' type='Debug' layout='${{message}}' />
                    </wrapper-target>
                </targets>
                <rules>
                    <logger name='*' level='Debug' writeTo='limiting' />
                </rules>
            </nlog>");

            var target = config.FindTargetByName<LimitingTargetWrapper>("limiting");
            Assert.NotNull(target);
            Assert.Equal(TimeSpan.FromSeconds(seconds), target.Interval);
        }

        [Fact]
        public void InvalidInternalLogLevel_shouldNotSetLevel()
        {
            using (new InternalLoggerScope(true))
            using (new NoThrowNLogExceptions())
            {
                // Arrange
                InternalLogger.LogLevel = LogLevel.Error;
                var xml = @"<nlog  internalLogLevel='bogus' >
                    </nlog>";

                // Act
                XmlLoggingConfiguration.CreateFromXmlString(xml);

                // Assert
                Assert.Equal(LogLevel.Error, InternalLogger.LogLevel);
            }
        }

        [Fact]
        public void InvalidNLogAttributeValues_shouldNotBreakLogging()
        {
            using (new InternalLoggerScope(true))
            using (new NoThrowNLogExceptions())
            {
                // Arrange
                var xml = @"<nlog internalLogLevel='oops' globalThreshold='noooos'>
                        <targets>
                            <target name='debug' type='Debug' layout='${message}' />
                        </targets>
                        <rules>
                            <logger name='*' minlevel='debug' appendto='debug' />
                         </rules>
                    </nlog>";
                var config = XmlLoggingConfiguration.CreateFromXmlString(xml);
                LogManager.Configuration = config;
                var logger = LogManager.GetLogger("InvalidInternalLogLevel_shouldNotBreakLogging");

                // Act
                logger.Debug("message 1");

                // Assert
                var message = GetDebugLastMessage("debug");
                Assert.Equal("message 1", message);
            }
        }

        [Fact]
        public void XmlConfig_ParseUtf8Encoding_WithoutHyphen()
        {
            // Arrange
            var xml = @"<nlog>
                    <targets>
                        <target name='file' type='File' encoding='utf8' layout='${message}' fileName='hello.txt' />
                    </targets>
                    <rules>
                        <logger name='*' minlevel='debug' appendto='file' />
                    </rules>
                </nlog>";
            var config = XmlLoggingConfiguration.CreateFromXmlString(xml);

            Assert.Single(config.AllTargets);
            Assert.Equal(System.Text.Encoding.UTF8, (config.AllTargets[0] as NLog.Targets.FileTarget)?.Encoding);
        }

        [Fact]
        public void XmlConfig_ParseFilter_WithoutAttributes()
        {
            // Arrange
            var xml = @"<nlog>
                    <targets>
                        <target name='debug' type='Debug' layout='${message}' />
                    </targets>
                    <rules>
<<<<<<< HEAD
                        <logger name='*' minlevel='debug' appendto='debug'>
                            <filters defaultFilterResult='ignore'>
=======
                        <logger name='*' minlevel='debug' appendto='debug' filterDefaultAction='ignore'>
                            <filters>
>>>>>>> e8712e62
                                <whenContains />
                            </filters>
                        </logger>
                    </rules>
                </nlog>";

            var config = XmlLoggingConfiguration.CreateFromXmlString(xml);
            Assert.Single(config.LoggingRules);
            Assert.Single(config.LoggingRules[0].Filters);
        }

        [Theory]
        [InlineData("xsi")]
        [InlineData("test")]
        public void XmlConfig_attributes_shouldNotLogWarningsToInternalLog(string @namespace)
        {
            // Arrange
            var xml = $@"<?xml version=""1.0"" encoding=""utf-8""?>
<nlog xmlns=""http://www.nlog-project.org/schemas/NLog.xsd"" 
      xmlns:{@namespace}=""http://www.w3.org/2001/XMLSchema-instance"" 
      {@namespace}:schemaLocation=""somewhere"" 
      internalLogToConsole=""true"" internalLogLevel=""Warn"">
</nlog>";

            try
            {
                TextWriter textWriter = new StringWriter();
                InternalLogger.LogWriter = textWriter;
                InternalLogger.IncludeTimestamp = false;

                // Act
                XmlLoggingConfiguration.CreateFromXmlString(xml);

                // Assert
                InternalLogger.LogWriter.Flush();

                var warning = textWriter.ToString();
                Assert.Equal("", warning);
            }
            finally
            {
                // cleanup
                InternalLogger.LogWriter = null;
            }
        }
    }
}
<|MERGE_RESOLUTION|>--- conflicted
+++ resolved
@@ -232,13 +232,8 @@
                         <target name='debug' type='Debug' layout='${message}' />
                     </targets>
                     <rules>
-<<<<<<< HEAD
-                        <logger name='*' minlevel='debug' appendto='debug'>
-                            <filters defaultFilterResult='ignore'>
-=======
                         <logger name='*' minlevel='debug' appendto='debug' filterDefaultAction='ignore'>
                             <filters>
->>>>>>> e8712e62
                                 <whenContains />
                             </filters>
                         </logger>
