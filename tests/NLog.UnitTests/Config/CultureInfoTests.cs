// 
// Copyright (c) 2004-2016 Jaroslaw Kowalski <jaak@jkowalski.net>, Kim Christensen, Julian Verdurmen
// 
// All rights reserved.
// 
// Redistribution and use in source and binary forms, with or without 
// modification, are permitted provided that the following conditions 
// are met:
// 
// * Redistributions of source code must retain the above copyright notice, 
//   this list of conditions and the following disclaimer. 
// 
// * Redistributions in binary form must reproduce the above copyright notice,
//   this list of conditions and the following disclaimer in the documentation
//   and/or other materials provided with the distribution. 
// 
// * Neither the name of Jaroslaw Kowalski nor the names of its 
//   contributors may be used to endorse or promote products derived from this
//   software without specific prior written permission. 
// 
// THIS SOFTWARE IS PROVIDED BY THE COPYRIGHT HOLDERS AND CONTRIBUTORS "AS IS"
// AND ANY EXPRESS OR IMPLIED WARRANTIES, INCLUDING, BUT NOT LIMITED TO, THE 
// IMPLIED WARRANTIES OF MERCHANTABILITY AND FITNESS FOR A PARTICULAR PURPOSE 
// ARE DISCLAIMED. IN NO EVENT SHALL THE COPYRIGHT OWNER OR CONTRIBUTORS BE 
// LIABLE FOR ANY DIRECT, INDIRECT, INCIDENTAL, SPECIAL, EXEMPLARY, OR 
// CONSEQUENTIAL DAMAGES (INCLUDING, BUT NOT LIMITED TO, PROCUREMENT OF
// SUBSTITUTE GOODS OR SERVICES; LOSS OF USE, DATA, OR PROFITS; OR BUSINESS 
// INTERRUPTION) HOWEVER CAUSED AND ON ANY THEORY OF LIABILITY, WHETHER IN 
// CONTRACT, STRICT LIABILITY, OR TORT (INCLUDING NEGLIGENCE OR OTHERWISE) 
// ARISING IN ANY WAY OUT OF THE USE OF THIS SOFTWARE, EVEN IF ADVISED OF 
// THE POSSIBILITY OF SUCH DAMAGE.
// 

using NLog.LayoutRenderers;
using NLog.Targets;
#if !SILVERLIGHT
using Xunit.Extensions;
#endif

namespace NLog.UnitTests.Config
{
    using System;
    using System.Globalization;
    using System.Threading;
    using Xunit;

    using NLog.Config;

    public class CultureInfoTests : NLogTestBase
    {
        [Fact]
        public void WhenInvariantCultureDefinedThenDefaultCultureIsInvariantCulture()
        {
            var configuration = CreateConfigurationFromString("<nlog useInvariantCulture='true'></nlog>");

            Assert.Equal(CultureInfo.InvariantCulture, configuration.DefaultCultureInfo);
        }

#if !UWP10
        [Fact]
        public void DifferentConfigurations_UseDifferentDefaultCulture()
        {
            var currentCulture = CultureInfo.CurrentCulture;
            try
            {
                // set the current thread culture to be definitely different from the InvariantCulture
                Thread.CurrentThread.CurrentCulture = new CultureInfo("de-DE");

                var configurationTemplate = @"<nlog useInvariantCulture='{0}'>
<targets>
    <target name='debug' type='Debug' layout='${{message}}' />
</targets>
<rules>
    <logger name='*' writeTo='debug'/>
</rules>
</nlog>";


                // configuration with current culture
                var configuration1 = CreateConfigurationFromString(string.Format(configurationTemplate, false));
                Assert.Equal(null, configuration1.DefaultCultureInfo);

                // configuration with invariant culture
                var configuration2 = CreateConfigurationFromString(string.Format(configurationTemplate, true));
                Assert.Equal(CultureInfo.InvariantCulture, configuration2.DefaultCultureInfo);

                Assert.NotEqual(configuration1.DefaultCultureInfo, configuration2.DefaultCultureInfo);

                var testNumber = 3.14;
                var testDate = DateTime.Now;
                const string formatString = "{0},{1:d}";

                AssertMessageFormattedWithCulture(configuration1, CultureInfo.CurrentCulture, formatString, testNumber, testDate);
                AssertMessageFormattedWithCulture(configuration2, CultureInfo.InvariantCulture, formatString, testNumber, testDate);

            }
            finally
            {
                // restore current thread culture
                Thread.CurrentThread.CurrentCulture = currentCulture;
            }
        }


        private void AssertMessageFormattedWithCulture(LoggingConfiguration configuration, CultureInfo culture, string formatString, params object[] parameters)
        {
            var expected = string.Format(culture, formatString, parameters);
            using (var logFactory = new LogFactory(configuration))
            {
                var logger = logFactory.GetLogger("test");
                logger.Debug(formatString, parameters);
                Assert.Equal(expected, GetDebugLastMessage("debug", configuration));
            }
        }
<<<<<<< HEAD
=======
#if !SILVERLIGHT

        [Fact]
        public void EventPropRendererCultureTest()
        {
            string cultureName = "de-DE";
            string expected = "1,23";   // with decimal comma

            var logEventInfo = CreateLogEventInfo(cultureName);
            logEventInfo.Properties["ADouble"] = 1.23;

            var renderer = new EventPropertiesLayoutRenderer();
            renderer.Item = "ADouble";
            string output = renderer.Render(logEventInfo);

            Assert.Equal(expected, output);
        }

        [Fact]
        public void EventContextRendererCultureTest()
        {
            string cultureName = "de-DE";
            string expected = "1,23";   // with decimal comma

            var logEventInfo = CreateLogEventInfo(cultureName);
            logEventInfo.Properties["ADouble"] = 1.23;

#pragma warning disable 618
            var renderer = new EventContextLayoutRenderer();
#pragma warning restore 618
            renderer.Item = "ADouble";
            string output = renderer.Render(logEventInfo);

            Assert.Equal(expected, output);
        }


#if !MONO
        [Fact(Skip = "TimeSpan tostring isn't culture aware in .NET?")]
        public void ProcessInfoLayoutRendererCultureTest()
        {
            string cultureName = "de-DE";
            string expected = ",";   // decimal comma as separator for ticks

            var logEventInfo = CreateLogEventInfo(cultureName);

            var renderer = new ProcessInfoLayoutRenderer();
            renderer.Property = ProcessInfoProperty.TotalProcessorTime;
            string output = renderer.Render(logEventInfo);

            Assert.Contains(expected, output);
            Assert.DoesNotContain(".", output);
        }
#endif


        [Fact]
        public void AllEventPropRendererCultureTest()
        {
            string cultureName = "de-DE";
            string expected = "ADouble=1,23";   // with decimal comma

            var logEventInfo = CreateLogEventInfo(cultureName);
            logEventInfo.Properties["ADouble"] = 1.23;

            var renderer = new AllEventPropertiesLayoutRenderer();
            string output = renderer.Render(logEventInfo);

            Assert.Equal(expected, output);
        }

        [Theory]
        [InlineData(typeof(TimeLayoutRenderer))]
        [InlineData(typeof(ProcessTimeLayoutRenderer))]
        public void DateTimeCultureTest(Type rendererType)
        {
            string cultureName = "de-DE";
            string expected = ",";   // decimal comma as separator for ticks

            var logEventInfo = CreateLogEventInfo(cultureName);

            var renderer = Activator.CreateInstance(rendererType) as LayoutRenderer;
            Assert.NotNull(renderer);
            string output = renderer.Render(logEventInfo);

            Assert.Contains(expected, output);
            Assert.DoesNotContain(".", output);
        }

        private static LogEventInfo CreateLogEventInfo(string cultureName)
        {
            var logEventInfo = new LogEventInfo(
                LogLevel.Info,
                "SomeName",
                CultureInfo.GetCultureInfo(cultureName),
                "SomeMessage",
                null);
            return logEventInfo;
        }

        /// <summary>
        /// expected: exactly the same exception message + stack trace regardless of the CurrentUICulture
        /// </summary>
        [Fact]
        public void ExceptionTest()
        {
            var target = new MemoryTarget { Layout = @"${exception:format=tostring}" };
            SimpleConfigurator.ConfigureForTargetLogging(target);
            var logger = LogManager.GetCurrentClassLogger();

            try
            {
                throw new InvalidOperationException();
            }
            catch (Exception ex)
            {
                Thread.CurrentThread.CurrentUICulture = new CultureInfo("en-US");
                Thread.CurrentThread.CurrentCulture = new CultureInfo("en-US");
                logger.Error(ex, "");

                Thread.CurrentThread.CurrentUICulture = new CultureInfo("de-DE");
                Thread.CurrentThread.CurrentCulture = new CultureInfo("de-DE");
                logger.Error(ex, "");

                Assert.Equal(2, target.Logs.Count);
                Assert.NotNull(target.Logs[0]);
                Assert.NotNull(target.Logs[1]);
                Assert.Equal(target.Logs[0], target.Logs[1]);
            }
        }
>>>>>>> cdb1fcf1
#endif
    }
}<|MERGE_RESOLUTION|>--- conflicted
+++ resolved
@@ -36,6 +36,9 @@
 #if !SILVERLIGHT
 using Xunit.Extensions;
 #endif
+#if !NETCOREAPP1_0
+using System.Globalization;
+#endif
 
 namespace NLog.UnitTests.Config
 {
@@ -112,8 +115,8 @@
                 Assert.Equal(expected, GetDebugLastMessage("debug", configuration));
             }
         }
-<<<<<<< HEAD
-=======
+#endif
+
 #if !SILVERLIGHT
 
         [Fact]
@@ -151,7 +154,7 @@
         }
 
 
-#if !MONO
+#if !MONO && !UWP10
         [Fact(Skip = "TimeSpan tostring isn't culture aware in .NET?")]
         public void ProcessInfoLayoutRendererCultureTest()
         {
@@ -208,7 +211,7 @@
             var logEventInfo = new LogEventInfo(
                 LogLevel.Info,
                 "SomeName",
-                CultureInfo.GetCultureInfo(cultureName),
+                new CultureInfo(cultureName),
                 "SomeMessage",
                 null);
             return logEventInfo;
@@ -230,12 +233,22 @@
             }
             catch (Exception ex)
             {
+#if !NETCOREAPP1_0
                 Thread.CurrentThread.CurrentUICulture = new CultureInfo("en-US");
                 Thread.CurrentThread.CurrentCulture = new CultureInfo("en-US");
+#else
+                CultureInfo.DefaultThreadCurrentCulture = new CultureInfo("en-US");
+                CultureInfo.DefaultThreadCurrentUICulture = new CultureInfo("en-US");
+#endif
                 logger.Error(ex, "");
 
+#if !NETCOREAPP1_0
                 Thread.CurrentThread.CurrentUICulture = new CultureInfo("de-DE");
                 Thread.CurrentThread.CurrentCulture = new CultureInfo("de-DE");
+#else
+                CultureInfo.DefaultThreadCurrentCulture = new CultureInfo("en-US");
+                CultureInfo.DefaultThreadCurrentUICulture = new CultureInfo("en-US");
+#endif
                 logger.Error(ex, "");
 
                 Assert.Equal(2, target.Logs.Count);
@@ -244,7 +257,6 @@
                 Assert.Equal(target.Logs[0], target.Logs[1]);
             }
         }
->>>>>>> cdb1fcf1
 #endif
     }
 }