--- conflicted
+++ resolved
@@ -1,4 +1,3 @@
-<<<<<<< HEAD
 // 
 // Copyright (c) 2004-2011 Jaroslaw Kowalski <jaak@jkowalski.net>
 // 
@@ -1247,1242 +1246,4 @@
         }
 
     }
-}
-=======
-// 
-// Copyright (c) 2004-2011 Jaroslaw Kowalski <jaak@jkowalski.net>
-// 
-// All rights reserved.
-// 
-// Redistribution and use in source and binary forms, with or without 
-// modification, are permitted provided that the following conditions 
-// are met:
-// 
-// * Redistributions of source code must retain the above copyright notice, 
-//   this list of conditions and the following disclaimer. 
-// 
-// * Redistributions in binary form must reproduce the above copyright notice,
-//   this list of conditions and the following disclaimer in the documentation
-//   and/or other materials provided with the distribution. 
-// 
-// * Neither the name of Jaroslaw Kowalski nor the names of its 
-//   contributors may be used to endorse or promote products derived from this
-//   software without specific prior written permission. 
-// 
-// THIS SOFTWARE IS PROVIDED BY THE COPYRIGHT HOLDERS AND CONTRIBUTORS "AS IS"
-// AND ANY EXPRESS OR IMPLIED WARRANTIES, INCLUDING, BUT NOT LIMITED TO, THE 
-// IMPLIED WARRANTIES OF MERCHANTABILITY AND FITNESS FOR A PARTICULAR PURPOSE 
-// ARE DISCLAIMED. IN NO EVENT SHALL THE COPYRIGHT OWNER OR CONTRIBUTORS BE 
-// LIABLE FOR ANY DIRECT, INDIRECT, INCIDENTAL, SPECIAL, EXEMPLARY, OR 
-// CONSEQUENTIAL DAMAGES (INCLUDING, BUT NOT LIMITED TO, PROCUREMENT OF
-// SUBSTITUTE GOODS OR SERVICES; LOSS OF USE, DATA, OR PROFITS; OR BUSINESS 
-// INTERRUPTION) HOWEVER CAUSED AND ON ANY THEORY OF LIABILITY, WHETHER IN 
-// CONTRACT, STRICT LIABILITY, OR TORT (INCLUDING NEGLIGENCE OR OTHERWISE) 
-// ARISING IN ANY WAY OUT OF THE USE OF THIS SOFTWARE, EVEN IF ADVISED OF 
-// THE POSSIBILITY OF SUCH DAMAGE.
-// 
-
-namespace NLog.UnitTests
-{
-    using System.Reflection;
-    using NLog.Targets;
-    using System;
-    using System.Globalization;
-    using NLog.Config;
-#if ASYNC_SUPPORTED
-    using System.Threading.Tasks;
-#endif
-    using Xunit;
-
-    public class LoggerTests : NLogTestBase
-    {
-        [Fact]
-        public void TraceTest()
-        {
-            // test all possible overloads of the Trace() method
-
-            for (int enabled = 0; enabled < 2; ++enabled)
-            {
-                if (enabled == 0)
-                {
-                    LogManager.Configuration = CreateConfigurationFromString(@"
-                <nlog>
-                    <targets><target name='debug' type='Debug' layout='${message}' /></targets>
-                    <rules>
-                        <logger name='*' levels='' writeTo='debug' />
-                    </rules>
-                </nlog>");
-                }
-                else
-                {
-                    LogManager.Configuration = CreateConfigurationFromString(@"
-                <nlog>
-                    <targets><target name='debug' type='Debug' layout='${message}' /></targets>
-                    <rules>
-                        <logger name='*' levels='Trace' writeTo='debug' />
-                    </rules>
-                </nlog>");
-                }
-
-                ILogger logger = LogManager.GetLogger("A");
-
-                logger.Trace("message");
-                if (enabled == 1) AssertDebugLastMessage("debug", "message");
-
-                logger.Trace("message{0}", (ulong)1);
-                if (enabled == 1) AssertDebugLastMessage("debug", "message1");
-
-                logger.Trace(CultureInfo.InvariantCulture, "message{0}", (ulong)2);
-                if (enabled == 1) AssertDebugLastMessage("debug", "message2");
-
-                logger.Trace("message{0}", (long)1);
-                if (enabled == 1) AssertDebugLastMessage("debug", "message1");
-
-                logger.Trace(CultureInfo.InvariantCulture, "message{0}", (long)2);
-                if (enabled == 1) AssertDebugLastMessage("debug", "message2");
-
-                logger.Trace("message{0}", (uint)1);
-                if (enabled == 1) AssertDebugLastMessage("debug", "message1");
-
-                logger.Trace(CultureInfo.InvariantCulture, "message{0}", (uint)2);
-                if (enabled == 1) AssertDebugLastMessage("debug", "message2");
-
-                logger.Trace("message{0}", 1);
-                if (enabled == 1) AssertDebugLastMessage("debug", "message1");
-
-                logger.Trace(CultureInfo.InvariantCulture, "message{0}", 2);
-                if (enabled == 1) AssertDebugLastMessage("debug", "message2");
-
-                logger.Trace("message{0}", (ushort)1);
-                if (enabled == 1) AssertDebugLastMessage("debug", "message1");
-
-                logger.Trace(CultureInfo.InvariantCulture, "message{0}", (ushort)2);
-                if (enabled == 1) AssertDebugLastMessage("debug", "message2");
-
-                logger.Trace("message{0}", (sbyte)1);
-                if (enabled == 1) AssertDebugLastMessage("debug", "message1");
-
-                logger.Trace(CultureInfo.InvariantCulture, "message{0}", (sbyte)2);
-                if (enabled == 1) AssertDebugLastMessage("debug", "message2");
-
-                logger.Trace("message{0}", this);
-                if (enabled == 1) AssertDebugLastMessage("debug", "messageobject-to-string");
-
-                logger.Trace(CultureInfo.InvariantCulture, "message{0}", this);
-                if (enabled == 1) AssertDebugLastMessage("debug", "messageobject-to-string");
-
-                logger.Trace("message{0}", (short)1);
-                if (enabled == 1) AssertDebugLastMessage("debug", "message1");
-
-                logger.Trace(CultureInfo.InvariantCulture, "message{0}", (short)2);
-                if (enabled == 1) AssertDebugLastMessage("debug", "message2");
-
-                logger.Trace("message{0}", (byte)1);
-                if (enabled == 1) AssertDebugLastMessage("debug", "message1");
-
-                logger.Trace(CultureInfo.InvariantCulture, "message{0}", (byte)2);
-                if (enabled == 1) AssertDebugLastMessage("debug", "message2");
-
-                logger.Trace("message{0}", 'c');
-                if (enabled == 1) AssertDebugLastMessage("debug", "messagec");
-
-                logger.Trace(CultureInfo.InvariantCulture, "message{0}", 'd');
-                if (enabled == 1) AssertDebugLastMessage("debug", "messaged");
-
-                logger.Trace("message{0}", "ddd");
-                if (enabled == 1) AssertDebugLastMessage("debug", "messageddd");
-
-                logger.Trace(CultureInfo.InvariantCulture, "message{0}", "eee");
-                if (enabled == 1) AssertDebugLastMessage("debug", "messageeee");
-
-                logger.Trace("message{0}{1}", "ddd", 1);
-                if (enabled == 1) AssertDebugLastMessage("debug", "messageddd1");
-
-                logger.Trace(CultureInfo.InvariantCulture, "message{0}{1}", "eee", 2);
-                if (enabled == 1) AssertDebugLastMessage("debug", "messageeee2");
-
-                logger.Trace("message{0}{1}{2}", "ddd", 1, "eee");
-                if (enabled == 1) AssertDebugLastMessage("debug", "messageddd1eee");
-
-                logger.Trace(CultureInfo.InvariantCulture, "message{0}{1}{2}", "eee", 2, "fff");
-                if (enabled == 1) AssertDebugLastMessage("debug", "messageeee2fff");
-
-                logger.Trace("message{0}{1}{2}{3}", "eee", 2, "fff", "ggg");
-                if (enabled == 1) AssertDebugLastMessage("debug", "messageeee2fffggg");
-
-                logger.Trace("message{0}", true);
-                if (enabled == 1) AssertDebugLastMessage("debug", "messageTrue");
-
-                logger.Trace(CultureInfo.InvariantCulture, "message{0}", false);
-                if (enabled == 1) AssertDebugLastMessage("debug", "messageFalse");
-
-                logger.Trace(CultureInfo.InvariantCulture, "message{0}", (float)2.5);
-                if (enabled == 1) AssertDebugLastMessage("debug", "message2.5");
-
-                logger.Trace(CultureInfo.InvariantCulture, "message{0}", 2.5);
-                if (enabled == 1) AssertDebugLastMessage("debug", "message2.5");
-
-                logger.Trace(CultureInfo.InvariantCulture, "message{0}", (decimal)2.5);
-                if (enabled == 1) AssertDebugLastMessage("debug", "message2.5");
-
-#pragma warning disable 0618
-                // Obsolete method requires testing until removed.
-                logger.TraceException("message", new Exception("test"));
-                if (enabled == 1) AssertDebugLastMessage("debug", "message");
-#pragma warning restore 0618
-
-                logger.Trace(new Exception("test"), "message");
-                if (enabled == 1) AssertDebugLastMessage("debug", "message");
-
-                logger.Trace(delegate { return "message from lambda"; });
-                if (enabled == 1) AssertDebugLastMessage("debug", "message from lambda");
-
-                if (enabled == 0)
-                    AssertDebugCounter("debug", 0);
-            }
-        }
-
-        [Fact]
-        public void DebugTest()
-        {
-            // test all possible overloads of the Debug() method
-
-            for (int enabled = 0; enabled < 2; ++enabled)
-            {
-                if (enabled == 0)
-                {
-                    LogManager.Configuration = CreateConfigurationFromString(@"
-                <nlog>
-                    <targets><target name='debug' type='Debug' layout='${message}' /></targets>
-                    <rules>
-                        <logger name='*' levels='' writeTo='debug' />
-                    </rules>
-                </nlog>");
-                }
-                else
-                {
-                    LogManager.Configuration = CreateConfigurationFromString(@"
-                <nlog>
-                    <targets><target name='debug' type='Debug' layout='${message}' /></targets>
-                    <rules>
-                        <logger name='*' levels='Debug' writeTo='debug' />
-                    </rules>
-                </nlog>");
-                }
-
-                ILogger logger = LogManager.GetLogger("A");
-
-                logger.Debug("message");
-                if (enabled == 1) AssertDebugLastMessage("debug", "message");
-
-                logger.Debug("message{0}", (ulong)1);
-                if (enabled == 1) AssertDebugLastMessage("debug", "message1");
-
-                logger.Debug(CultureInfo.InvariantCulture, "message{0}", (ulong)2);
-                if (enabled == 1) AssertDebugLastMessage("debug", "message2");
-
-                logger.Debug("message{0}", (long)1);
-                if (enabled == 1) AssertDebugLastMessage("debug", "message1");
-
-                logger.Debug(CultureInfo.InvariantCulture, "message{0}", (long)2);
-                if (enabled == 1) AssertDebugLastMessage("debug", "message2");
-
-                logger.Debug("message{0}", (uint)1);
-                if (enabled == 1) AssertDebugLastMessage("debug", "message1");
-
-                logger.Debug(CultureInfo.InvariantCulture, "message{0}", (uint)2);
-                if (enabled == 1) AssertDebugLastMessage("debug", "message2");
-
-                logger.Debug("message{0}", 1);
-                if (enabled == 1) AssertDebugLastMessage("debug", "message1");
-
-                logger.Debug(CultureInfo.InvariantCulture, "message{0}", 2);
-                if (enabled == 1) AssertDebugLastMessage("debug", "message2");
-
-                logger.Debug("message{0}", (ushort)1);
-                if (enabled == 1) AssertDebugLastMessage("debug", "message1");
-
-                logger.Debug(CultureInfo.InvariantCulture, "message{0}", (ushort)2);
-                if (enabled == 1) AssertDebugLastMessage("debug", "message2");
-
-                logger.Debug("message{0}", (sbyte)1);
-                if (enabled == 1) AssertDebugLastMessage("debug", "message1");
-
-                logger.Debug(CultureInfo.InvariantCulture, "message{0}", (sbyte)2);
-                if (enabled == 1) AssertDebugLastMessage("debug", "message2");
-
-                logger.Debug("message{0}", this);
-                if (enabled == 1) AssertDebugLastMessage("debug", "messageobject-to-string");
-
-                logger.Debug(CultureInfo.InvariantCulture, "message{0}", this);
-                if (enabled == 1) AssertDebugLastMessage("debug", "messageobject-to-string");
-
-                logger.Debug("message{0}", (short)1);
-                if (enabled == 1) AssertDebugLastMessage("debug", "message1");
-
-                logger.Debug(CultureInfo.InvariantCulture, "message{0}", (short)2);
-                if (enabled == 1) AssertDebugLastMessage("debug", "message2");
-
-                logger.Debug("message{0}", (byte)1);
-                if (enabled == 1) AssertDebugLastMessage("debug", "message1");
-
-                logger.Debug(CultureInfo.InvariantCulture, "message{0}", (byte)2);
-                if (enabled == 1) AssertDebugLastMessage("debug", "message2");
-
-                logger.Debug("message{0}", 'c');
-                if (enabled == 1) AssertDebugLastMessage("debug", "messagec");
-
-                logger.Debug(CultureInfo.InvariantCulture, "message{0}", 'd');
-                if (enabled == 1) AssertDebugLastMessage("debug", "messaged");
-
-                logger.Debug("message{0}", "ddd");
-                if (enabled == 1) AssertDebugLastMessage("debug", "messageddd");
-
-                logger.Debug(CultureInfo.InvariantCulture, "message{0}", "eee");
-                if (enabled == 1) AssertDebugLastMessage("debug", "messageeee");
-
-                logger.Debug("message{0}{1}", "ddd", 1);
-                if (enabled == 1) AssertDebugLastMessage("debug", "messageddd1");
-
-                logger.Debug(CultureInfo.InvariantCulture, "message{0}{1}", "eee", 2);
-                if (enabled == 1) AssertDebugLastMessage("debug", "messageeee2");
-
-                logger.Debug("message{0}{1}{2}", "ddd", 1, "eee");
-                if (enabled == 1) AssertDebugLastMessage("debug", "messageddd1eee");
-
-                logger.Debug(CultureInfo.InvariantCulture, "message{0}{1}{2}", "eee", 2, "fff");
-                if (enabled == 1) AssertDebugLastMessage("debug", "messageeee2fff");
-
-                logger.Debug("message{0}{1}{2}{3}", "eee", 2, "fff", "ggg");
-                if (enabled == 1) AssertDebugLastMessage("debug", "messageeee2fffggg");
-
-                logger.Debug("message{0}", true);
-                if (enabled == 1) AssertDebugLastMessage("debug", "messageTrue");
-
-                logger.Debug(CultureInfo.InvariantCulture, "message{0}", false);
-                if (enabled == 1) AssertDebugLastMessage("debug", "messageFalse");
-
-                logger.Debug(CultureInfo.InvariantCulture, "message{0}", (float)2.5);
-                if (enabled == 1) AssertDebugLastMessage("debug", "message2.5");
-
-                logger.Debug(CultureInfo.InvariantCulture, "message{0}", 2.5);
-                if (enabled == 1) AssertDebugLastMessage("debug", "message2.5");
-
-                logger.Debug(CultureInfo.InvariantCulture, "message{0}", (decimal)2.5);
-                if (enabled == 1) AssertDebugLastMessage("debug", "message2.5");
-
-#pragma warning disable 0618
-                // Obsolete method requires testing until completely removed.
-                logger.DebugException("message", new Exception("test"));
-                if (enabled == 1) AssertDebugLastMessage("debug", "message");
-#pragma warning restore 0618
-
-                logger.Debug(delegate { return "message from lambda"; });
-                if (enabled == 1) AssertDebugLastMessage("debug", "message from lambda");
-
-                if (enabled == 0)
-                    AssertDebugCounter("debug", 0);
-            }
-        }
-
-        [Fact]
-        public void InfoTest()
-        {
-            // test all possible overloads of the Info() method
-
-            for (int enabled = 0; enabled < 2; ++enabled)
-            {
-                if (enabled == 0)
-                {
-                    LogManager.Configuration = CreateConfigurationFromString(@"
-                <nlog>
-                    <targets><target name='debug' type='Debug' layout='${message}' /></targets>
-                    <rules>
-                        <logger name='*' levels='' writeTo='debug' />
-                    </rules>
-                </nlog>");
-                }
-                else
-                {
-                    LogManager.Configuration = CreateConfigurationFromString(@"
-                <nlog>
-                    <targets><target name='debug' type='Debug' layout='${message}' /></targets>
-                    <rules>
-                        <logger name='*' levels='Info' writeTo='debug' />
-                    </rules>
-                </nlog>");
-                }
-
-                ILogger logger = LogManager.GetLogger("A");
-
-                logger.Info("message");
-                if (enabled == 1) AssertDebugLastMessage("debug", "message");
-
-                logger.Info("message{0}", (ulong)1);
-                if (enabled == 1) AssertDebugLastMessage("debug", "message1");
-
-                logger.Info(CultureInfo.InvariantCulture, "message{0}", (ulong)2);
-                if (enabled == 1) AssertDebugLastMessage("debug", "message2");
-
-                logger.Info("message{0}", (long)1);
-                if (enabled == 1) AssertDebugLastMessage("debug", "message1");
-
-                logger.Info(CultureInfo.InvariantCulture, "message{0}", (long)2);
-                if (enabled == 1) AssertDebugLastMessage("debug", "message2");
-
-                logger.Info("message{0}", (uint)1);
-                if (enabled == 1) AssertDebugLastMessage("debug", "message1");
-
-                logger.Info(CultureInfo.InvariantCulture, "message{0}", (uint)2);
-                if (enabled == 1) AssertDebugLastMessage("debug", "message2");
-
-                logger.Info("message{0}", 1);
-                if (enabled == 1) AssertDebugLastMessage("debug", "message1");
-
-                logger.Info(CultureInfo.InvariantCulture, "message{0}", 2);
-                if (enabled == 1) AssertDebugLastMessage("debug", "message2");
-
-                logger.Info("message{0}", (ushort)1);
-                if (enabled == 1) AssertDebugLastMessage("debug", "message1");
-
-                logger.Info(CultureInfo.InvariantCulture, "message{0}", (ushort)2);
-                if (enabled == 1) AssertDebugLastMessage("debug", "message2");
-
-                logger.Info("message{0}", (sbyte)1);
-                if (enabled == 1) AssertDebugLastMessage("debug", "message1");
-
-                logger.Info(CultureInfo.InvariantCulture, "message{0}", (sbyte)2);
-                if (enabled == 1) AssertDebugLastMessage("debug", "message2");
-
-                logger.Info("message{0}", this);
-                if (enabled == 1) AssertDebugLastMessage("debug", "messageobject-to-string");
-
-                logger.Info(CultureInfo.InvariantCulture, "message{0}", this);
-                if (enabled == 1) AssertDebugLastMessage("debug", "messageobject-to-string");
-
-                logger.Info("message{0}", (short)1);
-                if (enabled == 1) AssertDebugLastMessage("debug", "message1");
-
-                logger.Info(CultureInfo.InvariantCulture, "message{0}", (short)2);
-                if (enabled == 1) AssertDebugLastMessage("debug", "message2");
-
-                logger.Info("message{0}", (byte)1);
-                if (enabled == 1) AssertDebugLastMessage("debug", "message1");
-
-                logger.Info(CultureInfo.InvariantCulture, "message{0}", (byte)2);
-                if (enabled == 1) AssertDebugLastMessage("debug", "message2");
-
-                logger.Info("message{0}", 'c');
-                if (enabled == 1) AssertDebugLastMessage("debug", "messagec");
-
-                logger.Info(CultureInfo.InvariantCulture, "message{0}", 'd');
-                if (enabled == 1) AssertDebugLastMessage("debug", "messaged");
-
-                logger.Info("message{0}", "ddd");
-                if (enabled == 1) AssertDebugLastMessage("debug", "messageddd");
-
-                logger.Info(CultureInfo.InvariantCulture, "message{0}", "eee");
-                if (enabled == 1) AssertDebugLastMessage("debug", "messageeee");
-
-                logger.Info("message{0}{1}", "ddd", 1);
-                if (enabled == 1) AssertDebugLastMessage("debug", "messageddd1");
-
-                logger.Info(CultureInfo.InvariantCulture, "message{0}{1}", "eee", 2);
-                if (enabled == 1) AssertDebugLastMessage("debug", "messageeee2");
-
-                logger.Info("message{0}{1}{2}", "ddd", 1, "eee");
-                if (enabled == 1) AssertDebugLastMessage("debug", "messageddd1eee");
-
-                logger.Info(CultureInfo.InvariantCulture, "message{0}{1}{2}", "eee", 2, "fff");
-                if (enabled == 1) AssertDebugLastMessage("debug", "messageeee2fff");
-
-                logger.Info("message{0}{1}{2}{3}", "eee", 2, "fff", "ggg");
-                if (enabled == 1) AssertDebugLastMessage("debug", "messageeee2fffggg");
-
-                logger.Info("message{0}", true);
-                if (enabled == 1) AssertDebugLastMessage("debug", "messageTrue");
-
-                logger.Info(CultureInfo.InvariantCulture, "message{0}", false);
-                if (enabled == 1) AssertDebugLastMessage("debug", "messageFalse");
-
-                logger.Info(CultureInfo.InvariantCulture, "message{0}", (float)2.5);
-                if (enabled == 1) AssertDebugLastMessage("debug", "message2.5");
-
-                logger.Info(CultureInfo.InvariantCulture, "message{0}", 2.5);
-                if (enabled == 1) AssertDebugLastMessage("debug", "message2.5");
-
-                logger.Info(CultureInfo.InvariantCulture, "message{0}", (decimal)2.5);
-                if (enabled == 1) AssertDebugLastMessage("debug", "message2.5");
-
-#pragma warning disable 0618
-                // Obsolete method requires testing until removed.
-                logger.InfoException("message", new Exception("test"));
-                if (enabled == 1) AssertDebugLastMessage("debug", "message");
-#pragma warning restore 0618
-
-                logger.Info(new Exception("test"), "message");
-                if (enabled == 1) AssertDebugLastMessage("debug", "message");
-
-                logger.Info(delegate { return "message from lambda"; });
-                if (enabled == 1) AssertDebugLastMessage("debug", "message from lambda");
-
-                if (enabled == 0)
-                    AssertDebugCounter("debug", 0);
-            }
-        }
-
-        [Fact]
-        public void WarnTest()
-        {
-            // test all possible overloads of the Warn() method
-
-            for (int enabled = 0; enabled < 2; ++enabled)
-            {
-                if (enabled == 0)
-                {
-                    LogManager.Configuration = CreateConfigurationFromString(@"
-                <nlog>
-                    <targets><target name='debug' type='Debug' layout='${message}' /></targets>
-                    <rules>
-                        <logger name='*' levels='' writeTo='debug' />
-                    </rules>
-                </nlog>");
-                }
-                else
-                {
-                    LogManager.Configuration = CreateConfigurationFromString(@"
-                <nlog>
-                    <targets><target name='debug' type='Debug' layout='${message}' /></targets>
-                    <rules>
-                        <logger name='*' levels='Warn' writeTo='debug' />
-                    </rules>
-                </nlog>");
-                }
-
-                ILogger logger = LogManager.GetLogger("A");
-
-                logger.Warn("message");
-                if (enabled == 1) AssertDebugLastMessage("debug", "message");
-
-                logger.Warn("message{0}", (ulong)1);
-                if (enabled == 1) AssertDebugLastMessage("debug", "message1");
-
-                logger.Warn(CultureInfo.InvariantCulture, "message{0}", (ulong)2);
-                if (enabled == 1) AssertDebugLastMessage("debug", "message2");
-
-                logger.Warn("message{0}", (long)1);
-                if (enabled == 1) AssertDebugLastMessage("debug", "message1");
-
-                logger.Warn(CultureInfo.InvariantCulture, "message{0}", (long)2);
-                if (enabled == 1) AssertDebugLastMessage("debug", "message2");
-
-                logger.Warn("message{0}", (uint)1);
-                if (enabled == 1) AssertDebugLastMessage("debug", "message1");
-
-                logger.Warn(CultureInfo.InvariantCulture, "message{0}", (uint)2);
-                if (enabled == 1) AssertDebugLastMessage("debug", "message2");
-
-                logger.Warn("message{0}", 1);
-                if (enabled == 1) AssertDebugLastMessage("debug", "message1");
-
-                logger.Warn(CultureInfo.InvariantCulture, "message{0}", 2);
-                if (enabled == 1) AssertDebugLastMessage("debug", "message2");
-
-                logger.Warn("message{0}", (ushort)1);
-                if (enabled == 1) AssertDebugLastMessage("debug", "message1");
-
-                logger.Warn(CultureInfo.InvariantCulture, "message{0}", (ushort)2);
-                if (enabled == 1) AssertDebugLastMessage("debug", "message2");
-
-                logger.Warn("message{0}", (sbyte)1);
-                if (enabled == 1) AssertDebugLastMessage("debug", "message1");
-
-                logger.Warn(CultureInfo.InvariantCulture, "message{0}", (sbyte)2);
-                if (enabled == 1) AssertDebugLastMessage("debug", "message2");
-
-                logger.Warn("message{0}", this);
-                if (enabled == 1) AssertDebugLastMessage("debug", "messageobject-to-string");
-
-                logger.Warn(CultureInfo.InvariantCulture, "message{0}", this);
-                if (enabled == 1) AssertDebugLastMessage("debug", "messageobject-to-string");
-
-                logger.Warn("message{0}", (short)1);
-                if (enabled == 1) AssertDebugLastMessage("debug", "message1");
-
-                logger.Warn(CultureInfo.InvariantCulture, "message{0}", (short)2);
-                if (enabled == 1) AssertDebugLastMessage("debug", "message2");
-
-                logger.Warn("message{0}", (byte)1);
-                if (enabled == 1) AssertDebugLastMessage("debug", "message1");
-
-                logger.Warn(CultureInfo.InvariantCulture, "message{0}", (byte)2);
-                if (enabled == 1) AssertDebugLastMessage("debug", "message2");
-
-                logger.Warn("message{0}", 'c');
-                if (enabled == 1) AssertDebugLastMessage("debug", "messagec");
-
-                logger.Warn(CultureInfo.InvariantCulture, "message{0}", 'd');
-                if (enabled == 1) AssertDebugLastMessage("debug", "messaged");
-
-                logger.Warn("message{0}", "ddd");
-                if (enabled == 1) AssertDebugLastMessage("debug", "messageddd");
-
-                logger.Warn(CultureInfo.InvariantCulture, "message{0}", "eee");
-                if (enabled == 1) AssertDebugLastMessage("debug", "messageeee");
-
-                logger.Warn("message{0}{1}", "ddd", 1);
-                if (enabled == 1) AssertDebugLastMessage("debug", "messageddd1");
-
-                logger.Warn(CultureInfo.InvariantCulture, "message{0}{1}", "eee", 2);
-                if (enabled == 1) AssertDebugLastMessage("debug", "messageeee2");
-
-                logger.Warn("message{0}{1}{2}", "ddd", 1, "eee");
-                if (enabled == 1) AssertDebugLastMessage("debug", "messageddd1eee");
-
-                logger.Warn(CultureInfo.InvariantCulture, "message{0}{1}{2}", "eee", 2, "fff");
-                if (enabled == 1) AssertDebugLastMessage("debug", "messageeee2fff");
-
-                logger.Warn("message{0}{1}{2}{3}", "eee", 2, "fff", "ggg");
-                if (enabled == 1) AssertDebugLastMessage("debug", "messageeee2fffggg");
-
-                logger.Warn("message{0}", true);
-                if (enabled == 1) AssertDebugLastMessage("debug", "messageTrue");
-
-                logger.Warn(CultureInfo.InvariantCulture, "message{0}", false);
-                if (enabled == 1) AssertDebugLastMessage("debug", "messageFalse");
-
-                logger.Warn(CultureInfo.InvariantCulture, "message{0}", (float)2.5);
-                if (enabled == 1) AssertDebugLastMessage("debug", "message2.5");
-
-                logger.Warn(CultureInfo.InvariantCulture, "message{0}", 2.5);
-                if (enabled == 1) AssertDebugLastMessage("debug", "message2.5");
-
-                logger.Warn(CultureInfo.InvariantCulture, "message{0}", (decimal)2.5);
-                if (enabled == 1) AssertDebugLastMessage("debug", "message2.5");
-
-#pragma warning disable 0618
-                // Obsolete method requires testing until removed.
-                logger.WarnException("message", new Exception("test"));
-                if (enabled == 1) AssertDebugLastMessage("debug", "message");
-#pragma warning restore 0618
-
-                logger.Warn(new Exception("test"), "message");
-                if (enabled == 1) AssertDebugLastMessage("debug", "message");
-
-                logger.Warn(delegate { return "message from lambda"; });
-                if (enabled == 1) AssertDebugLastMessage("debug", "message from lambda");
-
-                if (enabled == 0)
-                    AssertDebugCounter("debug", 0);
-            }
-        }
-
-        [Fact]
-        public void ErrorTest()
-        {
-            // test all possible overloads of the Error() method
-
-            for (int enabled = 0; enabled < 2; ++enabled)
-            {
-                if (enabled == 0)
-                {
-                    LogManager.Configuration = CreateConfigurationFromString(@"
-                <nlog>
-                    <targets><target name='debug' type='Debug' layout='${message}' /></targets>
-                    <rules>
-                        <logger name='*' levels='' writeTo='debug' />
-                    </rules>
-                </nlog>");
-                }
-                else
-                {
-                    LogManager.Configuration = CreateConfigurationFromString(@"
-                <nlog>
-                    <targets><target name='debug' type='Debug' layout='${message}' /></targets>
-                    <rules>
-                        <logger name='*' levels='Error' writeTo='debug' />
-                    </rules>
-                </nlog>");
-                }
-
-                ILogger logger = LogManager.GetLogger("A");
-
-                logger.Error("message");
-                if (enabled == 1) AssertDebugLastMessage("debug", "message");
-
-                logger.Error("message{0}", (ulong)1);
-                if (enabled == 1) AssertDebugLastMessage("debug", "message1");
-
-                logger.Error(CultureInfo.InvariantCulture, "message{0}", (ulong)2);
-                if (enabled == 1) AssertDebugLastMessage("debug", "message2");
-
-                logger.Error("message{0}", (long)1);
-                if (enabled == 1) AssertDebugLastMessage("debug", "message1");
-
-                logger.Error(CultureInfo.InvariantCulture, "message{0}", (long)2);
-                if (enabled == 1) AssertDebugLastMessage("debug", "message2");
-
-                logger.Error("message{0}", (uint)1);
-                if (enabled == 1) AssertDebugLastMessage("debug", "message1");
-
-                logger.Error(CultureInfo.InvariantCulture, "message{0}", (uint)2);
-                if (enabled == 1) AssertDebugLastMessage("debug", "message2");
-
-                logger.Error("message{0}", 1);
-                if (enabled == 1) AssertDebugLastMessage("debug", "message1");
-
-                logger.Error(CultureInfo.InvariantCulture, "message{0}", 2);
-                if (enabled == 1) AssertDebugLastMessage("debug", "message2");
-
-                logger.Error("message{0}", (ushort)1);
-                if (enabled == 1) AssertDebugLastMessage("debug", "message1");
-
-                logger.Error(CultureInfo.InvariantCulture, "message{0}", (ushort)2);
-                if (enabled == 1) AssertDebugLastMessage("debug", "message2");
-
-                logger.Error("message{0}", (sbyte)1);
-                if (enabled == 1) AssertDebugLastMessage("debug", "message1");
-
-                logger.Error(CultureInfo.InvariantCulture, "message{0}", (sbyte)2);
-                if (enabled == 1) AssertDebugLastMessage("debug", "message2");
-
-                logger.Error("message{0}", this);
-                if (enabled == 1) AssertDebugLastMessage("debug", "messageobject-to-string");
-
-                logger.Error(CultureInfo.InvariantCulture, "message{0}", this);
-                if (enabled == 1) AssertDebugLastMessage("debug", "messageobject-to-string");
-
-                logger.Error("message{0}", (short)1);
-                if (enabled == 1) AssertDebugLastMessage("debug", "message1");
-
-                logger.Error(CultureInfo.InvariantCulture, "message{0}", (short)2);
-                if (enabled == 1) AssertDebugLastMessage("debug", "message2");
-
-                logger.Error("message{0}", (byte)1);
-                if (enabled == 1) AssertDebugLastMessage("debug", "message1");
-
-                logger.Error(CultureInfo.InvariantCulture, "message{0}", (byte)2);
-                if (enabled == 1) AssertDebugLastMessage("debug", "message2");
-
-                logger.Error("message{0}", 'c');
-                if (enabled == 1) AssertDebugLastMessage("debug", "messagec");
-
-                logger.Error(CultureInfo.InvariantCulture, "message{0}", 'd');
-                if (enabled == 1) AssertDebugLastMessage("debug", "messaged");
-
-                logger.Error("message{0}", "ddd");
-                if (enabled == 1) AssertDebugLastMessage("debug", "messageddd");
-
-                logger.Error(CultureInfo.InvariantCulture, "message{0}", "eee");
-                if (enabled == 1) AssertDebugLastMessage("debug", "messageeee");
-
-                logger.Error("message{0}{1}", "ddd", 1);
-                if (enabled == 1) AssertDebugLastMessage("debug", "messageddd1");
-
-                logger.Error(CultureInfo.InvariantCulture, "message{0}{1}", "eee", 2);
-                if (enabled == 1) AssertDebugLastMessage("debug", "messageeee2");
-
-                logger.Error("message{0}{1}{2}", "ddd", 1, "eee");
-                if (enabled == 1) AssertDebugLastMessage("debug", "messageddd1eee");
-
-                logger.Error(CultureInfo.InvariantCulture, "message{0}{1}{2}", "eee", 2, "fff");
-                if (enabled == 1) AssertDebugLastMessage("debug", "messageeee2fff");
-
-                logger.Error("message{0}{1}{2}{3}", "eee", 2, "fff", "ggg");
-                if (enabled == 1) AssertDebugLastMessage("debug", "messageeee2fffggg");
-
-                logger.Error("message{0}", true);
-                if (enabled == 1) AssertDebugLastMessage("debug", "messageTrue");
-
-                logger.Error(CultureInfo.InvariantCulture, "message{0}", false);
-                if (enabled == 1) AssertDebugLastMessage("debug", "messageFalse");
-
-                logger.Error(CultureInfo.InvariantCulture, "message{0}", (float)2.5);
-                if (enabled == 1) AssertDebugLastMessage("debug", "message2.5");
-
-                logger.Error(CultureInfo.InvariantCulture, "message{0}", 2.5);
-                if (enabled == 1) AssertDebugLastMessage("debug", "message2.5");
-
-                logger.Error(CultureInfo.InvariantCulture, "message{0}", (decimal)2.5);
-                if (enabled == 1) AssertDebugLastMessage("debug", "message2.5");
-
-#pragma warning disable 0618
-                // Obsolete method requires testing until completely removed.
-                logger.ErrorException("message", new Exception("test"));
-                if (enabled == 1) AssertDebugLastMessage("debug", "message");
-#pragma warning restore 0618
-
-                logger.Error(new Exception("test"), "message");
-                if (enabled == 1) AssertDebugLastMessage("debug", "message");
-
-                logger.Error(delegate { return "message from lambda"; });
-                if (enabled == 1) AssertDebugLastMessage("debug", "message from lambda");
-
-                if (enabled == 0)
-                    AssertDebugCounter("debug", 0);
-            }
-        }
-
-        [Fact]
-        public void FatalTest()
-        {
-            // test all possible overloads of the Fatal() method
-
-            for (int enabled = 0; enabled < 2; ++enabled)
-            {
-                if (enabled == 0)
-                {
-                    LogManager.Configuration = CreateConfigurationFromString(@"
-                <nlog>
-                    <targets><target name='debug' type='Debug' layout='${message}' /></targets>
-                    <rules>
-                        <logger name='*' levels='' writeTo='debug' />
-                    </rules>
-                </nlog>");
-                }
-                else
-                {
-                    LogManager.Configuration = CreateConfigurationFromString(@"
-                <nlog>
-                    <targets><target name='debug' type='Debug' layout='${message}' /></targets>
-                    <rules>
-                        <logger name='*' levels='Fatal' writeTo='debug' />
-                    </rules>
-                </nlog>");
-                }
-
-                ILogger logger = LogManager.GetLogger("A");
-
-                logger.Fatal("message");
-                if (enabled == 1) AssertDebugLastMessage("debug", "message");
-
-                logger.Fatal("message{0}", (ulong)1);
-                if (enabled == 1) AssertDebugLastMessage("debug", "message1");
-
-                logger.Fatal(CultureInfo.InvariantCulture, "message{0}", (ulong)2);
-                if (enabled == 1) AssertDebugLastMessage("debug", "message2");
-
-                logger.Fatal("message{0}", (long)1);
-                if (enabled == 1) AssertDebugLastMessage("debug", "message1");
-
-                logger.Fatal(CultureInfo.InvariantCulture, "message{0}", (long)2);
-                if (enabled == 1) AssertDebugLastMessage("debug", "message2");
-
-                logger.Fatal("message{0}", (uint)1);
-                if (enabled == 1) AssertDebugLastMessage("debug", "message1");
-
-                logger.Fatal(CultureInfo.InvariantCulture, "message{0}", (uint)2);
-                if (enabled == 1) AssertDebugLastMessage("debug", "message2");
-
-                logger.Fatal("message{0}", 1);
-                if (enabled == 1) AssertDebugLastMessage("debug", "message1");
-
-                logger.Fatal(CultureInfo.InvariantCulture, "message{0}", 2);
-                if (enabled == 1) AssertDebugLastMessage("debug", "message2");
-
-                logger.Fatal("message{0}", (ushort)1);
-                if (enabled == 1) AssertDebugLastMessage("debug", "message1");
-
-                logger.Fatal(CultureInfo.InvariantCulture, "message{0}", (ushort)2);
-                if (enabled == 1) AssertDebugLastMessage("debug", "message2");
-
-                logger.Fatal("message{0}", (sbyte)1);
-                if (enabled == 1) AssertDebugLastMessage("debug", "message1");
-
-                logger.Fatal(CultureInfo.InvariantCulture, "message{0}", (sbyte)2);
-                if (enabled == 1) AssertDebugLastMessage("debug", "message2");
-
-                logger.Fatal("message{0}", this);
-                if (enabled == 1) AssertDebugLastMessage("debug", "messageobject-to-string");
-
-                logger.Fatal(CultureInfo.InvariantCulture, "message{0}", this);
-                if (enabled == 1) AssertDebugLastMessage("debug", "messageobject-to-string");
-
-                logger.Fatal("message{0}", (short)1);
-                if (enabled == 1) AssertDebugLastMessage("debug", "message1");
-
-                logger.Fatal(CultureInfo.InvariantCulture, "message{0}", (short)2);
-                if (enabled == 1) AssertDebugLastMessage("debug", "message2");
-
-                logger.Fatal("message{0}", (byte)1);
-                if (enabled == 1) AssertDebugLastMessage("debug", "message1");
-
-                logger.Fatal(CultureInfo.InvariantCulture, "message{0}", (byte)2);
-                if (enabled == 1) AssertDebugLastMessage("debug", "message2");
-
-                logger.Fatal("message{0}", 'c');
-                if (enabled == 1) AssertDebugLastMessage("debug", "messagec");
-
-                logger.Fatal(CultureInfo.InvariantCulture, "message{0}", 'd');
-                if (enabled == 1) AssertDebugLastMessage("debug", "messaged");
-
-                logger.Fatal("message{0}", "ddd");
-                if (enabled == 1) AssertDebugLastMessage("debug", "messageddd");
-
-                logger.Fatal(CultureInfo.InvariantCulture, "message{0}", "eee");
-                if (enabled == 1) AssertDebugLastMessage("debug", "messageeee");
-
-                logger.Fatal("message{0}{1}", "ddd", 1);
-                if (enabled == 1) AssertDebugLastMessage("debug", "messageddd1");
-
-                logger.Fatal(CultureInfo.InvariantCulture, "message{0}{1}", "eee", 2);
-                if (enabled == 1) AssertDebugLastMessage("debug", "messageeee2");
-
-                logger.Fatal("message{0}{1}{2}", "ddd", 1, "eee");
-                if (enabled == 1) AssertDebugLastMessage("debug", "messageddd1eee");
-
-                logger.Fatal(CultureInfo.InvariantCulture, "message{0}{1}{2}", "eee", 2, "fff");
-                if (enabled == 1) AssertDebugLastMessage("debug", "messageeee2fff");
-
-                logger.Fatal("message{0}{1}{2}{3}", "eee", 2, "fff", "ggg");
-                if (enabled == 1) AssertDebugLastMessage("debug", "messageeee2fffggg");
-
-                logger.Fatal("message{0}", true);
-                if (enabled == 1) AssertDebugLastMessage("debug", "messageTrue");
-
-                logger.Fatal(CultureInfo.InvariantCulture, "message{0}", false);
-                if (enabled == 1) AssertDebugLastMessage("debug", "messageFalse");
-
-                logger.Fatal(CultureInfo.InvariantCulture, "message{0}", (float)2.5);
-                if (enabled == 1) AssertDebugLastMessage("debug", "message2.5");
-
-                logger.Fatal(CultureInfo.InvariantCulture, "message{0}", 2.5);
-                if (enabled == 1) AssertDebugLastMessage("debug", "message2.5");
-
-                logger.Fatal(CultureInfo.InvariantCulture, "message{0}", (decimal)2.5);
-                if (enabled == 1) AssertDebugLastMessage("debug", "message2.5");
-
-#pragma warning disable 0618
-                // Obsolete method requires testing until removed.
-                logger.FatalException("message", new Exception("test"));
-                if (enabled == 1) AssertDebugLastMessage("debug", "message");
-#pragma warning restore 0618
-
-                logger.Fatal(new Exception("test"), "message");
-                if (enabled == 1) AssertDebugLastMessage("debug", "message");
-
-                logger.Fatal(delegate { return "message from lambda"; });
-                if (enabled == 1) AssertDebugLastMessage("debug", "message from lambda");
-
-                if (enabled == 0)
-                    AssertDebugCounter("debug", 0);
-            }
-        }
-
-
-        [Fact]
-        public void LogTest()
-        {
-            // test all possible overloads of the Log(level) method
-
-            foreach (LogLevel level in new LogLevel[] { LogLevel.Debug, LogLevel.Info, LogLevel.Warn, LogLevel.Error, LogLevel.Fatal })
-            {
-
-                for (int enabled = 0; enabled < 2; ++enabled)
-                {
-                    if (enabled == 0)
-                    {
-                        LogManager.Configuration = CreateConfigurationFromString(@"
-                <nlog>
-                    <targets><target name='debug' type='Debug' layout='${message}' /></targets>
-                    <rules>
-                        <logger name='*' levels='' writeTo='debug' />
-                    </rules>
-                </nlog>");
-                    }
-                    else
-                    {
-                        LogManager.Configuration = CreateConfigurationFromString(@"
-                <nlog>
-                    <targets><target name='debug' type='Debug' layout='${message}' /></targets>
-                    <rules>
-                        <logger name='*' levels='" + level.Name + @"' writeTo='debug' />
-                            </rules>
-                                  </nlog>");
-                    }
-
-                    ILogger logger = LogManager.GetLogger("A");
-
-                    logger.Log(level, "message");
-                    if (enabled == 1) AssertDebugLastMessage("debug", "message");
-
-                    logger.Log(level, "message{0}", (ulong)1);
-                    if (enabled == 1) AssertDebugLastMessage("debug", "message1");
-
-                    logger.Log(level, CultureInfo.InvariantCulture, "message{0}", (ulong)2);
-                    if (enabled == 1) AssertDebugLastMessage("debug", "message2");
-
-                    logger.Log(level, "message{0}", (long)1);
-                    if (enabled == 1) AssertDebugLastMessage("debug", "message1");
-
-                    logger.Log(level, CultureInfo.InvariantCulture, "message{0}", (long)2);
-                    if (enabled == 1) AssertDebugLastMessage("debug", "message2");
-
-                    logger.Log(level, "message{0}", (uint)1);
-                    if (enabled == 1) AssertDebugLastMessage("debug", "message1");
-
-                    logger.Log(level, CultureInfo.InvariantCulture, "message{0}", (uint)2);
-                    if (enabled == 1) AssertDebugLastMessage("debug", "message2");
-
-                    logger.Log(level, "message{0}", (int)1);
-                    if (enabled == 1) AssertDebugLastMessage("debug", "message1");
-
-                    logger.Log(level, CultureInfo.InvariantCulture, "message{0}", (int)2);
-                    if (enabled == 1) AssertDebugLastMessage("debug", "message2");
-
-                    logger.Log(level, "message{0}", (ushort)1);
-                    if (enabled == 1) AssertDebugLastMessage("debug", "message1");
-
-                    logger.Log(level, CultureInfo.InvariantCulture, "message{0}", (ushort)2);
-                    if (enabled == 1) AssertDebugLastMessage("debug", "message2");
-
-                    logger.Log(level, "message{0}", (sbyte)1);
-                    if (enabled == 1) AssertDebugLastMessage("debug", "message1");
-
-                    logger.Log(level, CultureInfo.InvariantCulture, "message{0}", (sbyte)2);
-                    if (enabled == 1) AssertDebugLastMessage("debug", "message2");
-
-                    logger.Log(level, "message{0}", this);
-                    if (enabled == 1) AssertDebugLastMessage("debug", "messageobject-to-string");
-
-                    logger.Log(level, CultureInfo.InvariantCulture, "message{0}", this);
-                    if (enabled == 1) AssertDebugLastMessage("debug", "messageobject-to-string");
-
-                    logger.Log(level, "message{0}", (short)1);
-                    if (enabled == 1) AssertDebugLastMessage("debug", "message1");
-
-                    logger.Log(level, CultureInfo.InvariantCulture, "message{0}", (short)2);
-                    if (enabled == 1) AssertDebugLastMessage("debug", "message2");
-
-                    logger.Log(level, "message{0}", (byte)1);
-                    if (enabled == 1) AssertDebugLastMessage("debug", "message1");
-
-                    logger.Log(level, CultureInfo.InvariantCulture, "message{0}", (byte)2);
-                    if (enabled == 1) AssertDebugLastMessage("debug", "message2");
-
-                    logger.Log(level, "message{0}", 'c');
-                    if (enabled == 1) AssertDebugLastMessage("debug", "messagec");
-
-                    logger.Log(level, CultureInfo.InvariantCulture, "message{0}", 'd');
-                    if (enabled == 1) AssertDebugLastMessage("debug", "messaged");
-
-                    logger.Log(level, "message{0}", "ddd");
-                    if (enabled == 1) AssertDebugLastMessage("debug", "messageddd");
-
-                    logger.Log(level, CultureInfo.InvariantCulture, "message{0}", "eee");
-                    if (enabled == 1) AssertDebugLastMessage("debug", "messageeee");
-
-                    logger.Log(level, "message{0}{1}", "ddd", 1);
-                    if (enabled == 1) AssertDebugLastMessage("debug", "messageddd1");
-
-                    logger.Log(level, CultureInfo.InvariantCulture, "message{0}{1}", "eee", 2);
-                    if (enabled == 1) AssertDebugLastMessage("debug", "messageeee2");
-
-                    logger.Log(level, "message{0}{1}{2}", "ddd", 1, "eee");
-                    if (enabled == 1) AssertDebugLastMessage("debug", "messageddd1eee");
-
-                    logger.Log(level, CultureInfo.InvariantCulture, "message{0}{1}{2}", "eee", 2, "fff");
-                    if (enabled == 1) AssertDebugLastMessage("debug", "messageeee2fff");
-
-                    logger.Log(level, "message{0}{1}{2}{3}", "eee", 2, "fff", "ggg");
-                    if (enabled == 1) AssertDebugLastMessage("debug", "messageeee2fffggg");
-
-                    logger.Log(level, "message{0}", true);
-                    if (enabled == 1) AssertDebugLastMessage("debug", "messageTrue");
-
-                    logger.Log(level, CultureInfo.InvariantCulture, "message{0}", false);
-                    if (enabled == 1) AssertDebugLastMessage("debug", "messageFalse");
-
-                    logger.Log(level, CultureInfo.InvariantCulture, "message{0}", (float)2.5);
-                    if (enabled == 1) AssertDebugLastMessage("debug", "message2.5");
-
-                    logger.Log(level, CultureInfo.InvariantCulture, "message{0}", (double)2.5);
-                    if (enabled == 1) AssertDebugLastMessage("debug", "message2.5");
-
-                    logger.Log(level, CultureInfo.InvariantCulture, "message{0}", (decimal)2.5);
-                    if (enabled == 1) AssertDebugLastMessage("debug", "message2.5");
-
-                    logger.Log(level, new Exception("test"), "message");
-                    if (enabled == 1) AssertDebugLastMessage("debug", "message");
-
-#pragma warning disable 0618
-                    // Obsolete method requires testing until removed.
-                    logger.LogException(level, "message", new Exception("test"));
-                    if (enabled == 1) AssertDebugLastMessage("debug", "message");
-#pragma warning restore 0618
-
-                    logger.Log(level, delegate { return "message from lambda"; });
-                    if (enabled == 1) AssertDebugLastMessage("debug", "message from lambda");
-
-                    if (enabled == 0)
-                        AssertDebugCounter("debug", 0);
-                }
-            }
-        }
-
-        [Fact]
-        public void SwallowTest()
-        {
-            LogManager.Configuration = CreateConfigurationFromString(@"
-                <nlog>
-                    <targets><target name='debug' type='Debug' layout='${message}' /></targets>
-                    <rules>
-                        <logger name='*' levels='Error' writeTo='debug' />
-                    </rules>
-                </nlog>");
-            ILogger logger = LogManager.GetLogger("A");
-            bool warningFix = true;
-            
-            bool executed = false;
-            logger.Swallow(() => executed = true);
-            Assert.True(executed);
-
-            Assert.Equal(1, logger.Swallow(() => 1));
-            Assert.Equal(1, logger.Swallow(() => 1, 2));
-
-#if ASYNC_SUPPORTED
-            logger.SwallowAsync(Task.WhenAll()).Wait();
-
-            executed = false;
-            logger.SwallowAsync(async () => { await Task.Delay(20); executed = true; }).Wait();
-            Assert.True(executed);
-
-            Assert.Equal(1, logger.SwallowAsync(async () => { await Task.Delay(20); return 1; }).Result);
-            Assert.Equal(1, logger.SwallowAsync(async () => { await Task.Delay(20); return 1; }, 2).Result);
-#endif
-
-            AssertDebugCounter("debug", 0);
-
-            logger.Swallow(() => { throw new InvalidOperationException("Test message 1"); });
-            AssertDebugLastMessageContains("debug", "Test message 1");
-
-            Assert.Equal(0, logger.Swallow(() => { if (warningFix) throw new InvalidOperationException("Test message 2"); return 1; }));
-            AssertDebugLastMessageContains("debug", "Test message 2");
-            
-            Assert.Equal(2, logger.Swallow(() => { if (warningFix) throw new InvalidOperationException("Test message 3"); return 1; }, 2));
-            AssertDebugLastMessageContains("debug", "Test message 3");
-
-#if ASYNC_SUPPORTED
-            var completion = new TaskCompletionSource<bool>();
-            completion.SetException(new InvalidOperationException("Test message 4"));
-            logger.SwallowAsync(completion.Task).Wait();
-            AssertDebugLastMessageContains("debug", "Test message 4");
-
-            logger.SwallowAsync(async () => { await Task.Delay(20); throw new InvalidOperationException("Test message 5"); }).Wait();
-            AssertDebugLastMessageContains("debug", "Test message 5");
-
-            Assert.Equal(0, logger.SwallowAsync(async () => { await Task.Delay(20); if (warningFix) throw new InvalidOperationException("Test message 6"); return 1; }).Result);
-            AssertDebugLastMessageContains("debug", "Test message 6");
-
-            Assert.Equal(2, logger.SwallowAsync(async () => { await Task.Delay(20); if (warningFix) throw new InvalidOperationException("Test message 7"); return 1; }, 2).Result);
-            AssertDebugLastMessageContains("debug", "Test message 7");
-#endif
-        }
-
-        [Fact]
-        public void StringFormatWillNotCauseExceptions()
-        {
-            LogManager.Configuration = CreateConfigurationFromString(@"
-                    <nlog throwExceptions='true'>
-                        <targets><target name='debug' type='Debug' layout='${message}' /></targets>
-                        <rules>
-                            <logger name='*' minLevel='Info' writeTo='debug' />
-                        </rules>
-                    </nlog>");
-
-            ILogger l = LogManager.GetLogger("StringFormatWillNotCauseExceptions");
-
-            // invalid format string
-            l.Info("aaaa {0");
-            AssertDebugLastMessage("debug", "aaaa {0");
-        }
-
-        [Fact]
-        public void MultipleLoggersWithSameNameShouldBothReceiveMessages()
-        {
-            LogManager.Configuration = CreateConfigurationFromString(@"
-                <nlog>
-                    <targets>
-                        <target name='first' type='Debug' layout='${message}' />
-                        <target name='second' type='Debug' layout='${message}' />
-                    </targets>
-                    <rules>
-                        <logger name='*' minlevel='Debug' writeTo='first' />
-                        <logger name='*' minlevel='Debug' writeTo='second' />
-                    </rules>
-                </nlog>");
-            var logger = LogManager.GetLogger("A");
-
-            const string logMessage = "Anything";
-            logger.Debug(logMessage);
-            AssertDebugLastMessage("first", logMessage);
-            AssertDebugLastMessage("second", logMessage);
-        }
-
-        [Fact]
-        public void When_Logging_LogEvent_Without_Level_Defined_No_Exception_Should_Be_Thrown()
-        {
-            var config = new LoggingConfiguration();
-            var target = new MyTarget();
-            config.LoggingRules.Add(new LoggingRule("*", LogLevel.Trace, target));
-            LogManager.Configuration = config;
-            var logger = LogManager.GetLogger("A");
-
-            Assert.Throws<InvalidOperationException>(() => logger.Log(new LogEventInfo()));
-        }
-
-        public abstract class BaseWrapper
-        {
-            public void Log(string what)
-            {
-                InternalLog(what);
-            }
-
-            protected abstract void InternalLog(string what);
-        }
-
-        public class MyWrapper : BaseWrapper
-        {
-            private readonly ILogger wrapperLogger;
-
-            public MyWrapper()
-            {
-                wrapperLogger = LogManager.GetLogger("WrappedLogger");
-            }
-
-            protected override void InternalLog(string what)
-            {
-                LogEventInfo info = new LogEventInfo(LogLevel.Warn, wrapperLogger.Name, what);
-
-                // Provide BaseWrapper as wrapper type.
-                // Expected: UserStackFrame should point to the method that calls a 
-                // method of BaseWrapper.
-                wrapperLogger.Log(typeof(BaseWrapper), info);
-            }
-        }
-
-        public class MyTarget : TargetWithLayout
-        {
-            public MyTarget()
-            {
-                // enforce creation of stack trace
-                Layout = "${stacktrace}";
-            }
-
-            public LogEventInfo LastEvent { get; private set; }
-
-            protected override void Write(LogEventInfo logEvent)
-            {
-                LastEvent = logEvent;
-                base.Write(logEvent);
-            }
-        }
-
-        public override string ToString()
-        {
-            return "object-to-string";
-        }
-
-    }
-}
->>>>>>> 56a15f15
+}