--- conflicted
+++ resolved
@@ -42,10 +42,7 @@
 
     public class CsvLayoutTests : NLogTestBase
     {
-<<<<<<< HEAD
-#if !SILVERLIGHT && !NETSTANDARD
-=======
->>>>>>> d99f718f
+#if !NETSTANDARD
         [Fact]
         public void EndToEndTest()
         {
@@ -183,6 +180,7 @@
                 }
             }
         }
+#endif
 
         [Fact]
         public void CsvLayoutRenderingNoQuoting()
