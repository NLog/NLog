// 
// Copyright (c) 2004-2016 Jaroslaw Kowalski <jaak@jkowalski.net>, Kim Christensen, Julian Verdurmen
// 
// All rights reserved.
// 
// Redistribution and use in source and binary forms, with or without 
// modification, are permitted provided that the following conditions 
// are met:
// 
// * Redistributions of source code must retain the above copyright notice, 
//   this list of conditions and the following disclaimer. 
// 
// * Redistributions in binary form must reproduce the above copyright notice,
//   this list of conditions and the following disclaimer in the documentation
//   and/or other materials provided with the distribution. 
// 
// * Neither the name of Jaroslaw Kowalski nor the names of its 
//   contributors may be used to endorse or promote products derived from this
//   software without specific prior written permission. 
// 
// THIS SOFTWARE IS PROVIDED BY THE COPYRIGHT HOLDERS AND CONTRIBUTORS "AS IS"
// AND ANY EXPRESS OR IMPLIED WARRANTIES, INCLUDING, BUT NOT LIMITED TO, THE 
// IMPLIED WARRANTIES OF MERCHANTABILITY AND FITNESS FOR A PARTICULAR PURPOSE 
// ARE DISCLAIMED. IN NO EVENT SHALL THE COPYRIGHT OWNER OR CONTRIBUTORS BE 
// LIABLE FOR ANY DIRECT, INDIRECT, INCIDENTAL, SPECIAL, EXEMPLARY, OR 
// CONSEQUENTIAL DAMAGES (INCLUDING, BUT NOT LIMITED TO, PROCUREMENT OF
// SUBSTITUTE GOODS OR SERVICES; LOSS OF USE, DATA, OR PROFITS; OR BUSINESS 
// INTERRUPTION) HOWEVER CAUSED AND ON ANY THEORY OF LIABILITY, WHETHER IN 
// CONTRACT, STRICT LIABILITY, OR TORT (INCLUDING NEGLIGENCE OR OTHERWISE) 
// ARISING IN ANY WAY OUT OF THE USE OF THIS SOFTWARE, EVEN IF ADVISED OF 
// THE POSSIBILITY OF SUCH DAMAGE.
// 

using System.Linq;
using System.Runtime.CompilerServices;

namespace NLog.UnitTests
{
    using System;
    using NLog.Common;
    using NLog.Internal;    // PlatformDetector
    using System.IO;
    using System.Text;
    using System.Globalization;
    using NLog.Layouts;
    using NLog.Config;
    using NLog.Targets;
    using Xunit;
#if SILVERLIGHT
    using System.Xml.Linq;
#else
    using System.Xml;
    using System.IO.Compression;
    using System.Security.Permissions;
#if NET3_5 || NET4_0 || NET4_5
    using Ionic.Zip;
#endif
#endif
#if MONO
    using Mono.Unix.Native;
#endif

    public abstract class NLogTestBase
    {
        protected NLogTestBase()
        {
#if MONO
            if (PlatformDetector.IsUnix)
            {
                // Force filesystem to flush to disk
                Syscall.sync();
            }
#endif

            //reset before every test
            if (LogManager.Configuration != null)
            {
                //flush all events if needed.
                LogManager.Configuration.Close();
            }

            if (LogManager.LogFactory != null)
            {
                LogManager.LogFactory.ResetCandidateConfigFilePath();
            }

            LogManager.Configuration = null;
            InternalLogger.Reset();
            LogManager.ThrowExceptions = false;
            LogManager.ThrowConfigExceptions = null;
#if !SILVERLIGHT
            System.Diagnostics.Trace.Listeners.Clear();
            System.Diagnostics.Debug.Listeners.Clear();
#endif
        }

        protected void AssertDebugCounter(string targetName, int val)
        {
            Assert.Equal(val, GetDebugTarget(targetName).Counter);
        }

        protected void AssertDebugLastMessage(string targetName, string msg)
        {
            Assert.Equal(msg, GetDebugLastMessage(targetName));
        }

        protected void AssertDebugLastMessageContains(string targetName, string msg)
        {
            string debugLastMessage = GetDebugLastMessage(targetName);
            Assert.True(debugLastMessage.Contains(msg),
                string.Format("Expected to find '{0}' in last message value on '{1}', but found '{2}'", msg, targetName, debugLastMessage));
        }

        protected string GetDebugLastMessage(string targetName)
        {
            return GetDebugLastMessage(targetName, LogManager.Configuration);
        }

        protected string GetDebugLastMessage(string targetName, LoggingConfiguration configuration)
        {
            return GetDebugTarget(targetName, configuration).LastMessage;
        }

        public NLog.Targets.DebugTarget GetDebugTarget(string targetName)
        {
            return GetDebugTarget(targetName, LogManager.Configuration);
        }

        protected NLog.Targets.DebugTarget GetDebugTarget(string targetName, LoggingConfiguration configuration)
        {
            var debugTarget = (NLog.Targets.DebugTarget)configuration.FindTargetByName(targetName);
            Assert.NotNull(debugTarget);
            return debugTarget;
        }

        protected void AssertFileContentsStartsWith(string fileName, string contents, Encoding encoding)
        {
#if MONO
            if (PlatformDetector.IsUnix)
            {
        
                // Force filesystem to flush to disk
                Syscall.sync();
            }
#endif

            FileInfo fi = new FileInfo(fileName);
            if (!fi.Exists)
                Assert.True(false, "File '" + fileName + "' doesn't exist.");

            byte[] encodedBuf = encoding.GetBytes(contents);
            Assert.True(encodedBuf.Length <= fi.Length);

            byte[] buf = File.ReadAllBytes(fileName);
            Assert.True(encodedBuf.Length <= buf.Length, string.Format("File:{0} encodedBytes:{1} does not match file.Length:{2}", fileName, encodedBuf.Length, buf.Length));

            for (int i = 0; i < encodedBuf.Length; ++i)
            {
                Assert.Equal(encodedBuf[i], buf[i]);
            }
        }

        protected void AssertFileContentsEndsWith(string fileName, string contents, Encoding encoding)
        {
#if MONO
            if (PlatformDetector.IsUnix)
            {
        
                // Force filesystem to flush to disk
                Syscall.sync();
            }
#endif

            if (!File.Exists(fileName))
                Assert.True(false, "File '" + fileName + "' doesn't exist.");

            string fileText = File.ReadAllText(fileName, encoding);
            Assert.True(fileText.Length >= contents.Length);
            Assert.Equal(contents, fileText.Substring(fileText.Length - contents.Length));
        }

        protected class CustomFileCompressor : IFileCompressor
        {
            public void CompressFile(string fileName, string archiveFileName)
            {
#if NET3_5 || NET4_0 || NET4_5
                using (ZipFile zip = new ZipFile())
                {
                    zip.AddFile(fileName);
                    zip.Save(archiveFileName);
                }
#endif
            }
        }

#if NET3_5 || NET4_0
        protected void AssertZipFileContents(string fileName, string contents, Encoding encoding)
        {
            if (!File.Exists(fileName))
                Assert.True(false, "File '" + fileName + "' doesn't exist.");

            byte[] encodedBuf = encoding.GetBytes(contents);
            
            using (var zip = new ZipFile(fileName))
            {
                Assert.Equal(1, zip.Count);
                Assert.Equal(encodedBuf.Length, zip[0].UncompressedSize);

                byte[] buf = new byte[zip[0].UncompressedSize];
                using (var fs = zip[0].OpenReader())
                {
                    fs.Read(buf, 0, buf.Length);
                }
                                
                for (int i = 0; i < buf.Length; ++i)
                {
                    Assert.Equal(encodedBuf[i], buf[i]);
                }
            }
        }
#elif NET4_5
        protected void AssertZipFileContents(string fileName, string contents, Encoding encoding)
        {
            FileInfo fi = new FileInfo(fileName);
            if (!fi.Exists)
                Assert.True(false, "File '" + fileName + "' doesn't exist.");

            byte[] encodedBuf = encoding.GetBytes(contents);
            using (var stream = new FileStream(fileName, FileMode.Open, FileAccess.Read, FileShare.Read))
            using (var zip = new ZipArchive(stream, ZipArchiveMode.Read))
            {
                Assert.Equal(1, zip.Entries.Count);
                Assert.Equal(encodedBuf.Length, zip.Entries[0].Length);

                byte[] buf = new byte[(int)zip.Entries[0].Length];
                using (var fs = zip.Entries[0].Open())
                {
                    fs.Read(buf, 0, buf.Length);
                }

                for (int i = 0; i < buf.Length; ++i)
                {
                    Assert.Equal(encodedBuf[i], buf[i]);
                }
            }
        }
#else
        protected void AssertZipFileContents(string fileName, string contents, Encoding encoding)
        {
            Assert.True(false);
        }
#endif

        protected void AssertFileContents(string fileName, string contents, Encoding encoding)
        {
<<<<<<< HEAD
#if MONO
            if (PlatformDetector.IsUnix)
            {
        
                // Force filesystem to flush to disk
                Syscall.sync();
            }
#endif

=======
            AssertFileContents(fileName, contents, encoding, false);
        }

        protected void AssertFileContents(string fileName, string contents, Encoding encoding, bool addBom)
        {
>>>>>>> 731d2f41
            FileInfo fi = new FileInfo(fileName);
            if (!fi.Exists)
                Assert.True(false, "File '" + fileName + "' doesn't exist.");

            byte[] encodedBuf = encoding.GetBytes(contents);

            //add bom if needed
            if (addBom)
            {
                var preamble = encoding.GetPreamble();
                if (preamble.Length > 0)
                {
                    //insert before

                    encodedBuf = preamble.Concat(encodedBuf).ToArray();

                }
            }
            Assert.Equal(encodedBuf.Length, fi.Length);

            byte[] buf = File.ReadAllBytes(fileName);
            Assert.True(encodedBuf.Length == buf.Length, string.Format("File:{0} encodedBytes:{1} does not match file.Length:{2}", fileName, encodedBuf.Length, buf.Length));

            for (int i = 0; i < buf.Length; ++i)
            {
                Assert.Equal(encodedBuf[i], buf[i]);
            }
        }

        protected void AssertFileContains(string fileName, string contentToCheck, Encoding encoding)
        {
#if MONO
            if (PlatformDetector.IsUnix)
            {
        
                // Force filesystem to flush to disk
                Syscall.sync();
            }
#endif

            if (contentToCheck.Contains(Environment.NewLine))
                Assert.True(false, "Please use only single line string to check.");

            FileInfo fi = new FileInfo(fileName);
            if (!fi.Exists)
                Assert.True(false, "File '" + fileName + "' doesn't exist.");

            using (TextReader fs = new StreamReader(fileName, encoding))
            {
                string line;
                while ((line = fs.ReadLine()) != null)
                {
                    if (line.Contains(contentToCheck))
                        return;
                }
            }

            Assert.True(false, "File doesn't contains '" + contentToCheck + "'");
        }

        protected string StringRepeat(int times, string s)
        {
            StringBuilder sb = new StringBuilder(s.Length * times);
            for (int i = 0; i < times; ++i)
                sb.Append(s);
            return sb.ToString();
        }

        /// <summary>
        /// Render layout <paramref name="layout"/> with dummy <see cref="LogEventInfo" />and compare result with <paramref name="expected"/>.
        /// </summary>
        protected static void AssertLayoutRendererOutput(Layout layout, string expected)
        {
            var logEventInfo = LogEventInfo.Create(LogLevel.Info, "loggername", "message");

            AssertLayoutRendererOutput(layout, logEventInfo, expected);
        }

        /// <summary>
        /// Render layout <paramref name="layout"/> with <paramref name="logEventInfo"/> and compare result with <paramref name="expected"/>.
        /// </summary>
        protected static void AssertLayoutRendererOutput(Layout layout, LogEventInfo logEventInfo, string expected)
        {
            layout.Initialize(null);
            string actual = layout.Render(logEventInfo);
            layout.Close();
            Assert.Equal(expected, actual);
        }

#if MONO || NET4_5
        /// <summary>
        /// Get line number of previous line.
        /// </summary>
        protected int GetPrevLineNumber([CallerLineNumber] int callingFileLineNumber = 0)
        {
            return callingFileLineNumber - 1;
        }
#else
        /// <summary>
        /// Get line number of previous line.
        /// </summary>
        protected int GetPrevLineNumber()
        {
        //fixed value set with #line 100000
            return 100001;
        }

#endif

        protected static XmlLoggingConfiguration CreateConfigurationFromString(string configXml)
        {
#if SILVERLIGHT
            XElement element = XElement.Parse(configXml);
            return new XmlLoggingConfiguration(element.CreateReader(), null);
#else
            XmlDocument doc = new XmlDocument();
            doc.LoadXml(configXml);

            return new XmlLoggingConfiguration(doc.DocumentElement, Environment.CurrentDirectory);
#endif
        }

        protected string RunAndCaptureInternalLog(SyncAction action, LogLevel internalLogLevel)
        {
            var stringWriter = new Logger();
            InternalLogger.LogWriter = stringWriter;
            InternalLogger.LogLevel = LogLevel.Trace;
            InternalLogger.IncludeTimestamp = false;
            action();

            return stringWriter.ToString();
        }

<<<<<<< HEAD
        // This class has to be used when outputting from the InternalLogger.LogWriter.
        // Just creating a string writer will cause issues, since string writer is not thread safe.
        // This can cause issues when calling the ToString() on the text writer, since the underlying stringbuilder
        // of the textwriter, has char arrays that gets fucked up by the multiple threads.
        // this is a simple wrapper that just locks access to the writer so only one thread can access
        // it at a time.
        private class Logger : TextWriter
        {
            private readonly StringWriter writer = new StringWriter();

            public override Encoding Encoding
            {
                get
                {
                    return this.writer.Encoding;
                }
            }

            public override void Write(string value)
            {
                lock (this.writer)
                {
                    this.writer.Write(value);
                }
            }

            public override void WriteLine(string value)
            {
                lock (this.writer)
                {
                    this.writer.WriteLine(value);
                }
            }

            public override string ToString()
            {
                lock (this.writer)
                {
                    return this.writer.ToString();
                }
            }
=======
        /// <summary>
        /// Creates <see cref="CultureInfo"/> instance for test purposes
        /// </summary>
        /// <param name="cultureName">Culture name to create</param>
        /// <remarks>
        /// Creates <see cref="CultureInfo"/> instance with non-userOverride
        /// flag to provide expected results when running tests in different
        /// system cultures(with overriden culture options)
        /// </remarks>
        protected static CultureInfo GetCultureInfo(string cultureName)
        {
#if SILVERLIGHT
            return new CultureInfo(cultureName);
#else
            return new CultureInfo(cultureName, false);
#endif
>>>>>>> 731d2f41
        }

        public delegate void SyncAction();

        public class InternalLoggerScope : IDisposable
        {
            private readonly LogLevel globalThreshold;
            private readonly bool throwExceptions;
            private readonly bool? throwConfigExceptions;

            public InternalLoggerScope()
            {
                this.globalThreshold = LogManager.GlobalThreshold;
                this.throwExceptions = LogManager.ThrowExceptions;
                this.throwConfigExceptions = LogManager.ThrowConfigExceptions;
            }

            public void Dispose()
            {
                if (File.Exists(InternalLogger.LogFile))
                    File.Delete(InternalLogger.LogFile);

                InternalLogger.Reset();

                //restore logmanager
                LogManager.GlobalThreshold = this.globalThreshold;
                LogManager.ThrowExceptions = this.throwExceptions;
                LogManager.ThrowConfigExceptions = this.throwConfigExceptions;
            }
        }
    }
}<|MERGE_RESOLUTION|>--- conflicted
+++ resolved
@@ -253,23 +253,11 @@
 
         protected void AssertFileContents(string fileName, string contents, Encoding encoding)
         {
-<<<<<<< HEAD
-#if MONO
-            if (PlatformDetector.IsUnix)
-            {
-        
-                // Force filesystem to flush to disk
-                Syscall.sync();
-            }
-#endif
-
-=======
             AssertFileContents(fileName, contents, encoding, false);
         }
 
         protected void AssertFileContents(string fileName, string contents, Encoding encoding, bool addBom)
         {
->>>>>>> 731d2f41
             FileInfo fi = new FileInfo(fileName);
             if (!fi.Exists)
                 Assert.True(false, "File '" + fileName + "' doesn't exist.");
@@ -403,7 +391,6 @@
             return stringWriter.ToString();
         }
 
-<<<<<<< HEAD
         // This class has to be used when outputting from the InternalLogger.LogWriter.
         // Just creating a string writer will cause issues, since string writer is not thread safe.
         // This can cause issues when calling the ToString() on the text writer, since the underlying stringbuilder
@@ -445,7 +432,8 @@
                     return this.writer.ToString();
                 }
             }
-=======
+        }
+
         /// <summary>
         /// Creates <see cref="CultureInfo"/> instance for test purposes
         /// </summary>
@@ -462,7 +450,6 @@
 #else
             return new CultureInfo(cultureName, false);
 #endif
->>>>>>> 731d2f41
         }
 
         public delegate void SyncAction();
