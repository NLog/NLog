--- conflicted
+++ resolved
@@ -49,10 +49,6 @@
     using System.Xml.Linq;
     using System.Xml;
     using System.IO.Compression;
-<<<<<<< HEAD
-    using System.Security.Permissions;
-=======
->>>>>>> 201acd9f
 #if (NET3_5 || NET4_0 || NET4_5) && !NETSTANDARD
     using Ionic.Zip;
 #endif
