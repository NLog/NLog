// 
// Copyright (c) 2004-2020 Jaroslaw Kowalski <jaak@jkowalski.net>, Kim Christensen, Julian Verdurmen
// 
// All rights reserved.
// 
// Redistribution and use in source and binary forms, with or without 
// modification, are permitted provided that the following conditions 
// are met:
// 
// * Redistributions of source code must retain the above copyright notice, 
//   this list of conditions and the following disclaimer. 
// 
// * Redistributions in binary form must reproduce the above copyright notice,
//   this list of conditions and the following disclaimer in the documentation
//   and/or other materials provided with the distribution. 
// 
// * Neither the name of Jaroslaw Kowalski nor the names of its 
//   contributors may be used to endorse or promote products derived from this
//   software without specific prior written permission. 
// 
// THIS SOFTWARE IS PROVIDED BY THE COPYRIGHT HOLDERS AND CONTRIBUTORS "AS IS"
// AND ANY EXPRESS OR IMPLIED WARRANTIES, INCLUDING, BUT NOT LIMITED TO, THE 
// IMPLIED WARRANTIES OF MERCHANTABILITY AND FITNESS FOR A PARTICULAR PURPOSE 
// ARE DISCLAIMED. IN NO EVENT SHALL THE COPYRIGHT OWNER OR CONTRIBUTORS BE 
// LIABLE FOR ANY DIRECT, INDIRECT, INCIDENTAL, SPECIAL, EXEMPLARY, OR 
// CONSEQUENTIAL DAMAGES (INCLUDING, BUT NOT LIMITED TO, PROCUREMENT OF
// SUBSTITUTE GOODS OR SERVICES; LOSS OF USE, DATA, OR PROFITS; OR BUSINESS 
// INTERRUPTION) HOWEVER CAUSED AND ON ANY THEORY OF LIABILITY, WHETHER IN 
// CONTRACT, STRICT LIABILITY, OR TORT (INCLUDING NEGLIGENCE OR OTHERWISE) 
// ARISING IN ANY WAY OUT OF THE USE OF THIS SOFTWARE, EVEN IF ADVISED OF 
// THE POSSIBILITY OF SUCH DAMAGE.
// 


namespace NLog.UnitTests
{
    using System;
    using System.Collections.Generic;
    using System.Globalization;
    using System.Linq;
    using System.IO;
    using System.IO.Compression;
    using System.Runtime.CompilerServices;
    using System.Text;
    using NLog.Common;
    using NLog.Config;
    using NLog.Layouts;
    using NLog.Targets;
    using Xunit;
#if !NETSTANDARD
    using Ionic.Zip;
#endif

    public abstract class NLogTestBase
    {
        protected NLogTestBase()
        {
            //reset before every test
            LogManager.ThrowExceptions = false; // Ignore any errors triggered by closing existing config
            LogManager.Configuration = null;    // Will close any existing config
            LogManager.LogFactory.ResetCandidateConfigFilePath();

            InternalLogger.Reset();
            InternalLogger.LogLevel = LogLevel.Off;
            LogManager.ThrowExceptions = true;  // Ensure exceptions are thrown by default during unit-testing
            LogManager.ThrowConfigExceptions = null;
            System.Diagnostics.Trace.Listeners.Clear();
#if !NETSTANDARD
            System.Diagnostics.Debug.Listeners.Clear();
#endif
        }

        protected void AssertDebugCounter(string targetName, int val)
        {
            Assert.Equal(val, GetDebugTarget(targetName).Counter);
        }

        protected void AssertDebugLastMessage(string targetName, string msg)
        {
            Assert.Equal(msg, GetDebugLastMessage(targetName));
        }

        protected void AssertDebugLastMessageContains(string targetName, string msg)
        {
            string debugLastMessage = GetDebugLastMessage(targetName);
            Assert.True(debugLastMessage.Contains(msg),
                $"Expected to find '{msg}' in last message value on '{targetName}', but found '{debugLastMessage}'");
        }

        protected string GetDebugLastMessage(string targetName)
        {
            return GetDebugLastMessage(targetName, LogManager.Configuration);
        }

        protected string GetDebugLastMessage(string targetName, LoggingConfiguration configuration)
        {
            return GetDebugTarget(targetName, configuration).LastMessage;
        }

        public DebugTarget GetDebugTarget(string targetName)
        {
            return GetDebugTarget(targetName, LogManager.Configuration);
        }

        protected DebugTarget GetDebugTarget(string targetName, LoggingConfiguration configuration)
        {
            return LogFactoryTestExtensions.GetDebugTarget(targetName, configuration);
        }

        protected void AssertFileContentsStartsWith(string fileName, string contents, Encoding encoding)
        {
            FileInfo fi = new FileInfo(fileName);
            if (!fi.Exists)
                Assert.True(false, "File '" + fileName + "' doesn't exist.");

            byte[] encodedBuf = encoding.GetBytes(contents);

            byte[] buf = File.ReadAllBytes(fileName);
            Assert.True(encodedBuf.Length <= buf.Length,
                $"File:{fileName} encodedBytes:{encodedBuf.Length} does not match file.content:{buf.Length}, file.length = {fi.Length}");

            for (int i = 0; i < encodedBuf.Length; ++i)
            {
                if (encodedBuf[i] != buf[i])
                    Assert.True(encodedBuf[i] == buf[i],
                        $"File:{fileName} content mismatch {(int)encodedBuf[i]} <> {(int)buf[i]} at index {i}");
            }
        }

        protected void AssertFileContentsEndsWith(string fileName, string contents, Encoding encoding)
        {
            if (!File.Exists(fileName))
                Assert.True(false, "File '" + fileName + "' doesn't exist.");

            string fileText = File.ReadAllText(fileName, encoding);
            Assert.True(fileText.Length >= contents.Length);
            Assert.Equal(contents, fileText.Substring(fileText.Length - contents.Length));
        }

        protected class CustomFileCompressor : IFileCompressor
        {
            public void CompressFile(string fileName, string archiveFileName)
            {
#if !NETSTANDARD
                using (var zip = new Ionic.Zip.ZipFile())
                {
                    zip.AddFile(fileName);
                    zip.Save(archiveFileName);
                }
#endif
            }
        }

<<<<<<< HEAD
#if NET3_5 || NET4_0
        protected void AssertZipFileContents(string fileName, string expectedEntryName, string contents, Encoding encoding)
=======
#if NET35 || NET40
        protected void AssertZipFileContents(string fileName, string contents, Encoding encoding)
>>>>>>> bda42717
        {
            if (!File.Exists(fileName))
                Assert.True(false, "File '" + fileName + "' doesn't exist.");

            byte[] encodedBuf = encoding.GetBytes(contents);
            
            using (var zip = new Ionic.Zip.ZipFile(fileName))
            {
                Assert.Equal(1, zip.Count);
                Assert.Equal(encodedBuf.Length, zip[0].UncompressedSize);

                byte[] buf = new byte[zip[0].UncompressedSize];
                using (var fs = zip[0].OpenReader())
                {
                    fs.Read(buf, 0, buf.Length);
                }
                                
                for (int i = 0; i < buf.Length; ++i)
                {
                    Assert.Equal(encodedBuf[i], buf[i]);
                }
            }
        }
#else
        protected void AssertZipFileContents(string fileName, string contents, Encoding encoding)
        {
            FileInfo fi = new FileInfo(fileName);
            if (!fi.Exists)
                Assert.True(false, "File '" + fileName + "' doesn't exist.");

            byte[] encodedBuf = encoding.GetBytes(contents);
            using (var stream = new FileStream(fileName, FileMode.Open, FileAccess.Read, FileShare.Read))
            using (var zip = new ZipArchive(stream, ZipArchiveMode.Read))
            {
                Assert.Single(zip.Entries);
                Assert.Equal(expectedEntryName, zip.Entries[0].Name);
                Assert.Equal(encodedBuf.Length, zip.Entries[0].Length);

                byte[] buf = new byte[(int)zip.Entries[0].Length];
                using (var fs = zip.Entries[0].Open())
                {
                    fs.Read(buf, 0, buf.Length);
                }

                for (int i = 0; i < buf.Length; ++i)
                {
                    Assert.Equal(encodedBuf[i], buf[i]);
                }
            }
        }
<<<<<<< HEAD
#else
        protected void AssertZipFileContents(string fileName, string expectedEntryName, string contents, Encoding encoding)
        {
            Assert.True(false);
        }
=======
>>>>>>> bda42717
#endif

#if (NET3_5 || NET4_0 || NET4_5)
        protected void AssertFileContents(string fileName, string expectedEntryName, string contents, Encoding encoding)
        {
            AssertFileContents(fileName, contents, encoding, false);
        }
#endif

        protected void AssertFileContents(string fileName, string contents, Encoding encoding)
        {
            AssertFileContents(fileName, contents, encoding, false);
        }

        protected void AssertFileContents(string fileName, string contents, Encoding encoding, bool addBom)
        {
            FileInfo fi = new FileInfo(fileName);
            if (!fi.Exists)
                Assert.True(false, "File '" + fileName + "' doesn't exist.");

            byte[] encodedBuf = encoding.GetBytes(contents);

            //add bom if needed
            if (addBom)
            {
                var preamble = encoding.GetPreamble();
                if (preamble.Length > 0)
                {
                    //insert before
                    encodedBuf = preamble.Concat(encodedBuf).ToArray();
                }
            }

            byte[] buf;
            using (var fs = new FileStream(fileName, FileMode.Open, FileAccess.Read, FileShare.ReadWrite | FileShare.Delete))
            {
                int index = 0;
                int count = (int)fs.Length;
                buf = new byte[count];
                while (count > 0)
                {
                    int n = fs.Read(buf, index, count);
                    if (n == 0)
                        break;
                    index += n;
                    count -= n;
                }
            }

            Assert.True(encodedBuf.Length == buf.Length,
                $"File:{fileName} encodedBytes:{encodedBuf.Length} does not match file.content:{buf.Length}, file.length = {fi.Length}");

            for (int i = 0; i < buf.Length; ++i)
            {
                if (encodedBuf[i] != buf[i])
                    Assert.True(encodedBuf[i] == buf[i],
                        $"File:{fileName} content mismatch {(int)encodedBuf[i]} <> {(int)buf[i]} at index {i}");
            }
        }

        protected void AssertFileContains(string fileName, string contentToCheck, Encoding encoding)
        {
            if (contentToCheck.Contains(Environment.NewLine))
                Assert.True(false, "Please use only single line string to check.");

            FileInfo fi = new FileInfo(fileName);
            if (!fi.Exists)
                Assert.True(false, "File '" + fileName + "' doesn't exist.");

            using (TextReader fs = new StreamReader(fileName, encoding))
            {
                string line;
                while ((line = fs.ReadLine()) != null)
                {
                    if (line.Contains(contentToCheck))
                        return;
                }
            }

            Assert.True(false, "File doesn't contains '" + contentToCheck + "'");
        }

        protected void AssertFileNotContains(string fileName, string contentToCheck, Encoding encoding)
        {
            if (contentToCheck.Contains(Environment.NewLine))
                Assert.True(false, "Please use only single line string to check.");

            FileInfo fi = new FileInfo(fileName);
            if (!fi.Exists)
                Assert.True(false, "File '" + fileName + "' doesn't exist.");

            using (TextReader fs = new StreamReader(fileName, encoding))
            {
                string line;
                while ((line = fs.ReadLine()) != null)
                {
                    if (line.Contains(contentToCheck))
                        Assert.False(true, "File contains '" + contentToCheck + "'");
                }
            }
        }

        protected string StringRepeat(int times, string s)
        {
            StringBuilder sb = new StringBuilder(s.Length * times);
            for (int i = 0; i < times; ++i)
                sb.Append(s);
            return sb.ToString();
        }

        /// <summary>
        /// Render layout <paramref name="layout"/> with dummy <see cref="LogEventInfo" />and compare result with <paramref name="expected"/>.
        /// </summary>
        protected static void AssertLayoutRendererOutput(Layout layout, string expected)
        {
            var logEventInfo = LogEventInfo.Create(LogLevel.Info, "loggername", "message");

            AssertLayoutRendererOutput(layout, logEventInfo, expected);
        }

        /// <summary>
        /// Render layout <paramref name="layout"/> with <paramref name="logEventInfo"/> and compare result with <paramref name="expected"/>.
        /// </summary>
        protected static void AssertLayoutRendererOutput(Layout layout, LogEventInfo logEventInfo, string expected)
        {
            layout.Initialize(null);
            string actual = layout.Render(logEventInfo);
            layout.Close();
            Assert.Equal(expected, actual);
        }

#if !NET35 && !NET40
        /// <summary>
        /// Get line number of previous line.
        /// </summary>
        protected int GetPrevLineNumber([CallerLineNumber] int callingFileLineNumber = 0)
        {
            return callingFileLineNumber - 1;
        }
#else
        /// <summary>
        /// Get line number of previous line.
        /// </summary>
        protected int GetPrevLineNumber()
        {
            //fixed value set with #line 100000
            return 100001;
        }
#endif

        protected string RunAndCaptureInternalLog(SyncAction action, LogLevel internalLogLevel)
        {
            var stringWriter = new Logger();
            InternalLogger.LogWriter = stringWriter;
            InternalLogger.LogLevel = LogLevel.Trace;
            InternalLogger.IncludeTimestamp = false;
            action();

            return stringWriter.ToString();
        }
        /// <summary>
        /// To handle unstable integration tests, retry if failed
        /// </summary>
        /// <param name="tries"></param>
        /// <param name="action"></param>
        protected void RetryingIntegrationTest(int tries, Action action)
        {
            int tried = 0;
            while (tried < tries)
            {
                try
                {
                    tried++;
                    action();
                    return; //success
                }
                catch (Exception)
                {
                    if (tried >= tries)
                    {
                        throw;
                    }
                }

            }
        }

        /// <summary>
        /// This class has to be used when outputting from the InternalLogger.LogWriter.
        /// Just creating a string writer will cause issues, since string writer is not thread safe.
        /// This can cause issues when calling the ToString() on the text writer, since the underlying stringbuilder
        /// of the textwriter, has char arrays that gets fucked up by the multiple threads.
        /// this is a simple wrapper that just locks access to the writer so only one thread can access
        /// it at a time.
        /// </summary>
        private class Logger : TextWriter
        {
            private readonly StringWriter writer = new StringWriter();

            public override Encoding Encoding => writer.Encoding;

#if NETSTANDARD1_5
            public override void Write(char value)
            {
                lock (this.writer)
                {
                    this.writer.Write(value);
                }
            }
#endif

            public override void Write(string value)
            {
                lock (writer)
                {
                    writer.Write(value);
                }
            }

            public override void WriteLine(string value)
            {
                lock (writer)
                {
                    writer.WriteLine(value);
                }
            }

            public override string ToString()
            {
                lock (writer)
                {
                    return writer.ToString();
                }
            }
        }

        /// <summary>
        /// Creates <see cref="CultureInfo"/> instance for test purposes
        /// </summary>
        /// <param name="cultureName">Culture name to create</param>
        /// <remarks>
        /// Creates <see cref="CultureInfo"/> instance with non-userOverride
        /// flag to provide expected results when running tests in different
        /// system cultures(with overriden culture options)
        /// </remarks>
        protected static CultureInfo GetCultureInfo(string cultureName)
        {
            return new CultureInfo(cultureName, false);
        }

        /// <summary>
        /// Are we running on Travis?
        /// </summary>
        /// <returns></returns>
        protected static bool IsTravis()
        {
            var val = Environment.GetEnvironmentVariable("TRAVIS");
            return val != null && val.Equals("true", StringComparison.OrdinalIgnoreCase);
        }

        /// <summary>
        /// Are we running on AppVeyor?
        /// </summary>
        /// <returns></returns>
        protected static bool IsAppVeyor()
        {
            var val = Environment.GetEnvironmentVariable("APPVEYOR");
            return val != null && val.Equals("true", StringComparison.OrdinalIgnoreCase);
        }

        public delegate void SyncAction();

        public class NoThrowNLogExceptions : IDisposable
        {
            private readonly bool throwExceptions;

            public NoThrowNLogExceptions()
            {
                throwExceptions = LogManager.ThrowExceptions;
                LogManager.ThrowExceptions = false;
            }

            public void Dispose()
            {
                LogManager.ThrowExceptions = throwExceptions;
            }
        }

        public class InternalLoggerScope : IDisposable
        {
            private readonly TextWriter oldConsoleOutputWriter;
            public StringWriter ConsoleOutputWriter { get; private set; }
            private readonly TextWriter oldConsoleErrorWriter;
            public StringWriter ConsoleErrorWriter { get; private set; }
            private readonly LogLevel globalThreshold;
            private readonly bool throwExceptions;
            private readonly bool? throwConfigExceptions;

            public InternalLoggerScope(bool redirectConsole = false)
            {
                InternalLogger.LogLevel = LogLevel.Info;

                if (redirectConsole)
                {
                    ConsoleOutputWriter = new StringWriter() { NewLine = "\n" };
                    ConsoleErrorWriter = new StringWriter() { NewLine = "\n" };

                    oldConsoleOutputWriter = Console.Out;
                    oldConsoleErrorWriter = Console.Error;

                    Console.SetOut(ConsoleOutputWriter);
                    Console.SetError(ConsoleErrorWriter);
                }

                globalThreshold = LogManager.GlobalThreshold;
                throwExceptions = LogManager.ThrowExceptions;
                throwConfigExceptions = LogManager.ThrowConfigExceptions;
            }

            public void SetConsoleError(StringWriter consoleErrorWriter)
            {
                if (ConsoleOutputWriter == null || consoleErrorWriter == null)
                    throw new InvalidOperationException("Initialize with redirectConsole=true");

                ConsoleErrorWriter = consoleErrorWriter;
                Console.SetError(consoleErrorWriter);
            }

            public void SetConsoleOutput(StringWriter consoleOutputWriter)
            {
                if (ConsoleOutputWriter == null || consoleOutputWriter == null)
                    throw new InvalidOperationException("Initialize with redirectConsole=true");

                ConsoleOutputWriter = consoleOutputWriter;
                Console.SetOut(consoleOutputWriter);
            }

            public void Dispose()
            {
                var logFile = InternalLogger.LogFile;

                InternalLogger.Reset();
                LogManager.GlobalThreshold = globalThreshold;
                LogManager.ThrowExceptions = throwExceptions;
                LogManager.ThrowConfigExceptions = throwConfigExceptions;

                if (ConsoleOutputWriter != null)
                    Console.SetOut(oldConsoleOutputWriter);
                if (ConsoleErrorWriter != null)
                    Console.SetError(oldConsoleErrorWriter);

                if (!string.IsNullOrEmpty(InternalLogger.LogFile))
                {
                    if (File.Exists(InternalLogger.LogFile))
                        File.Delete(InternalLogger.LogFile);
                }

                if (!string.IsNullOrEmpty(logFile) && logFile != InternalLogger.LogFile)
                {
                    if (File.Exists(logFile))
                        File.Delete(logFile);
                }
            }
        }

        protected static void AssertContainsInDictionary<TKey, TValue>(IDictionary<TKey, TValue> dictionary, TKey key, TValue value)
        {
            Assert.Contains(key, dictionary);
            Assert.Equal(value, dictionary[key]);
        }
    }
}<|MERGE_RESOLUTION|>--- conflicted
+++ resolved
@@ -151,13 +151,7 @@
             }
         }
 
-<<<<<<< HEAD
-#if NET3_5 || NET4_0
         protected void AssertZipFileContents(string fileName, string expectedEntryName, string contents, Encoding encoding)
-=======
-#if NET35 || NET40
-        protected void AssertZipFileContents(string fileName, string contents, Encoding encoding)
->>>>>>> bda42717
         {
             if (!File.Exists(fileName))
                 Assert.True(false, "File '" + fileName + "' doesn't exist.");
@@ -208,14 +202,11 @@
                 }
             }
         }
-<<<<<<< HEAD
 #else
         protected void AssertZipFileContents(string fileName, string expectedEntryName, string contents, Encoding encoding)
         {
             Assert.True(false);
         }
-=======
->>>>>>> bda42717
 #endif
 
 #if (NET3_5 || NET4_0 || NET4_5)
