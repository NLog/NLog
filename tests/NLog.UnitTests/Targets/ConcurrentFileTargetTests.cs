// 
// Copyright (c) 2004-2016 Jaroslaw Kowalski <jaak@jkowalski.net>, Kim Christensen, Julian Verdurmen
// 
// All rights reserved.
// 
// Redistribution and use in source and binary forms, with or without 
// modification, are permitted provided that the following conditions 
// are met:
// 
// * Redistributions of source code must retain the above copyright notice, 
//   this list of conditions and the following disclaimer. 
// 
// * Redistributions in binary form must reproduce the above copyright notice,
//   this list of conditions and the following disclaimer in the documentation
//   and/or other materials provided with the distribution. 
// 
// * Neither the name of Jaroslaw Kowalski nor the names of its 
//   contributors may be used to endorse or promote products derived from this
//   software without specific prior written permission. 
// 
// THIS SOFTWARE IS PROVIDED BY THE COPYRIGHT HOLDERS AND CONTRIBUTORS "AS IS"
// AND ANY EXPRESS OR IMPLIED WARRANTIES, INCLUDING, BUT NOT LIMITED TO, THE 
// IMPLIED WARRANTIES OF MERCHANTABILITY AND FITNESS FOR A PARTICULAR PURPOSE 
// ARE DISCLAIMED. IN NO EVENT SHALL THE COPYRIGHT OWNER OR CONTRIBUTORS BE 
// LIABLE FOR ANY DIRECT, INDIRECT, INCIDENTAL, SPECIAL, EXEMPLARY, OR 
// CONSEQUENTIAL DAMAGES (INCLUDING, BUT NOT LIMITED TO, PROCUREMENT OF
// SUBSTITUTE GOODS OR SERVICES; LOSS OF USE, DATA, OR PROFITS; OR BUSINESS 
// INTERRUPTION) HOWEVER CAUSED AND ON ANY THEORY OF LIABILITY, WHETHER IN 
// CONTRACT, STRICT LIABILITY, OR TORT (INCLUDING NEGLIGENCE OR OTHERWISE) 
// ARISING IN ANY WAY OUT OF THE USE OF THIS SOFTWARE, EVEN IF ADVISED OF 
// THE POSSIBILITY OF SUCH DAMAGE.
// 

<<<<<<< HEAD
#if !SILVERLIGHT && !NETSTANDARD && !NETSTANDARD_1plus

=======
>>>>>>> d99f718f
namespace NLog.UnitTests.Targets
{
    using System;
    using System.Diagnostics;
    using System.IO;
    using System.Threading;
    using NLog.Config;
    using NLog.Targets;
    using NLog.Targets.Wrappers;
    using Xunit;
    using Xunit.Extensions;

    public class ConcurrentFileTargetTests : NLogTestBase
    {
        private ILogger logger = LogManager.GetLogger("NLog.UnitTests.Targets.ConcurrentFileTargetTests");

        private void ConfigureSharedFile(string mode, string fileName)
        {
            var modes = mode.Split('|');

            FileTarget ft = new FileTarget();
            ft.FileName = "${basedir}/" + fileName;
            ft.Layout = "${message}";
            ft.KeepFileOpen = true;
            ft.OpenFileCacheTimeout = 10;
            ft.OpenFileCacheSize = 1;
            ft.LineEnding = LineEndingMode.LF;
            ft.ForceMutexConcurrentWrites = modes.Length == 2 && modes[1] == "mutex" ? true : false;

            var name = "ConfigureSharedFile_" + mode.Replace('|', '_') + "-wrapper";

            switch (modes[0])
            {
                case "async":
                    SimpleConfigurator.ConfigureForTargetLogging(new AsyncTargetWrapper(ft, 100, AsyncTargetWrapperOverflowAction.Grow) { Name = name }, LogLevel.Debug);
                    break;

                case "buffered":
                    SimpleConfigurator.ConfigureForTargetLogging(new BufferingTargetWrapper(ft, 100) { Name = name }, LogLevel.Debug);
                    break;

                case "buffered_timed_flush":
                    SimpleConfigurator.ConfigureForTargetLogging(new BufferingTargetWrapper(ft, 100, 10) { Name = name }, LogLevel.Debug);
                    break;

                default:
                    SimpleConfigurator.ConfigureForTargetLogging(ft, LogLevel.Debug);
                    break;
            }
        }

        public void Process(string processIndex, string numProcessesString, string numLogsString, string mode)
        {
            Thread.CurrentThread.Name = processIndex;

            int numProcesses = Convert.ToInt32(numProcessesString);
            int numLogs = Convert.ToInt32(numLogsString);
            string fileName = MakeFileName(numProcesses, numLogs, mode);

            ConfigureSharedFile(mode, fileName);

            // Having the internal logger enabled would just slow things down, reducing the 
            // likelyhood for uncovering racing conditions.
            //InternalLogger.LogLevel = LogLevel.Trace;
            //InternalLogger.LogToConsole = true;

            string format = processIndex + " {0}";

            for (int i = 0; i < numLogs; ++i)
            {
                logger.Debug(format, i);
            }

            LogManager.Configuration = null;
        }

        private string MakeFileName(int numProcesses, int numLogs, string mode)
        {
            // Having separate filenames for the various tests makes debugging easier.
            return string.Format("test_{0}_{1}_{2}.txt", numProcesses, numLogs, mode.Replace('|', '_'));
        }

        private void DoConcurrentTest(int numProcesses, int numLogs, string mode)
        {
            string logFile = Path.Combine(AppDomain.CurrentDomain.BaseDirectory, MakeFileName(numProcesses, numLogs, mode));

            if (File.Exists(logFile))
                File.Delete(logFile);

            Process[] processes = new Process[numProcesses];

            for (int i = 0; i < numProcesses; ++i)
            {
                processes[i] = ProcessRunner.SpawnMethod(
                    this.GetType(),
                    "Process",
                    i.ToString(),
                    numProcesses.ToString(),
                    numLogs.ToString(),
                    mode);
            }

            // In case we'd like to capture stdout, we would need to drain it continuously.
            // StandardOutput.ReadToEnd() wont work, since the other processes console only has limited buffer.
            for (int i = 0; i < numProcesses; ++i)
            {
                processes[i].WaitForExit();
                Assert.Equal(0, processes[i].ExitCode);
                processes[i].Dispose();
                processes[i] = null;
            }

            int[] maxNumber = new int[numProcesses];
<<<<<<< HEAD
   
            //Console.WriteLine("Verifying output file {0}", logFile);
=======

            Console.WriteLine("Verifying output file {0}", logFile);
>>>>>>> d99f718f
            using (StreamReader sr = File.OpenText(logFile))
            {
                string line;

                while ((line = sr.ReadLine()) != null)
                {
                    string[] tokens = line.Split(' ');
                    Assert.Equal(2, tokens.Length);
                    try
                    {
                        int thread = Convert.ToInt32(tokens[0]);
                        int number = Convert.ToInt32(tokens[1]);
                        Assert.True(thread >= 0);
                        Assert.True(thread < numProcesses);
                        Assert.Equal(maxNumber[thread], number);
                        maxNumber[thread]++;
                    }
                    catch (Exception ex)
                    {
                        throw new InvalidOperationException("Error when parsing line '" + line + "'", ex);
                    }
                }
            }
        }

        [Theory]
        [InlineData(2, 10000, "none")]
        [InlineData(5, 4000, "none")]
        [InlineData(10, 2000, "none")]
        [InlineData(2, 10000, "none|mutex")]
        [InlineData(5, 4000, "none|mutex")]
        [InlineData(10, 2000, "none|mutex")]
        public void SimpleConcurrentTest(int numProcesses, int numLogs, string mode)
        {
            DoConcurrentTest(numProcesses, numLogs, mode);
        }

        [Theory]
        [InlineData("async")]
        [InlineData("async|mutex")]
        public void AsyncConcurrentTest(string mode)
        {
            // Before 2 processes are running into concurrent writes, 
            // the first process typically already has written couple thousend events.
            // Thus to have a meaningful test, at least 10K events are required.
            // Due to the buffering it makes no big difference in runtime, whether we
            // have 2 process writing 10K events each or couple more processes with even more events.
            // Runtime is mostly defined by Runner.exe compilation and JITing the first.
            DoConcurrentTest(5, 50000, mode);
        }

        [Theory]
        [InlineData("buffered")]
        [InlineData("buffered|mutex")]
        public void BufferedConcurrentTest(string mode)
        {
            DoConcurrentTest(5, 50000, mode);
        }

        [Theory]
        [InlineData("buffered_timed_flush")]
        [InlineData("buffered_timed_flush|mutex")]
        public void BufferedTimedFlushConcurrentTest(string mode)
        {
            DoConcurrentTest(5, 50000, mode);
        }
    }
}<|MERGE_RESOLUTION|>--- conflicted
+++ resolved
@@ -31,11 +31,8 @@
 // THE POSSIBILITY OF SUCH DAMAGE.
 // 
 
-<<<<<<< HEAD
 #if !SILVERLIGHT && !NETSTANDARD && !NETSTANDARD_1plus
 
-=======
->>>>>>> d99f718f
 namespace NLog.UnitTests.Targets
 {
     using System;
@@ -49,7 +46,7 @@
     using Xunit.Extensions;
 
     public class ConcurrentFileTargetTests : NLogTestBase
-    {
+	{
         private ILogger logger = LogManager.GetLogger("NLog.UnitTests.Targets.ConcurrentFileTargetTests");
 
         private void ConfigureSharedFile(string mode, string fileName)
@@ -108,7 +105,7 @@
             {
                 logger.Debug(format, i);
             }
-
+            
             LogManager.Configuration = null;
         }
 
@@ -137,7 +134,7 @@
                     numLogs.ToString(),
                     mode);
             }
-
+            
             // In case we'd like to capture stdout, we would need to drain it continuously.
             // StandardOutput.ReadToEnd() wont work, since the other processes console only has limited buffer.
             for (int i = 0; i < numProcesses; ++i)
@@ -149,13 +146,8 @@
             }
 
             int[] maxNumber = new int[numProcesses];
-<<<<<<< HEAD
    
             //Console.WriteLine("Verifying output file {0}", logFile);
-=======
-
-            Console.WriteLine("Verifying output file {0}", logFile);
->>>>>>> d99f718f
             using (StreamReader sr = File.OpenText(logFile))
             {
                 string line;
@@ -222,5 +214,8 @@
         {
             DoConcurrentTest(5, 50000, mode);
         }
+        }
     }
-}+}
+
+#endif