// 
// Copyright (c) 2004-2016 Jaroslaw Kowalski <jaak@jkowalski.net>, Kim Christensen, Julian Verdurmen
// 
// All rights reserved.
// 
// Redistribution and use in source and binary forms, with or without 
// modification, are permitted provided that the following conditions 
// are met:
// 
// * Redistributions of source code must retain the above copyright notice, 
//   this list of conditions and the following disclaimer. 
// 
// * Redistributions in binary form must reproduce the above copyright notice,
//   this list of conditions and the following disclaimer in the documentation
//   and/or other materials provided with the distribution. 
// 
// * Neither the name of Jaroslaw Kowalski nor the names of its 
//   contributors may be used to endorse or promote products derived from this
//   software without specific prior written permission. 
// 
// THIS SOFTWARE IS PROVIDED BY THE COPYRIGHT HOLDERS AND CONTRIBUTORS "AS IS"
// AND ANY EXPRESS OR IMPLIED WARRANTIES, INCLUDING, BUT NOT LIMITED TO, THE 
// IMPLIED WARRANTIES OF MERCHANTABILITY AND FITNESS FOR A PARTICULAR PURPOSE 
// ARE DISCLAIMED. IN NO EVENT SHALL THE COPYRIGHT OWNER OR CONTRIBUTORS BE 
// LIABLE FOR ANY DIRECT, INDIRECT, INCIDENTAL, SPECIAL, EXEMPLARY, OR 
// CONSEQUENTIAL DAMAGES (INCLUDING, BUT NOT LIMITED TO, PROCUREMENT OF
// SUBSTITUTE GOODS OR SERVICES; LOSS OF USE, DATA, OR PROFITS; OR BUSINESS 
// INTERRUPTION) HOWEVER CAUSED AND ON ANY THEORY OF LIABILITY, WHETHER IN 
// CONTRACT, STRICT LIABILITY, OR TORT (INCLUDING NEGLIGENCE OR OTHERWISE) 
// ARISING IN ANY WAY OUT OF THE USE OF THIS SOFTWARE, EVEN IF ADVISED OF 
// THE POSSIBILITY OF SUCH DAMAGE.
// 

#if !SILVERLIGHT && !NETSTANDARD && !NETSTANDARD_1plus

namespace NLog.UnitTests.Targets
{
    using System;
    using System.Diagnostics;
    using System.IO;
    using System.Threading;
    using NLog.Config;
    using NLog.Targets;
    using NLog.Targets.Wrappers;
    using Xunit;
    using Xunit.Extensions;

    public class ConcurrentFileTargetTests : NLogTestBase
    {
        private ILogger logger = LogManager.GetLogger("NLog.UnitTests.Targets.ConcurrentFileTargetTests");

        private void ConfigureSharedFile(string mode, string fileName)
        {
            var modes = mode.Split('|');

            FileTarget ft = new FileTarget();
            ft.FileName = fileName;
            ft.Layout = "${message}";
            ft.KeepFileOpen = true;
            ft.OpenFileCacheTimeout = 10;
            ft.OpenFileCacheSize = 1;
            ft.LineEnding = LineEndingMode.LF;
            ft.KeepFileOpen = Array.IndexOf(modes, "retry") >= 0 ? false : true;
            ft.ForceMutexConcurrentWrites = Array.IndexOf(modes, "mutex") >= 0 ? true : false;
            ft.ArchiveAboveSize = Array.IndexOf(modes, "archive") >= 0 ? 50 : -1;
            if (ft.ArchiveAboveSize > 0)
            {
                string archivePath = Path.Combine(Path.GetDirectoryName(fileName), "Archive");
                ft.ArchiveFileName = Path.Combine(archivePath, "{####}_" + Path.GetFileName(fileName));
                ft.MaxArchiveFiles = 10000;
            }

            var name = "ConfigureSharedFile_" + mode.Replace('|', '_') + "-wrapper";

            switch (modes[0])
            {
                case "async":
                    SimpleConfigurator.ConfigureForTargetLogging(new AsyncTargetWrapper(ft, 100, AsyncTargetWrapperOverflowAction.Grow) { Name = name, TimeToSleepBetweenBatches = 10 }, LogLevel.Debug);
                    break;

                case "buffered":
                    SimpleConfigurator.ConfigureForTargetLogging(new BufferingTargetWrapper(ft, 100) { Name = name }, LogLevel.Debug);
                    break;

                case "buffered_timed_flush":
                    SimpleConfigurator.ConfigureForTargetLogging(new BufferingTargetWrapper(ft, 100, 10) { Name = name }, LogLevel.Debug);
                    break;

                default:
                    SimpleConfigurator.ConfigureForTargetLogging(ft, LogLevel.Debug);
                    break;
            }
        }

        public void Process(string processIndex, string fileName, string numLogsString, string mode)
        {
            Thread.CurrentThread.Name = processIndex;

            int numLogs = Convert.ToInt32(numLogsString);
            int idxProcess = Convert.ToInt32(processIndex);

            ConfigureSharedFile(mode, fileName);

            // Having the internal logger enabled would just slow things down, reducing the 
            // likelyhood for uncovering racing conditions.
            //var logWriter = new StringWriter { NewLine = Environment.NewLine };
            //NLog.Common.InternalLogger.LogLevel = LogLevel.Trace;
            //NLog.Common.InternalLogger.LogFile = Path.Combine(Path.GetDirectoryName(fileName), string.Format("Internal_{0}.txt", processIndex));
            //NLog.Common.InternalLogger.LogWriter = logWriter;
            //NLog.Common.InternalLogger.LogToConsole = true;

            string format = processIndex + " {0}";

            try
            {
                Thread.Sleep(Math.Max((10 - idxProcess), 1) * 5);  // Delay to wait for the other processes

                for (int i = 0; i < numLogs; ++i)
                {
                    logger.Debug(format, i);
                }

                LogManager.Configuration = null;     // Flush + Close
            }
            catch (Exception ex)
            {
                //using (var textWriter = File.AppendText(Path.Combine(Path.GetDirectoryName(fileName), string.Format("Internal_{0}.txt", processIndex))))
                //{
                //    textWriter.WriteLine(ex.ToString());
                //    textWriter.WriteLine(logWriter.GetStringBuilder().ToString());
                //}
                throw;
            }

            //using (var textWriter = File.AppendText(Path.Combine(Path.GetDirectoryName(fileName), string.Format("Internal_{0}.txt", processIndex))))
            //{
            //    textWriter.WriteLine(logWriter.GetStringBuilder().ToString());
            //}
        }

        private string MakeFileName(int numProcesses, int numLogs, string mode)
        {
            // Having separate filenames for the various tests makes debugging easier.
            return string.Format("test_{0}_{1}_{2}.txt", numProcesses, numLogs, mode.Replace('|', '_'));
        }

        private void DoConcurrentTest(int numProcesses, int numLogs, string mode)
        {
            string tempPath = Path.Combine(Path.GetTempPath(), Guid.NewGuid().ToString());
            string archivePath = Path.Combine(tempPath, "Archive");

            try
            {
                Directory.CreateDirectory(tempPath);
                Directory.CreateDirectory(archivePath);

                string logFile = Path.Combine(tempPath, MakeFileName(numProcesses, numLogs, mode));
                if (File.Exists(logFile))
                    File.Delete(logFile);

                Process[] processes = new Process[numProcesses];

                for (int i = 0; i < numProcesses; ++i)
                {
                    processes[i] = ProcessRunner.SpawnMethod(
                        this.GetType(),
                        "Process",
                        i.ToString(),
                        logFile,
                        numLogs.ToString(),
                        mode);
                }

                // In case we'd like to capture stdout, we would need to drain it continuously.
                // StandardOutput.ReadToEnd() wont work, since the other processes console only has limited buffer.
                for (int i = 0; i < numProcesses; ++i)
                {
                    processes[i].WaitForExit();
                    Assert.Equal(0, processes[i].ExitCode);
                    processes[i].Dispose();
                    processes[i] = null;
                }

<<<<<<< HEAD
            //Console.WriteLine("Verifying output file {0}", logFile);
            using (StreamReader sr = File.OpenText(logFile))
            {
                string line;
=======
                var files = new System.Collections.Generic.List<string>(Directory.GetFiles(archivePath));
                files.Add(logFile);

                bool verifyFileSize = files.Count > 1;
>>>>>>> 29f87343

                int[] maxNumber = new int[numProcesses];
                Console.WriteLine("Verifying output file {0}", logFile);
                foreach (var file in files)
                {
                    using (StreamReader sr = File.OpenText(file))
                    {
                        string line;

                        while ((line = sr.ReadLine()) != null)
                        {
                            string[] tokens = line.Split(' ');
                            Assert.Equal(2, tokens.Length);
                            try
                            {
                                int thread = Convert.ToInt32(tokens[0]);
                                int number = Convert.ToInt32(tokens[1]);
                                Assert.True(thread >= 0);
                                Assert.True(thread < numProcesses);
                                Assert.Equal(maxNumber[thread], number);
                                maxNumber[thread]++;
                            }
                            catch (Exception ex)
                            {
                                throw new InvalidOperationException(string.Format("Error when parsing line '{0}' in file {1}", line, file), ex);
                            }
                        }

                        if (verifyFileSize)
                        {
                            if (sr.BaseStream.Length > 70)
                                throw new InvalidOperationException(string.Format("Error when reading file {0}, size {1} is too large", file, sr.BaseStream.Length));
                            else if (sr.BaseStream.Length < 35 && files[files.Count - 1] != file)
                                throw new InvalidOperationException(string.Format("Error when reading file {0}, size {1} is too small", file, sr.BaseStream.Length));
                        }
                    }
                }
            }
            finally
            {
                try
                {
                    if (Directory.Exists(archivePath))
                        Directory.Delete(archivePath, true);
                    if (Directory.Exists(tempPath))
                        Directory.Delete(tempPath, true);
                }
                catch
                {
                }
            }
        }

        [Theory]
#if !MONO
        // MONO Doesn't work well with global mutex, and it is needed for succesful concurrent archive operations
        [InlineData(2, 500, "none|archive")]
        [InlineData(2, 500, "none|mutex|archive")]
#endif
        [InlineData(2, 1000, "none")]
        [InlineData(5, 1000, "none")]
        [InlineData(10, 1000, "none")]
        [InlineData(2, 1000, "none|mutex")]
        [InlineData(5, 1000, "none|mutex")]
        [InlineData(10, 1000, "none|mutex")]
        public void SimpleConcurrentTest(int numProcesses, int numLogs, string mode)
        {
            DoConcurrentTest(numProcesses, numLogs, mode);
        }

        [Theory]
        [InlineData("async")]
        [InlineData("async|mutex")]
        public void AsyncConcurrentTest(string mode)
        {
            // Before 2 processes are running into concurrent writes, 
            // the first process typically already has written couple thousend events.
            // Thus to have a meaningful test, at least 10K events are required.
            // Due to the buffering it makes no big difference in runtime, whether we
            // have 2 process writing 10K events each or couple more processes with even more events.
            // Runtime is mostly defined by Runner.exe compilation and JITing the first.
            DoConcurrentTest(5, 1000, mode);
        }

        [Theory]
        [InlineData("buffered")]
        [InlineData("buffered|mutex")]
        public void BufferedConcurrentTest(string mode)
        {
            DoConcurrentTest(5, 1000, mode);
        }

        [Theory]
        [InlineData("buffered_timed_flush")]
        [InlineData("buffered_timed_flush|mutex")]
        public void BufferedTimedFlushConcurrentTest(string mode)
        {
            DoConcurrentTest(5, 1000, mode);
        }

    }
}

#endif<|MERGE_RESOLUTION|>--- conflicted
+++ resolved
@@ -115,13 +115,13 @@
             {
                 Thread.Sleep(Math.Max((10 - idxProcess), 1) * 5);  // Delay to wait for the other processes
 
-                for (int i = 0; i < numLogs; ++i)
-                {
-                    logger.Debug(format, i);
-                }
+            for (int i = 0; i < numLogs; ++i)
+            {
+                logger.Debug(format, i);
+            }
 
                 LogManager.Configuration = null;     // Flush + Close
-            }
+        }
             catch (Exception ex)
             {
                 //using (var textWriter = File.AppendText(Path.Combine(Path.GetDirectoryName(fileName), string.Format("Internal_{0}.txt", processIndex))))
@@ -155,70 +155,63 @@
                 Directory.CreateDirectory(archivePath);
 
                 string logFile = Path.Combine(tempPath, MakeFileName(numProcesses, numLogs, mode));
-                if (File.Exists(logFile))
-                    File.Delete(logFile);
-
-                Process[] processes = new Process[numProcesses];
-
-                for (int i = 0; i < numProcesses; ++i)
-                {
-                    processes[i] = ProcessRunner.SpawnMethod(
-                        this.GetType(),
-                        "Process",
-                        i.ToString(),
+            if (File.Exists(logFile))
+                File.Delete(logFile);
+
+            Process[] processes = new Process[numProcesses];
+
+            for (int i = 0; i < numProcesses; ++i)
+            {
+                processes[i] = ProcessRunner.SpawnMethod(
+                    this.GetType(),
+                    "Process",
+                    i.ToString(),
                         logFile,
-                        numLogs.ToString(),
-                        mode);
-                }
-
-                // In case we'd like to capture stdout, we would need to drain it continuously.
-                // StandardOutput.ReadToEnd() wont work, since the other processes console only has limited buffer.
-                for (int i = 0; i < numProcesses; ++i)
-                {
-                    processes[i].WaitForExit();
-                    Assert.Equal(0, processes[i].ExitCode);
-                    processes[i].Dispose();
-                    processes[i] = null;
-                }
-
-<<<<<<< HEAD
-            //Console.WriteLine("Verifying output file {0}", logFile);
-            using (StreamReader sr = File.OpenText(logFile))
-            {
-                string line;
-=======
+                    numLogs.ToString(),
+                    mode);
+            }
+
+            // In case we'd like to capture stdout, we would need to drain it continuously.
+            // StandardOutput.ReadToEnd() wont work, since the other processes console only has limited buffer.
+            for (int i = 0; i < numProcesses; ++i)
+            {
+                processes[i].WaitForExit();
+                Assert.Equal(0, processes[i].ExitCode);
+                processes[i].Dispose();
+                processes[i] = null;
+            }
+
                 var files = new System.Collections.Generic.List<string>(Directory.GetFiles(archivePath));
                 files.Add(logFile);
 
                 bool verifyFileSize = files.Count > 1;
->>>>>>> 29f87343
-
-                int[] maxNumber = new int[numProcesses];
-                Console.WriteLine("Verifying output file {0}", logFile);
+
+            int[] maxNumber = new int[numProcesses];
+            //Console.WriteLine("Verifying output file {0}", logFile);
                 foreach (var file in files)
-                {
+            {
                     using (StreamReader sr = File.OpenText(file))
                     {
-                        string line;
-
-                        while ((line = sr.ReadLine()) != null)
-                        {
-                            string[] tokens = line.Split(' ');
-                            Assert.Equal(2, tokens.Length);
-                            try
-                            {
-                                int thread = Convert.ToInt32(tokens[0]);
-                                int number = Convert.ToInt32(tokens[1]);
-                                Assert.True(thread >= 0);
-                                Assert.True(thread < numProcesses);
-                                Assert.Equal(maxNumber[thread], number);
-                                maxNumber[thread]++;
-                            }
-                            catch (Exception ex)
-                            {
+                string line;
+
+                while ((line = sr.ReadLine()) != null)
+                {
+                    string[] tokens = line.Split(' ');
+                    Assert.Equal(2, tokens.Length);
+                    try
+                    {
+                        int thread = Convert.ToInt32(tokens[0]);
+                        int number = Convert.ToInt32(tokens[1]);
+                        Assert.True(thread >= 0);
+                        Assert.True(thread < numProcesses);
+                        Assert.Equal(maxNumber[thread], number);
+                        maxNumber[thread]++;
+                    }
+                    catch (Exception ex)
+                    {
                                 throw new InvalidOperationException(string.Format("Error when parsing line '{0}' in file {1}", line, file), ex);
-                            }
-                        }
+                    }
+                }
 
                         if (verifyFileSize)
                         {
@@ -226,8 +219,8 @@
                                 throw new InvalidOperationException(string.Format("Error when reading file {0}, size {1} is too large", file, sr.BaseStream.Length));
                             else if (sr.BaseStream.Length < 35 && files[files.Count - 1] != file)
                                 throw new InvalidOperationException(string.Format("Error when reading file {0}, size {1} is too small", file, sr.BaseStream.Length));
-                        }
-                    }
+            }
+        }
                 }
             }
             finally
