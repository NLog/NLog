<<<<<<< HEAD
// 
// Copyright (c) 2004-2011 Jaroslaw Kowalski <jaak@jkowalski.net>
// 
// All rights reserved.
// 
// Redistribution and use in source and binary forms, with or without 
// modification, are permitted provided that the following conditions 
// are met:
// 
// * Redistributions of source code must retain the above copyright notice, 
//   this list of conditions and the following disclaimer. 
// 
// * Redistributions in binary form must reproduce the above copyright notice,
//   this list of conditions and the following disclaimer in the documentation
//   and/or other materials provided with the distribution. 
// 
// * Neither the name of Jaroslaw Kowalski nor the names of its 
//   contributors may be used to endorse or promote products derived from this
//   software without specific prior written permission. 
// 
// THIS SOFTWARE IS PROVIDED BY THE COPYRIGHT HOLDERS AND CONTRIBUTORS "AS IS"
// AND ANY EXPRESS OR IMPLIED WARRANTIES, INCLUDING, BUT NOT LIMITED TO, THE 
// IMPLIED WARRANTIES OF MERCHANTABILITY AND FITNESS FOR A PARTICULAR PURPOSE 
// ARE DISCLAIMED. IN NO EVENT SHALL THE COPYRIGHT OWNER OR CONTRIBUTORS BE 
// LIABLE FOR ANY DIRECT, INDIRECT, INCIDENTAL, SPECIAL, EXEMPLARY, OR 
// CONSEQUENTIAL DAMAGES (INCLUDING, BUT NOT LIMITED TO, PROCUREMENT OF
// SUBSTITUTE GOODS OR SERVICES; LOSS OF USE, DATA, OR PROFITS; OR BUSINESS 
// INTERRUPTION) HOWEVER CAUSED AND ON ANY THEORY OF LIABILITY, WHETHER IN 
// CONTRACT, STRICT LIABILITY, OR TORT (INCLUDING NEGLIGENCE OR OTHERWISE) 
// ARISING IN ANY WAY OUT OF THE USE OF THIS SOFTWARE, EVEN IF ADVISED OF 
// THE POSSIBILITY OF SUCH DAMAGE.
// 

namespace NLog.UnitTests.Targets.Wrappers
{
    using System;
    using System.Collections.Generic;
    using System.Threading;
    using NLog.Common;
    using NLog.Targets;
    using NLog.Targets.Wrappers;
#if(__IOS__)
	using NUnit.Framework;
	using Assert = NUnit.Framework.NLog.Assert;
#else
    using Xunit;
#endif

    public class FallbackGroupTargetTests : NLogTestBase
	{
        [Fact]
        public void FirstTargetWorks_Write_AllEventsAreWrittenToFirstTarget()
        {
            var myTarget1 = new MyTarget();
            var myTarget2 = new MyTarget();
            var myTarget3 = new MyTarget();

            var wrapper = CreateAndInitializeFallbackGroupTarget(false, myTarget1, myTarget2, myTarget3);

            WriteAndAssertNoExceptions(wrapper);

            Assert.Equal(10, myTarget1.WriteCount);
            Assert.Equal(0, myTarget2.WriteCount);
            Assert.Equal(0, myTarget3.WriteCount);

            AssertNoFlushException(wrapper);
        }

        [Fact]
        public void FirstTargetFails_Write_SecondTargetWritesAllEvents()
        {
            var myTarget1 = new MyTarget { FailCounter = 1 };
            var myTarget2 = new MyTarget();
            var myTarget3 = new MyTarget();

            var wrapper = CreateAndInitializeFallbackGroupTarget(false, myTarget1, myTarget2, myTarget3);

            WriteAndAssertNoExceptions(wrapper);

            Assert.Equal(1, myTarget1.WriteCount);
            Assert.Equal(10, myTarget2.WriteCount);
            Assert.Equal(0, myTarget3.WriteCount);

            AssertNoFlushException(wrapper);
        }

        [Fact]
        public void FirstTwoTargetsFails_Write_ThirdTargetWritesAllEvents()
        {
            var myTarget1 = new MyTarget { FailCounter = 1 };
            var myTarget2 = new MyTarget { FailCounter = 1 };
            var myTarget3 = new MyTarget();

            var wrapper = CreateAndInitializeFallbackGroupTarget(false, myTarget1, myTarget2, myTarget3);

            WriteAndAssertNoExceptions(wrapper);

            Assert.Equal(1, myTarget1.WriteCount);
            Assert.Equal(1, myTarget2.WriteCount);
            Assert.Equal(10, myTarget3.WriteCount);

            AssertNoFlushException(wrapper);
        }

        [Fact]
        public void ReturnToFirstOnSuccessAndSecondTargetSucceeds_Write_ReturnToFirstTargetOnSuccess()
        {
            var myTarget1 = new MyTarget { FailCounter = 1 };
            var myTarget2 = new MyTarget();
            var myTarget3 = new MyTarget();

            var wrapper = CreateAndInitializeFallbackGroupTarget(true, myTarget1, myTarget2, myTarget3);

            WriteAndAssertNoExceptions(wrapper);

            Assert.Equal(10, myTarget1.WriteCount);
            Assert.Equal(1, myTarget2.WriteCount);
            Assert.Equal(0, myTarget3.WriteCount);

            AssertNoFlushException(wrapper);
        }

        [Fact]
        public void FallbackGroupTargetSyncTest5()
        {
            // fail once
            var myTarget1 = new MyTarget { FailCounter = 3 };
            var myTarget2 = new MyTarget { FailCounter = 3 };
            var myTarget3 = new MyTarget { FailCounter = 3 };

            var wrapper = CreateAndInitializeFallbackGroupTarget(true, myTarget1, myTarget2, myTarget3);

            var exceptions = new List<Exception>();

            // no exceptions
            for (var i = 0; i < 10; ++i)
            {
                wrapper.WriteAsyncLogEvent(LogEventInfo.CreateNullEvent().WithContinuation(exceptions.Add));
            }

            Assert.Equal(10, exceptions.Count);
            for (var i = 0; i < 10; ++i)
            {
                if (i < 3)
                {
                    Assert.NotNull(exceptions[i]);
                }
                else
                {
                    Assert.Null(exceptions[i]);
                }
            }

            Assert.Equal(10, myTarget1.WriteCount);
            Assert.Equal(3, myTarget2.WriteCount);
            Assert.Equal(3, myTarget3.WriteCount);

            AssertNoFlushException(wrapper);
        }

        [Fact]
        public void FallbackGroupTargetSyncTest6()
        {
            // fail once
            var myTarget1 = new MyTarget { FailCounter = 10 };
            var myTarget2 = new MyTarget { FailCounter = 3 };
            var myTarget3 = new MyTarget { FailCounter = 3 };

            var wrapper = CreateAndInitializeFallbackGroupTarget(true, myTarget1, myTarget2, myTarget3);

            var exceptions = new List<Exception>();

            // no exceptions
            for (var i = 0; i < 10; ++i)
            {
                wrapper.WriteAsyncLogEvent(LogEventInfo.CreateNullEvent().WithContinuation(exceptions.Add));
            }

            Assert.Equal(10, exceptions.Count);
            for (var i = 0; i < 10; ++i)
            {
                if (i < 3)
                {
                    // for the first 3 rounds, no target is available
                    Assert.NotNull(exceptions[i]);
                    Assert.IsType(typeof(InvalidOperationException), exceptions[i]);
                    Assert.Equal("Some failure.", exceptions[i].Message);
                }
                else
                {
                    Assert.Null(exceptions[i]);
                }
            }

            Assert.Equal(10, myTarget1.WriteCount);
            Assert.Equal(10, myTarget2.WriteCount);
            Assert.Equal(3, myTarget3.WriteCount);

            AssertNoFlushException(wrapper);

            Assert.Equal(1, myTarget1.FlushCount);
            Assert.Equal(1, myTarget2.FlushCount);
            Assert.Equal(1, myTarget3.FlushCount);
        }

        private static FallbackGroupTarget CreateAndInitializeFallbackGroupTarget(bool returnToFirstOnSuccess, params Target[] targets)
        {
            var wrapper = new FallbackGroupTarget(targets)
                              {
                                  ReturnToFirstOnSuccess = returnToFirstOnSuccess,
                              };

            foreach (var target in targets)
            {
                target.Initialize(null);
            }

            wrapper.Initialize(null);

            return wrapper;
        }

        private static void WriteAndAssertNoExceptions(FallbackGroupTarget wrapper)
        {
            var exceptions = new List<Exception>();
            for (var i = 0; i < 10; ++i)
            {
                wrapper.WriteAsyncLogEvent(LogEventInfo.CreateNullEvent().WithContinuation(exceptions.Add));
            }

            Assert.Equal(10, exceptions.Count);
            foreach (var e in exceptions)
            {
                Assert.Null(e);
            }
        }

        private static void AssertNoFlushException(FallbackGroupTarget wrapper)
        {
            Exception flushException = null;
            var flushHit = new ManualResetEvent(false);
            wrapper.Flush(ex =>
                              {
                                  flushException = ex;
                                  flushHit.Set();
                              });

            flushHit.WaitOne();
            if (flushException != null)
                Assert.True(false, flushException.ToString());
        }

        private class MyTarget : Target
        {
            public int FlushCount { get; set; }
            public int WriteCount { get; set; }
            public int FailCounter { get; set; }

            protected override void Write(LogEventInfo logEvent)
            {
                Assert.True(this.FlushCount <= this.WriteCount);
                this.WriteCount++;

                if (this.FailCounter > 0)
                {
                    this.FailCounter--;
                    throw new InvalidOperationException("Some failure.");
                }
            }

            protected override void FlushAsync(AsyncContinuation asyncContinuation)
            {
                this.FlushCount++;
                asyncContinuation(null);
            }
        }
    }
}
=======
// 
// Copyright (c) 2004-2011 Jaroslaw Kowalski <jaak@jkowalski.net>
// 
// All rights reserved.
// 
// Redistribution and use in source and binary forms, with or without 
// modification, are permitted provided that the following conditions 
// are met:
// 
// * Redistributions of source code must retain the above copyright notice, 
//   this list of conditions and the following disclaimer. 
// 
// * Redistributions in binary form must reproduce the above copyright notice,
//   this list of conditions and the following disclaimer in the documentation
//   and/or other materials provided with the distribution. 
// 
// * Neither the name of Jaroslaw Kowalski nor the names of its 
//   contributors may be used to endorse or promote products derived from this
//   software without specific prior written permission. 
// 
// THIS SOFTWARE IS PROVIDED BY THE COPYRIGHT HOLDERS AND CONTRIBUTORS "AS IS"
// AND ANY EXPRESS OR IMPLIED WARRANTIES, INCLUDING, BUT NOT LIMITED TO, THE 
// IMPLIED WARRANTIES OF MERCHANTABILITY AND FITNESS FOR A PARTICULAR PURPOSE 
// ARE DISCLAIMED. IN NO EVENT SHALL THE COPYRIGHT OWNER OR CONTRIBUTORS BE 
// LIABLE FOR ANY DIRECT, INDIRECT, INCIDENTAL, SPECIAL, EXEMPLARY, OR 
// CONSEQUENTIAL DAMAGES (INCLUDING, BUT NOT LIMITED TO, PROCUREMENT OF
// SUBSTITUTE GOODS OR SERVICES; LOSS OF USE, DATA, OR PROFITS; OR BUSINESS 
// INTERRUPTION) HOWEVER CAUSED AND ON ANY THEORY OF LIABILITY, WHETHER IN 
// CONTRACT, STRICT LIABILITY, OR TORT (INCLUDING NEGLIGENCE OR OTHERWISE) 
// ARISING IN ANY WAY OUT OF THE USE OF THIS SOFTWARE, EVEN IF ADVISED OF 
// THE POSSIBILITY OF SUCH DAMAGE.
// 

namespace NLog.UnitTests.Targets.Wrappers
{
    using System;
    using System.Collections.Generic;
    using System.Threading;
    using NLog.Common;
    using NLog.Targets;
    using NLog.Targets.Wrappers;
    using Xunit;

    public class FallbackGroupTargetTests : NLogTestBase
	{
        [Fact]
        public void FirstTargetWorks_Write_AllEventsAreWrittenToFirstTarget()
        {
            var myTarget1 = new MyTarget();
            var myTarget2 = new MyTarget();
            var myTarget3 = new MyTarget();

            var wrapper = CreateAndInitializeFallbackGroupTarget(false, myTarget1, myTarget2, myTarget3);

            WriteAndAssertNoExceptions(wrapper);

            Assert.Equal(10, myTarget1.WriteCount);
            Assert.Equal(0, myTarget2.WriteCount);
            Assert.Equal(0, myTarget3.WriteCount);

            AssertNoFlushException(wrapper);
        }

        [Fact]
        public void FirstTargetFails_Write_SecondTargetWritesAllEvents()
        {
            var myTarget1 = new MyTarget { FailCounter = 1 };
            var myTarget2 = new MyTarget();
            var myTarget3 = new MyTarget();

            var wrapper = CreateAndInitializeFallbackGroupTarget(false, myTarget1, myTarget2, myTarget3);

            WriteAndAssertNoExceptions(wrapper);

            Assert.Equal(1, myTarget1.WriteCount);
            Assert.Equal(10, myTarget2.WriteCount);
            Assert.Equal(0, myTarget3.WriteCount);

            AssertNoFlushException(wrapper);
        }

        [Fact]
        public void FirstTwoTargetsFails_Write_ThirdTargetWritesAllEvents()
        {
            var myTarget1 = new MyTarget { FailCounter = 1 };
            var myTarget2 = new MyTarget { FailCounter = 1 };
            var myTarget3 = new MyTarget();

            var wrapper = CreateAndInitializeFallbackGroupTarget(false, myTarget1, myTarget2, myTarget3);

            WriteAndAssertNoExceptions(wrapper);

            Assert.Equal(1, myTarget1.WriteCount);
            Assert.Equal(1, myTarget2.WriteCount);
            Assert.Equal(10, myTarget3.WriteCount);

            AssertNoFlushException(wrapper);
        }

        [Fact]
        public void ReturnToFirstOnSuccessAndSecondTargetSucceeds_Write_ReturnToFirstTargetOnSuccess()
        {
            var myTarget1 = new MyTarget { FailCounter = 1 };
            var myTarget2 = new MyTarget();
            var myTarget3 = new MyTarget();

            var wrapper = CreateAndInitializeFallbackGroupTarget(true, myTarget1, myTarget2, myTarget3);

            WriteAndAssertNoExceptions(wrapper);

            Assert.Equal(10, myTarget1.WriteCount);
            Assert.Equal(1, myTarget2.WriteCount);
            Assert.Equal(0, myTarget3.WriteCount);

            AssertNoFlushException(wrapper);
        }

        [Fact]
        public void FallbackGroupTargetSyncTest5()
        {
            // fail once
            var myTarget1 = new MyTarget { FailCounter = 3 };
            var myTarget2 = new MyTarget { FailCounter = 3 };
            var myTarget3 = new MyTarget { FailCounter = 3 };

            var wrapper = CreateAndInitializeFallbackGroupTarget(true, myTarget1, myTarget2, myTarget3);

            var exceptions = new List<Exception>();

            // no exceptions
            for (var i = 0; i < 10; ++i)
            {
                wrapper.WriteAsyncLogEvent(LogEventInfo.CreateNullEvent().WithContinuation(exceptions.Add));
            }

            Assert.Equal(10, exceptions.Count);
            for (var i = 0; i < 10; ++i)
            {
                if (i < 3)
                {
                    Assert.NotNull(exceptions[i]);
                }
                else
                {
                    Assert.Null(exceptions[i]);
                }
            }

            Assert.Equal(10, myTarget1.WriteCount);
            Assert.Equal(3, myTarget2.WriteCount);
            Assert.Equal(3, myTarget3.WriteCount);

            AssertNoFlushException(wrapper);
        }

        [Fact]
        public void FallbackGroupTargetSyncTest6()
        {
            // fail once
            var myTarget1 = new MyTarget { FailCounter = 10 };
            var myTarget2 = new MyTarget { FailCounter = 3 };
            var myTarget3 = new MyTarget { FailCounter = 3 };

            var wrapper = CreateAndInitializeFallbackGroupTarget(true, myTarget1, myTarget2, myTarget3);

            var exceptions = new List<Exception>();

            // no exceptions
            for (var i = 0; i < 10; ++i)
            {
                wrapper.WriteAsyncLogEvent(LogEventInfo.CreateNullEvent().WithContinuation(exceptions.Add));
            }

            Assert.Equal(10, exceptions.Count);
            for (var i = 0; i < 10; ++i)
            {
                if (i < 3)
                {
                    // for the first 3 rounds, no target is available
                    Assert.NotNull(exceptions[i]);
                    Assert.IsType(typeof(InvalidOperationException), exceptions[i]);
                    Assert.Equal("Some failure.", exceptions[i].Message);
                }
                else
                {
                    Assert.Null(exceptions[i]);
                }
            }

            Assert.Equal(10, myTarget1.WriteCount);
            Assert.Equal(10, myTarget2.WriteCount);
            Assert.Equal(3, myTarget3.WriteCount);

            AssertNoFlushException(wrapper);

            Assert.Equal(1, myTarget1.FlushCount);
            Assert.Equal(1, myTarget2.FlushCount);
            Assert.Equal(1, myTarget3.FlushCount);
        }

        private static FallbackGroupTarget CreateAndInitializeFallbackGroupTarget(bool returnToFirstOnSuccess, params Target[] targets)
        {
            var wrapper = new FallbackGroupTarget(targets)
                              {
                                  ReturnToFirstOnSuccess = returnToFirstOnSuccess,
                              };

            foreach (var target in targets)
            {
                target.Initialize(null);
            }

            wrapper.Initialize(null);

            return wrapper;
        }

        private static void WriteAndAssertNoExceptions(FallbackGroupTarget wrapper)
        {
            var exceptions = new List<Exception>();
            for (var i = 0; i < 10; ++i)
            {
                wrapper.WriteAsyncLogEvent(LogEventInfo.CreateNullEvent().WithContinuation(exceptions.Add));
            }

            Assert.Equal(10, exceptions.Count);
            foreach (var e in exceptions)
            {
                Assert.Null(e);
            }
        }

        private static void AssertNoFlushException(FallbackGroupTarget wrapper)
        {
            Exception flushException = null;
            var flushHit = new ManualResetEvent(false);
            wrapper.Flush(ex =>
                              {
                                  flushException = ex;
                                  flushHit.Set();
                              });

            flushHit.WaitOne();
            if (flushException != null)
                Assert.True(false, flushException.ToString());
        }

        private class MyTarget : Target
        {
            public int FlushCount { get; set; }
            public int WriteCount { get; set; }
            public int FailCounter { get; set; }

            protected override void Write(LogEventInfo logEvent)
            {
                Assert.True(this.FlushCount <= this.WriteCount);
                this.WriteCount++;

                if (this.FailCounter > 0)
                {
                    this.FailCounter--;
                    throw new InvalidOperationException("Some failure.");
                }
            }

            protected override void FlushAsync(AsyncContinuation asyncContinuation)
            {
                this.FlushCount++;
                asyncContinuation(null);
            }
        }
    }
}
>>>>>>> 56a15f15
<|MERGE_RESOLUTION|>--- conflicted
+++ resolved
@@ -1,4 +1,3 @@
-<<<<<<< HEAD
 // 
 // Copyright (c) 2004-2011 Jaroslaw Kowalski <jaak@jkowalski.net>
 // 
@@ -276,279 +275,4 @@
             }
         }
     }
-}
-=======
-// 
-// Copyright (c) 2004-2011 Jaroslaw Kowalski <jaak@jkowalski.net>
-// 
-// All rights reserved.
-// 
-// Redistribution and use in source and binary forms, with or without 
-// modification, are permitted provided that the following conditions 
-// are met:
-// 
-// * Redistributions of source code must retain the above copyright notice, 
-//   this list of conditions and the following disclaimer. 
-// 
-// * Redistributions in binary form must reproduce the above copyright notice,
-//   this list of conditions and the following disclaimer in the documentation
-//   and/or other materials provided with the distribution. 
-// 
-// * Neither the name of Jaroslaw Kowalski nor the names of its 
-//   contributors may be used to endorse or promote products derived from this
-//   software without specific prior written permission. 
-// 
-// THIS SOFTWARE IS PROVIDED BY THE COPYRIGHT HOLDERS AND CONTRIBUTORS "AS IS"
-// AND ANY EXPRESS OR IMPLIED WARRANTIES, INCLUDING, BUT NOT LIMITED TO, THE 
-// IMPLIED WARRANTIES OF MERCHANTABILITY AND FITNESS FOR A PARTICULAR PURPOSE 
-// ARE DISCLAIMED. IN NO EVENT SHALL THE COPYRIGHT OWNER OR CONTRIBUTORS BE 
-// LIABLE FOR ANY DIRECT, INDIRECT, INCIDENTAL, SPECIAL, EXEMPLARY, OR 
-// CONSEQUENTIAL DAMAGES (INCLUDING, BUT NOT LIMITED TO, PROCUREMENT OF
-// SUBSTITUTE GOODS OR SERVICES; LOSS OF USE, DATA, OR PROFITS; OR BUSINESS 
-// INTERRUPTION) HOWEVER CAUSED AND ON ANY THEORY OF LIABILITY, WHETHER IN 
-// CONTRACT, STRICT LIABILITY, OR TORT (INCLUDING NEGLIGENCE OR OTHERWISE) 
-// ARISING IN ANY WAY OUT OF THE USE OF THIS SOFTWARE, EVEN IF ADVISED OF 
-// THE POSSIBILITY OF SUCH DAMAGE.
-// 
-
-namespace NLog.UnitTests.Targets.Wrappers
-{
-    using System;
-    using System.Collections.Generic;
-    using System.Threading;
-    using NLog.Common;
-    using NLog.Targets;
-    using NLog.Targets.Wrappers;
-    using Xunit;
-
-    public class FallbackGroupTargetTests : NLogTestBase
-	{
-        [Fact]
-        public void FirstTargetWorks_Write_AllEventsAreWrittenToFirstTarget()
-        {
-            var myTarget1 = new MyTarget();
-            var myTarget2 = new MyTarget();
-            var myTarget3 = new MyTarget();
-
-            var wrapper = CreateAndInitializeFallbackGroupTarget(false, myTarget1, myTarget2, myTarget3);
-
-            WriteAndAssertNoExceptions(wrapper);
-
-            Assert.Equal(10, myTarget1.WriteCount);
-            Assert.Equal(0, myTarget2.WriteCount);
-            Assert.Equal(0, myTarget3.WriteCount);
-
-            AssertNoFlushException(wrapper);
-        }
-
-        [Fact]
-        public void FirstTargetFails_Write_SecondTargetWritesAllEvents()
-        {
-            var myTarget1 = new MyTarget { FailCounter = 1 };
-            var myTarget2 = new MyTarget();
-            var myTarget3 = new MyTarget();
-
-            var wrapper = CreateAndInitializeFallbackGroupTarget(false, myTarget1, myTarget2, myTarget3);
-
-            WriteAndAssertNoExceptions(wrapper);
-
-            Assert.Equal(1, myTarget1.WriteCount);
-            Assert.Equal(10, myTarget2.WriteCount);
-            Assert.Equal(0, myTarget3.WriteCount);
-
-            AssertNoFlushException(wrapper);
-        }
-
-        [Fact]
-        public void FirstTwoTargetsFails_Write_ThirdTargetWritesAllEvents()
-        {
-            var myTarget1 = new MyTarget { FailCounter = 1 };
-            var myTarget2 = new MyTarget { FailCounter = 1 };
-            var myTarget3 = new MyTarget();
-
-            var wrapper = CreateAndInitializeFallbackGroupTarget(false, myTarget1, myTarget2, myTarget3);
-
-            WriteAndAssertNoExceptions(wrapper);
-
-            Assert.Equal(1, myTarget1.WriteCount);
-            Assert.Equal(1, myTarget2.WriteCount);
-            Assert.Equal(10, myTarget3.WriteCount);
-
-            AssertNoFlushException(wrapper);
-        }
-
-        [Fact]
-        public void ReturnToFirstOnSuccessAndSecondTargetSucceeds_Write_ReturnToFirstTargetOnSuccess()
-        {
-            var myTarget1 = new MyTarget { FailCounter = 1 };
-            var myTarget2 = new MyTarget();
-            var myTarget3 = new MyTarget();
-
-            var wrapper = CreateAndInitializeFallbackGroupTarget(true, myTarget1, myTarget2, myTarget3);
-
-            WriteAndAssertNoExceptions(wrapper);
-
-            Assert.Equal(10, myTarget1.WriteCount);
-            Assert.Equal(1, myTarget2.WriteCount);
-            Assert.Equal(0, myTarget3.WriteCount);
-
-            AssertNoFlushException(wrapper);
-        }
-
-        [Fact]
-        public void FallbackGroupTargetSyncTest5()
-        {
-            // fail once
-            var myTarget1 = new MyTarget { FailCounter = 3 };
-            var myTarget2 = new MyTarget { FailCounter = 3 };
-            var myTarget3 = new MyTarget { FailCounter = 3 };
-
-            var wrapper = CreateAndInitializeFallbackGroupTarget(true, myTarget1, myTarget2, myTarget3);
-
-            var exceptions = new List<Exception>();
-
-            // no exceptions
-            for (var i = 0; i < 10; ++i)
-            {
-                wrapper.WriteAsyncLogEvent(LogEventInfo.CreateNullEvent().WithContinuation(exceptions.Add));
-            }
-
-            Assert.Equal(10, exceptions.Count);
-            for (var i = 0; i < 10; ++i)
-            {
-                if (i < 3)
-                {
-                    Assert.NotNull(exceptions[i]);
-                }
-                else
-                {
-                    Assert.Null(exceptions[i]);
-                }
-            }
-
-            Assert.Equal(10, myTarget1.WriteCount);
-            Assert.Equal(3, myTarget2.WriteCount);
-            Assert.Equal(3, myTarget3.WriteCount);
-
-            AssertNoFlushException(wrapper);
-        }
-
-        [Fact]
-        public void FallbackGroupTargetSyncTest6()
-        {
-            // fail once
-            var myTarget1 = new MyTarget { FailCounter = 10 };
-            var myTarget2 = new MyTarget { FailCounter = 3 };
-            var myTarget3 = new MyTarget { FailCounter = 3 };
-
-            var wrapper = CreateAndInitializeFallbackGroupTarget(true, myTarget1, myTarget2, myTarget3);
-
-            var exceptions = new List<Exception>();
-
-            // no exceptions
-            for (var i = 0; i < 10; ++i)
-            {
-                wrapper.WriteAsyncLogEvent(LogEventInfo.CreateNullEvent().WithContinuation(exceptions.Add));
-            }
-
-            Assert.Equal(10, exceptions.Count);
-            for (var i = 0; i < 10; ++i)
-            {
-                if (i < 3)
-                {
-                    // for the first 3 rounds, no target is available
-                    Assert.NotNull(exceptions[i]);
-                    Assert.IsType(typeof(InvalidOperationException), exceptions[i]);
-                    Assert.Equal("Some failure.", exceptions[i].Message);
-                }
-                else
-                {
-                    Assert.Null(exceptions[i]);
-                }
-            }
-
-            Assert.Equal(10, myTarget1.WriteCount);
-            Assert.Equal(10, myTarget2.WriteCount);
-            Assert.Equal(3, myTarget3.WriteCount);
-
-            AssertNoFlushException(wrapper);
-
-            Assert.Equal(1, myTarget1.FlushCount);
-            Assert.Equal(1, myTarget2.FlushCount);
-            Assert.Equal(1, myTarget3.FlushCount);
-        }
-
-        private static FallbackGroupTarget CreateAndInitializeFallbackGroupTarget(bool returnToFirstOnSuccess, params Target[] targets)
-        {
-            var wrapper = new FallbackGroupTarget(targets)
-                              {
-                                  ReturnToFirstOnSuccess = returnToFirstOnSuccess,
-                              };
-
-            foreach (var target in targets)
-            {
-                target.Initialize(null);
-            }
-
-            wrapper.Initialize(null);
-
-            return wrapper;
-        }
-
-        private static void WriteAndAssertNoExceptions(FallbackGroupTarget wrapper)
-        {
-            var exceptions = new List<Exception>();
-            for (var i = 0; i < 10; ++i)
-            {
-                wrapper.WriteAsyncLogEvent(LogEventInfo.CreateNullEvent().WithContinuation(exceptions.Add));
-            }
-
-            Assert.Equal(10, exceptions.Count);
-            foreach (var e in exceptions)
-            {
-                Assert.Null(e);
-            }
-        }
-
-        private static void AssertNoFlushException(FallbackGroupTarget wrapper)
-        {
-            Exception flushException = null;
-            var flushHit = new ManualResetEvent(false);
-            wrapper.Flush(ex =>
-                              {
-                                  flushException = ex;
-                                  flushHit.Set();
-                              });
-
-            flushHit.WaitOne();
-            if (flushException != null)
-                Assert.True(false, flushException.ToString());
-        }
-
-        private class MyTarget : Target
-        {
-            public int FlushCount { get; set; }
-            public int WriteCount { get; set; }
-            public int FailCounter { get; set; }
-
-            protected override void Write(LogEventInfo logEvent)
-            {
-                Assert.True(this.FlushCount <= this.WriteCount);
-                this.WriteCount++;
-
-                if (this.FailCounter > 0)
-                {
-                    this.FailCounter--;
-                    throw new InvalidOperationException("Some failure.");
-                }
-            }
-
-            protected override void FlushAsync(AsyncContinuation asyncContinuation)
-            {
-                this.FlushCount++;
-                asyncContinuation(null);
-            }
-        }
-    }
-}
->>>>>>> 56a15f15
+}