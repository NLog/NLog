--- conflicted
+++ resolved
@@ -444,11 +444,7 @@
 
             var txt = "message 1 with a JSON POST<hello><again\\>\"\b";   // Lets tease the JSON serializer and see it can handle valid and invalid xml chars
             var count = 101;
-<<<<<<< HEAD
-            var context = new LogDocController.TestContext(count, false, new Dictionary<string, string>() { { "Authorization", "OpenBackDoor" } }, txt, "info", true, DateTime.UtcNow);
-=======
-            var context = new LogDocController.TestContext(1, count, false, new Dictionary<string, string>() { { "Authorization", "OpenBackDoor" }, { "User-Agent", "SecretAgent" } }, txt, "info", true, DateTime.UtcNow);
->>>>>>> 33ed3a9f
+            var context = new LogDocController.TestContext(count, false, new Dictionary<string, string>() { { "Authorization", "OpenBackDoor" }, { "User-Agent", "SecretAgent" } }, txt, "info", true, DateTime.UtcNow);
 
             StartOwinDocTest(wsAddress, context, () =>
             {
