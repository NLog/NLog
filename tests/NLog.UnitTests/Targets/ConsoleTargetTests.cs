// 
// Copyright (c) 2004-2016 Jaroslaw Kowalski <jaak@jkowalski.net>, Kim Christensen, Julian Verdurmen
// 
// All rights reserved.
// 
// Redistribution and use in source and binary forms, with or without 
// modification, are permitted provided that the following conditions 
// are met:
// 
// * Redistributions of source code must retain the above copyright notice, 
//   this list of conditions and the following disclaimer. 
// 
// * Redistributions in binary form must reproduce the above copyright notice,
//   this list of conditions and the following disclaimer in the documentation
//   and/or other materials provided with the distribution. 
// 
// * Neither the name of Jaroslaw Kowalski nor the names of its 
//   contributors may be used to endorse or promote products derived from this
//   software without specific prior written permission. 
// 
// THIS SOFTWARE IS PROVIDED BY THE COPYRIGHT HOLDERS AND CONTRIBUTORS "AS IS"
// AND ANY EXPRESS OR IMPLIED WARRANTIES, INCLUDING, BUT NOT LIMITED TO, THE 
// IMPLIED WARRANTIES OF MERCHANTABILITY AND FITNESS FOR A PARTICULAR PURPOSE 
// ARE DISCLAIMED. IN NO EVENT SHALL THE COPYRIGHT OWNER OR CONTRIBUTORS BE 
// LIABLE FOR ANY DIRECT, INDIRECT, INCIDENTAL, SPECIAL, EXEMPLARY, OR 
// CONSEQUENTIAL DAMAGES (INCLUDING, BUT NOT LIMITED TO, PROCUREMENT OF
// SUBSTITUTE GOODS OR SERVICES; LOSS OF USE, DATA, OR PROFITS; OR BUSINESS 
// INTERRUPTION) HOWEVER CAUSED AND ON ANY THEORY OF LIABILITY, WHETHER IN 
// CONTRACT, STRICT LIABILITY, OR TORT (INCLUDING NEGLIGENCE OR OTHERWISE) 
// ARISING IN ANY WAY OUT OF THE USE OF THIS SOFTWARE, EVEN IF ADVISED OF 
// THE POSSIBILITY OF SUCH DAMAGE.
// 

<<<<<<< HEAD
#if !SILVERLIGHT && !NETSTANDARD || NETSTANDARD1_3

=======
>>>>>>> d99f718f
namespace NLog.UnitTests.Targets
{
    using System;
    using System.IO;
    using NLog.Targets;
    using System.Collections.Generic;
    using Xunit;
    using System.Threading.Tasks;

    public class ConsoleTargetTests : NLogTestBase
    {
        [Fact]
        public void ConsoleOutTest()
        {
            var target = new ConsoleTarget()
            {
                Header = "-- header --",
                Layout = "${logger} ${message}",
                Footer = "-- footer --",
            };

            var consoleOutWriter = new StringWriter();
            TextWriter oldConsoleOutWriter = Console.Out;
            Console.SetOut(consoleOutWriter);

            try
            {
                var exceptions = new List<Exception>();
                target.Initialize(null);
                target.WriteAsyncLogEvent(new LogEventInfo(LogLevel.Info, "Logger1", "message1").WithContinuation(exceptions.Add));
                target.WriteAsyncLogEvent(new LogEventInfo(LogLevel.Info, "Logger1", "message2").WithContinuation(exceptions.Add));
                target.WriteAsyncLogEvents(
                    new LogEventInfo(LogLevel.Info, "Logger1", "message3").WithContinuation(exceptions.Add),
                    new LogEventInfo(LogLevel.Info, "Logger2", "message4").WithContinuation(exceptions.Add),
                    new LogEventInfo(LogLevel.Info, "Logger2", "message5").WithContinuation(exceptions.Add),
                    new LogEventInfo(LogLevel.Info, "Logger1", "message6").WithContinuation(exceptions.Add));
                Assert.Equal(6, exceptions.Count);
                target.Close();
            }
            finally
            {
                Console.SetOut(oldConsoleOutWriter);
            }

            var actual = consoleOutWriter.ToString();

            Assert.True(actual.IndexOf("-- header --") != -1);
            Assert.True(actual.IndexOf("Logger1 message1") != -1);
            Assert.True(actual.IndexOf("Logger1 message2") != -1);
            Assert.True(actual.IndexOf("Logger1 message3") != -1);
            Assert.True(actual.IndexOf("Logger2 message4") != -1);
            Assert.True(actual.IndexOf("Logger2 message5") != -1);
            Assert.True(actual.IndexOf("Logger1 message6") != -1);
            Assert.True(actual.IndexOf("-- footer --") != -1);
        }

        [Fact]
        public void ConsoleErrorTest()
        {
            var target = new ConsoleTarget()
            {
                Header = "-- header --",
                Layout = "${logger} ${message}",
                Footer = "-- footer --",
                Error = true,
            };

            var consoleErrorWriter = new StringWriter();
            TextWriter oldConsoleErrorWriter = Console.Error;
            Console.SetError(consoleErrorWriter);

            try
            {
                var exceptions = new List<Exception>();
                target.Initialize(null);
                target.WriteAsyncLogEvent(new LogEventInfo(LogLevel.Info, "Logger1", "message1").WithContinuation(exceptions.Add));
                target.WriteAsyncLogEvent(new LogEventInfo(LogLevel.Info, "Logger1", "message2").WithContinuation(exceptions.Add));
                target.WriteAsyncLogEvents(
                    new LogEventInfo(LogLevel.Info, "Logger1", "message3").WithContinuation(exceptions.Add),
                    new LogEventInfo(LogLevel.Info, "Logger2", "message4").WithContinuation(exceptions.Add),
                    new LogEventInfo(LogLevel.Info, "Logger2", "message5").WithContinuation(exceptions.Add),
                    new LogEventInfo(LogLevel.Info, "Logger1", "message6").WithContinuation(exceptions.Add));
                Assert.Equal(6, exceptions.Count);
                target.Close();
            }
            finally
            {
                Console.SetError(oldConsoleErrorWriter);
            }

            string expectedResult = string.Format("-- header --{0}Logger1 message1{0}Logger1 message2{0}Logger1 message3{0}Logger2 message4{0}Logger2 message5{0}Logger1 message6{0}-- footer --{0}", Environment.NewLine);
            Assert.Equal(expectedResult, consoleErrorWriter.ToString());
        }

#if !NET3_5 && !MONO

        [Fact]
        public void ConsoleRaceCondtionIgnoreTest()
        {
            var configXml = @"
            <nlog throwExceptions='true'>
                <targets>
                  <target name='console' type='console' layout='${message}' />
                  <target name='consoleError' type='console' layout='${message}'  error='true' />
                </targets>
                <rules>
                  <logger name='*' minlevel='Trace' writeTo='console,consoleError' />
                </rules>
            </nlog>";

            ConsoleRaceCondtionIgnoreInnerTest(configXml);
        }

        internal static void ConsoleRaceCondtionIgnoreInnerTest(string configXml)
        {
            LogManager.Configuration = CreateConfigurationFromString(configXml);

            //   Console.Out.Writeline / Console.Error.Writeline could throw 'IndexOutOfRangeException', which is a bug. 
            // See http://stackoverflow.com/questions/33915790/console-out-and-console-error-race-condition-error-in-a-windows-service-written
            // and https://connect.microsoft.com/VisualStudio/feedback/details/2057284/console-out-probable-i-o-race-condition-issue-in-multi-threaded-windows-service
            //             
            // Full error: 
            //   Error during session close: System.IndexOutOfRangeException: Probable I/ O race condition detected while copying memory.
            //   The I/ O package is not thread safe by default.In multithreaded applications, 
            //   a stream must be accessed in a thread-safe way, such as a thread - safe wrapper returned by TextReader's or 
            //   TextWriter's Synchronized methods.This also applies to classes like StreamWriter and StreamReader.

            var oldOut = Console.Out;
            var oldError = Console.Error;

            try
            {
                Console.SetOut(StreamWriter.Null);
                Console.SetError(StreamWriter.Null);


                LogManager.ThrowExceptions = true;
                var logger = LogManager.GetCurrentClassLogger();


                Parallel.For(0, 10, new ParallelOptions() { MaxDegreeOfParallelism = 10 }, (_) =>
                  {
                      for (int i = 0; i < 100; i++)
                      {
                          logger.Trace("test message to the out and error stream");
                      }
                  });
            }
            finally
            {
                Console.SetOut(oldOut);
                Console.SetError(oldError);
            }
        }
#endif
    }
}<|MERGE_RESOLUTION|>--- conflicted
+++ resolved
@@ -31,11 +31,8 @@
 // THE POSSIBILITY OF SUCH DAMAGE.
 // 
 
-<<<<<<< HEAD
 #if !SILVERLIGHT && !NETSTANDARD || NETSTANDARD1_3
 
-=======
->>>>>>> d99f718f
 namespace NLog.UnitTests.Targets
 {
     using System;
@@ -192,4 +189,6 @@
         }
 #endif
     }
-}+}
+
+#endif