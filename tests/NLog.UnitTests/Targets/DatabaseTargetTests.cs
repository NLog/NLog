--- conflicted
+++ resolved
@@ -31,14 +31,7 @@
 // THE POSSIBILITY OF SUCH DAMAGE.
 // 
 
-<<<<<<< HEAD
 #if !SILVERLIGHT && !UWP10 || NETSTANDARD1_3
-=======
-
-
-
-#if !SILVERLIGHT
->>>>>>> 2daa1271
 
 namespace NLog.UnitTests.Targets
 {
@@ -129,11 +122,11 @@
 
             List<Exception> exceptions = new List<Exception>();
             var events = new[]
-            {
-                new LogEventInfo(LogLevel.Info, "MyLogger", "msg1").WithContinuation(exceptions.Add),
-                new LogEventInfo(LogLevel.Info, "MyLogger", "msg2").WithContinuation(exceptions.Add),
-                new LogEventInfo(LogLevel.Info, "MyLogger", "msg3").WithContinuation(exceptions.Add),
-            };
+                {
+                    new LogEventInfo(LogLevel.Info, "MyLogger", "msg1").WithContinuation(exceptions.Add),
+                    new LogEventInfo(LogLevel.Info, "MyLogger", "msg2").WithContinuation(exceptions.Add),
+                    new LogEventInfo(LogLevel.Info, "MyLogger", "msg3").WithContinuation(exceptions.Add),
+                };
 
             dt.WriteAsyncLogEvents(events);
             foreach (var ex in exceptions)
@@ -443,22 +436,22 @@
                 DBProvider = typeof(MockDbConnection).AssemblyQualifiedName,
                 KeepConnection = true,
                 Parameters =
-                {
-                    new DatabaseParameterInfo("msg", "${message}")
                     {
-                        Precision = 3,
-                        Scale = 7,
-                        Size = 9,
-                    },
-                    new DatabaseParameterInfo("lvl", "${level}")
-                    {
-                        Scale = 7
-                    },
-                    new DatabaseParameterInfo("lg", "${logger}")
-                    {
-                        Precision = 0
-                    },
-                }
+                        new DatabaseParameterInfo("msg", "${message}")
+                        {
+                            Precision = 3,
+                            Scale = 7,
+                            Size = 9,
+                        },
+                        new DatabaseParameterInfo("lvl", "${level}")
+                        {
+                            Scale = 7
+                        },
+                        new DatabaseParameterInfo("lg", "${logger}")
+                        {
+                            Precision = 0
+                        },
+                    }
             };
 
             dt.Initialize(null);
@@ -866,7 +859,7 @@
             };
             databaseTarget.ConnectionStringsSettings = new ConnectionStringSettingsCollection()
             {
-                new ConnectionStringSettings("test_connectionstring_without_providerName", "some connectionstring"),
+                new ConnectionStringSettings("test_connectionstring_without_providerName","some connectionstring"),
                 new ConnectionStringSettings("test_connectionstring_with_providerName", "some connectionstring",
                     "System.Data.SqlClient"),
             };
@@ -890,7 +883,7 @@
 
             databaseTarget.ConnectionStringsSettings = new ConnectionStringSettingsCollection()
             {
-                new ConnectionStringSettings("test_connectionstring_without_providerName", "some connectionstring"),
+                new ConnectionStringSettings("test_connectionstring_without_providerName","some connectionstring"),
                 new ConnectionStringSettings("test_connectionstring_with_providerName", "some connectionstring",
                     "System.Data.SqlClient"),
             };
@@ -1413,11 +1406,8 @@
 
             public static string GetConnectionString()
             {
-                var connectionString = ConfigurationManager.AppSettings["SqlServerTestConnectionString"];
-                if (String.IsNullOrWhiteSpace(connectionString))
-                {
-                    connectionString = IsAppVeyor() ? AppVeyorConnectionStringNLogTest : LocalConnectionStringNLogTest;
-                }
+
+                var connectionString = IsAppVeyor() ? AppVeyorConnectionStringNLogTest : LocalConnectionStringNLogTest;
                 return connectionString;
             }
 
