// 
// Copyright (c) 2004-2017 Jaroslaw Kowalski <jaak@jkowalski.net>, Kim Christensen, Julian Verdurmen
// 
// All rights reserved.
// 
// Redistribution and use in source and binary forms, with or without 
// modification, are permitted provided that the following conditions 
// are met:
// 
// * Redistributions of source code must retain the above copyright notice, 
//   this list of conditions and the following disclaimer. 
// 
// * Redistributions in binary form must reproduce the above copyright notice,
//   this list of conditions and the following disclaimer in the documentation
//   and/or other materials provided with the distribution. 
// 
// * Neither the name of Jaroslaw Kowalski nor the names of its 
//   contributors may be used to endorse or promote products derived from this
//   software without specific prior written permission. 
// 
// THIS SOFTWARE IS PROVIDED BY THE COPYRIGHT HOLDERS AND CONTRIBUTORS "AS IS"
// AND ANY EXPRESS OR IMPLIED WARRANTIES, INCLUDING, BUT NOT LIMITED TO, THE 
// IMPLIED WARRANTIES OF MERCHANTABILITY AND FITNESS FOR A PARTICULAR PURPOSE 
// ARE DISCLAIMED. IN NO EVENT SHALL THE COPYRIGHT OWNER OR CONTRIBUTORS BE 
// LIABLE FOR ANY DIRECT, INDIRECT, INCIDENTAL, SPECIAL, EXEMPLARY, OR 
// CONSEQUENTIAL DAMAGES (INCLUDING, BUT NOT LIMITED TO, PROCUREMENT OF
// SUBSTITUTE GOODS OR SERVICES; LOSS OF USE, DATA, OR PROFITS; OR BUSINESS 
// INTERRUPTION) HOWEVER CAUSED AND ON ANY THEORY OF LIABILITY, WHETHER IN 
// CONTRACT, STRICT LIABILITY, OR TORT (INCLUDING NEGLIGENCE OR OTHERWISE) 
// ARISING IN ANY WAY OUT OF THE USE OF THIS SOFTWARE, EVEN IF ADVISED OF 
// THE POSSIBILITY OF SUCH DAMAGE.
// 

namespace NLog.UnitTests.Targets
{
    using System;
    using System.Collections;
    using System.Collections.Generic;
#if !NETSTANDARD
    using System.Configuration;
#endif
    using System.Data;
    using System.Data.Common;
    using System.Globalization;
    using System.IO;
    using System.Linq;
    using NLog.Common;
    using NLog.Config;
    using NLog.Targets;
    using Xunit;
    using Xunit.Extensions;
    using System.Data.SqlClient;

#if MONO 
    using Mono.Data.Sqlite;
#elif NETSTANDARD
    using Microsoft.Data.Sqlite;
#else
    using System.Data.SQLite;
#endif

    public class DatabaseTargetTests : NLogTestBase
    {
#if !MONO && !NETSTANDARD
        static DatabaseTargetTests()
        {
            var data = (DataSet)ConfigurationManager.GetSection("system.data");
            var providerFactories = data.Tables["DBProviderFactories"];
            providerFactories.Rows.Add("MockDb Provider", "MockDb Provider", "MockDb",
                typeof(MockDbFactory).AssemblyQualifiedName);
            providerFactories.AcceptChanges();
        }
#endif

        [Fact]
        public void SimpleDatabaseTest()
        {
            MockDbConnection.ClearLog();
            DatabaseTarget dt = new DatabaseTarget()
            {
                CommandText = "INSERT INTO FooBar VALUES('${message}')",
                ConnectionString = "FooBar",
                DBProvider = typeof(MockDbConnection).AssemblyQualifiedName,
            };

            dt.Initialize(null);
            Assert.Same(typeof(MockDbConnection), dt.ConnectionType);

            List<Exception> exceptions = new List<Exception>();
            dt.WriteAsyncLogEvent(new LogEventInfo(LogLevel.Info, "MyLogger", "msg1").WithContinuation(exceptions.Add));
            dt.WriteAsyncLogEvent(new LogEventInfo(LogLevel.Info, "MyLogger", "msg2").WithContinuation(exceptions.Add));
            dt.WriteAsyncLogEvent(new LogEventInfo(LogLevel.Info, "MyLogger", "msg3").WithContinuation(exceptions.Add));
            foreach (var ex in exceptions)
            {
                Assert.Null(ex);
            }

            string expectedLog = @"Open('FooBar').
ExecuteNonQuery: INSERT INTO FooBar VALUES('msg1')
Close()
Dispose()
Open('FooBar').
ExecuteNonQuery: INSERT INTO FooBar VALUES('msg2')
Close()
Dispose()
Open('FooBar').
ExecuteNonQuery: INSERT INTO FooBar VALUES('msg3')
Close()
Dispose()
";

            AssertLog(expectedLog);
        }

        [Fact]
        public void SimpleBatchedDatabaseTest()
        {
            MockDbConnection.ClearLog();
            DatabaseTarget dt = new DatabaseTarget()
            {
                CommandText = "INSERT INTO FooBar VALUES('${message}')",
                ConnectionString = "FooBar",
                DBProvider = typeof(MockDbConnection).AssemblyQualifiedName,
            };

            dt.Initialize(null);
            Assert.Same(typeof(MockDbConnection), dt.ConnectionType);

            List<Exception> exceptions = new List<Exception>();
            var events = new[]
            {
                new LogEventInfo(LogLevel.Info, "MyLogger", "msg1").WithContinuation(exceptions.Add),
                new LogEventInfo(LogLevel.Info, "MyLogger", "msg2").WithContinuation(exceptions.Add),
                new LogEventInfo(LogLevel.Info, "MyLogger", "msg3").WithContinuation(exceptions.Add),
            };

            dt.WriteAsyncLogEvents(events);
            foreach (var ex in exceptions)
            {
                Assert.Null(ex);
            }

            string expectedLog = @"Open('FooBar').
ExecuteNonQuery: INSERT INTO FooBar VALUES('msg1')
ExecuteNonQuery: INSERT INTO FooBar VALUES('msg2')
ExecuteNonQuery: INSERT INTO FooBar VALUES('msg3')
Close()
Dispose()
";

            AssertLog(expectedLog);
        }

        [Fact]
        public void KeepConnectionOpenTest()
        {
            MockDbConnection.ClearLog();
            DatabaseTarget dt = new DatabaseTarget()
            {
                CommandText = "INSERT INTO FooBar VALUES('${message}')",
                ConnectionString = "FooBar",
                DBProvider = typeof(MockDbConnection).AssemblyQualifiedName,
                KeepConnection = true,
            };

            dt.Initialize(null);
            Assert.Same(typeof(MockDbConnection), dt.ConnectionType);

            List<Exception> exceptions = new List<Exception>();
            dt.WriteAsyncLogEvent(new LogEventInfo(LogLevel.Info, "MyLogger", "msg1").WithContinuation(exceptions.Add));
            dt.WriteAsyncLogEvent(new LogEventInfo(LogLevel.Info, "MyLogger", "msg2").WithContinuation(exceptions.Add));
            dt.WriteAsyncLogEvent(new LogEventInfo(LogLevel.Info, "MyLogger", "msg3").WithContinuation(exceptions.Add));
            foreach (var ex in exceptions)
            {
                Assert.Null(ex);
            }

            string expectedLog = @"Open('FooBar').
ExecuteNonQuery: INSERT INTO FooBar VALUES('msg1')
ExecuteNonQuery: INSERT INTO FooBar VALUES('msg2')
ExecuteNonQuery: INSERT INTO FooBar VALUES('msg3')
";

            AssertLog(expectedLog);

            MockDbConnection.ClearLog();
            dt.Close();
            expectedLog = @"Close()
Dispose()
";

            AssertLog(expectedLog);
        }

        [Fact]
        public void KeepConnectionOpenBatchedTest()
        {
            MockDbConnection.ClearLog();
            DatabaseTarget dt = new DatabaseTarget()
            {
                CommandText = "INSERT INTO FooBar VALUES('${message}')",
                ConnectionString = "FooBar",
                DBProvider = typeof(MockDbConnection).AssemblyQualifiedName,
                KeepConnection = true,
            };

            dt.Initialize(null);
            Assert.Same(typeof(MockDbConnection), dt.ConnectionType);
            var exceptions = new List<Exception>();

            var events = new[]
            {
                new LogEventInfo(LogLevel.Info, "MyLogger", "msg1").WithContinuation(exceptions.Add),
                new LogEventInfo(LogLevel.Info, "MyLogger", "msg2").WithContinuation(exceptions.Add),
                new LogEventInfo(LogLevel.Info, "MyLogger", "msg3").WithContinuation(exceptions.Add),
            };

            dt.WriteAsyncLogEvents(events);
            foreach (var ex in exceptions)
            {
                Assert.Null(ex);
            }

            string expectedLog = @"Open('FooBar').
ExecuteNonQuery: INSERT INTO FooBar VALUES('msg1')
ExecuteNonQuery: INSERT INTO FooBar VALUES('msg2')
ExecuteNonQuery: INSERT INTO FooBar VALUES('msg3')
";

            AssertLog(expectedLog);

            MockDbConnection.ClearLog();
            dt.Close();
            expectedLog = @"Close()
Dispose()
";

            AssertLog(expectedLog);
        }

        [Fact]
        public void KeepConnectionOpenTest2()
        {
            MockDbConnection.ClearLog();
            DatabaseTarget dt = new DatabaseTarget()
            {
                CommandText = "INSERT INTO FooBar VALUES('${message}')",
                ConnectionString = "Database=${logger}",
                DBProvider = typeof(MockDbConnection).AssemblyQualifiedName,
                KeepConnection = true,
            };

            dt.Initialize(null);
            Assert.Same(typeof(MockDbConnection), dt.ConnectionType);

            List<Exception> exceptions = new List<Exception>();
            dt.WriteAsyncLogEvent(new LogEventInfo(LogLevel.Info, "MyLogger", "msg1").WithContinuation(exceptions.Add));
            dt.WriteAsyncLogEvent(new LogEventInfo(LogLevel.Info, "MyLogger", "msg2").WithContinuation(exceptions.Add));
            dt.WriteAsyncLogEvent(new LogEventInfo(LogLevel.Info, "MyLogger2", "msg3").WithContinuation(exceptions.Add));
            dt.WriteAsyncLogEvent(new LogEventInfo(LogLevel.Info, "MyLogger", "msg4").WithContinuation(exceptions.Add));
            foreach (var ex in exceptions)
            {
                Assert.Null(ex);
            }

            string expectedLog = @"Open('Database=MyLogger').
ExecuteNonQuery: INSERT INTO FooBar VALUES('msg1')
ExecuteNonQuery: INSERT INTO FooBar VALUES('msg2')
Close()
Dispose()
Open('Database=MyLogger2').
ExecuteNonQuery: INSERT INTO FooBar VALUES('msg3')
Close()
Dispose()
Open('Database=MyLogger').
ExecuteNonQuery: INSERT INTO FooBar VALUES('msg4')
";

            AssertLog(expectedLog);

            MockDbConnection.ClearLog();
            dt.Close();
            expectedLog = @"Close()
Dispose()
";

            AssertLog(expectedLog);
        }

        [Fact]
        public void KeepConnectionOpenBatchedTest2()
        {
            MockDbConnection.ClearLog();
            DatabaseTarget dt = new DatabaseTarget()
            {
                CommandText = "INSERT INTO FooBar VALUES('${message}')",
                ConnectionString = "Database=${logger}",
                DBProvider = typeof(MockDbConnection).AssemblyQualifiedName,
                KeepConnection = true,
            };

            dt.Initialize(null);

            Assert.Same(typeof(MockDbConnection), dt.ConnectionType);

            // when we pass multiple log events in an array, the target will bucket-sort them by
            // connection string and group all commands for the same connection string together
            // to minimize number of db open/close operations
            // in this case msg1, msg2 and msg4 will be written together to MyLogger database
            // and msg3 will be written to MyLogger2 database

            List<Exception> exceptions = new List<Exception>();
            var events = new[]
            {
                new LogEventInfo(LogLevel.Info, "MyLogger", "msg1").WithContinuation(exceptions.Add),
                new LogEventInfo(LogLevel.Info, "MyLogger", "msg2").WithContinuation(exceptions.Add),
                new LogEventInfo(LogLevel.Info, "MyLogger2", "msg3").WithContinuation(exceptions.Add),
                new LogEventInfo(LogLevel.Info, "MyLogger", "msg4").WithContinuation(exceptions.Add),
            };

            dt.WriteAsyncLogEvents(events);
            foreach (var ex in exceptions)
            {
                Assert.Null(ex);
            }

            string expectedLog = @"Open('Database=MyLogger').
ExecuteNonQuery: INSERT INTO FooBar VALUES('msg1')
ExecuteNonQuery: INSERT INTO FooBar VALUES('msg2')
ExecuteNonQuery: INSERT INTO FooBar VALUES('msg4')
Close()
Dispose()
Open('Database=MyLogger2').
ExecuteNonQuery: INSERT INTO FooBar VALUES('msg3')
";

            AssertLog(expectedLog);

            MockDbConnection.ClearLog();
            dt.Close();
            expectedLog = @"Close()
Dispose()
";

            AssertLog(expectedLog);
        }

        [Fact]
        public void ParameterTest()
        {
            MockDbConnection.ClearLog();
            DatabaseTarget dt = new DatabaseTarget()
            {
                CommandText = "INSERT INTO FooBar VALUES(@msg, @lvl, @lg)",
                DBProvider = typeof(MockDbConnection).AssemblyQualifiedName,
                KeepConnection = true,
                Parameters =
                {
                    new DatabaseParameterInfo("msg", "${message}"),
                    new DatabaseParameterInfo("lvl", "${level}"),
                    new DatabaseParameterInfo("lg", "${logger}")

                }
            };

            dt.Initialize(null);

            Assert.Same(typeof(MockDbConnection), dt.ConnectionType);

            // when we pass multiple log events in an array, the target will bucket-sort them by
            // connection string and group all commands for the same connection string together
            // to minimize number of db open/close operations
            // in this case msg1, msg2 and msg4 will be written together to MyLogger database
            // and msg3 will be written to MyLogger2 database

            List<Exception> exceptions = new List<Exception>();
            var events = new[]
            {
                new LogEventInfo(LogLevel.Info, "MyLogger", "msg1").WithContinuation(exceptions.Add),
                new LogEventInfo(LogLevel.Debug, "MyLogger2", "msg3").WithContinuation(exceptions.Add),
            };

            dt.WriteAsyncLogEvents(events);
            foreach (var ex in exceptions)
            {
                Assert.Null(ex);
            }

            string expectedLog = @"Open('Server=.;Trusted_Connection=SSPI;').
CreateParameter(0)
Parameter #0 Direction=Input
Parameter #0 Name=msg
Parameter #0 Value=msg1
Add Parameter Parameter #0
CreateParameter(1)
Parameter #1 Direction=Input
Parameter #1 Name=lvl
Parameter #1 Value=Info
Add Parameter Parameter #1
CreateParameter(2)
Parameter #2 Direction=Input
Parameter #2 Name=lg
Parameter #2 Value=MyLogger
Add Parameter Parameter #2
ExecuteNonQuery: INSERT INTO FooBar VALUES(@msg, @lvl, @lg)
CreateParameter(0)
Parameter #0 Direction=Input
Parameter #0 Name=msg
Parameter #0 Value=msg3
Add Parameter Parameter #0
CreateParameter(1)
Parameter #1 Direction=Input
Parameter #1 Name=lvl
Parameter #1 Value=Debug
Add Parameter Parameter #1
CreateParameter(2)
Parameter #2 Direction=Input
Parameter #2 Name=lg
Parameter #2 Value=MyLogger2
Add Parameter Parameter #2
ExecuteNonQuery: INSERT INTO FooBar VALUES(@msg, @lvl, @lg)
";

            AssertLog(expectedLog);

            MockDbConnection.ClearLog();
            dt.Close();
            expectedLog = @"Close()
Dispose()
";

            AssertLog(expectedLog);
        }

        [Fact]
        public void LevelParameterTest()
        {
            MockDbConnection.ClearLog();
            DatabaseTarget dt = new DatabaseTarget()
            {
                CommandText = "INSERT INTO FooBar VALUES(@lvl, @msg)",
                DBProvider = typeof(MockDbConnection).AssemblyQualifiedName,
                KeepConnection = true,
                Parameters =
                {
                    new DatabaseParameterInfo("lvl", "${level:format=Ordinal}"),
                    new DatabaseParameterInfo("msg", "${message}")
                }
            };

            dt.Initialize(null);

            Assert.Same(typeof(MockDbConnection), dt.ConnectionType);

            List<Exception> exceptions = new List<Exception>();
            var events = new[]
            {
                new LogEventInfo(LogLevel.Info, "MyLogger", "msg1").WithContinuation(exceptions.Add),
                new LogEventInfo(LogLevel.Debug, "MyLogger2", "msg3").WithContinuation(exceptions.Add),
            };

            dt.WriteAsyncLogEvents(events);
            foreach (var ex in exceptions)
            {
                Assert.Null(ex);
            }

            string expectedLog = @"Open('Server=.;Trusted_Connection=SSPI;').
CreateParameter(0)
Parameter #0 Direction=Input
Parameter #0 Name=lvl
Parameter #0 Value=2
Add Parameter Parameter #0
CreateParameter(1)
Parameter #1 Direction=Input
Parameter #1 Name=msg
Parameter #1 Value=msg1
Add Parameter Parameter #1
ExecuteNonQuery: INSERT INTO FooBar VALUES(@lvl, @msg)
CreateParameter(0)
Parameter #0 Direction=Input
Parameter #0 Name=lvl
Parameter #0 Value=1
Add Parameter Parameter #0
CreateParameter(1)
Parameter #1 Direction=Input
Parameter #1 Name=msg
Parameter #1 Value=msg3
Add Parameter Parameter #1
ExecuteNonQuery: INSERT INTO FooBar VALUES(@lvl, @msg)
";

            AssertLog(expectedLog);

            MockDbConnection.ClearLog();
            dt.Close();
            expectedLog = @"Close()
Dispose()
";

            AssertLog(expectedLog);
        }

        [Fact]
        public void ParameterFacetTest()
        {
            MockDbConnection.ClearLog();
            DatabaseTarget dt = new DatabaseTarget()
            {
                CommandText = "INSERT INTO FooBar VALUES(@msg, @lvl, @lg)",
                DBProvider = typeof(MockDbConnection).AssemblyQualifiedName,
                KeepConnection = true,
                Parameters =
                {
                    new DatabaseParameterInfo("msg", "${message}")
                    {
                        Precision = 3,
                        Scale = 7,
                        Size = 9,
                    },
                    new DatabaseParameterInfo("lvl", "${level}")
                    {
                        Scale = 7
                    },
                    new DatabaseParameterInfo("lg", "${logger}")
                    {
                        Precision = 0
                    },
                }
            };

            dt.Initialize(null);

            Assert.Same(typeof(MockDbConnection), dt.ConnectionType);

            // when we pass multiple log events in an array, the target will bucket-sort them by
            // connection string and group all commands for the same connection string together
            // to minimize number of db open/close operations
            // in this case msg1, msg2 and msg4 will be written together to MyLogger database
            // and msg3 will be written to MyLogger2 database

            var exceptions = new List<Exception>();
            var events = new[]
            {
                new LogEventInfo(LogLevel.Info, "MyLogger", "msg1").WithContinuation(exceptions.Add),
                new LogEventInfo(LogLevel.Debug, "MyLogger2", "msg3").WithContinuation(exceptions.Add),
            };

            dt.WriteAsyncLogEvents(events);
            dt.Close();
            foreach (var ex in exceptions)
            {
                Assert.Null(ex);
            }

            string expectedLog = @"Open('Server=.;Trusted_Connection=SSPI;').
CreateParameter(0)
Parameter #0 Direction=Input
Parameter #0 Name=msg
Parameter #0 Size=9
Parameter #0 Precision=3
Parameter #0 Scale=7
Parameter #0 Value=msg1
Add Parameter Parameter #0
CreateParameter(1)
Parameter #1 Direction=Input
Parameter #1 Name=lvl
Parameter #1 Scale=7
Parameter #1 Value=Info
Add Parameter Parameter #1
CreateParameter(2)
Parameter #2 Direction=Input
Parameter #2 Name=lg
Parameter #2 Value=MyLogger
Add Parameter Parameter #2
ExecuteNonQuery: INSERT INTO FooBar VALUES(@msg, @lvl, @lg)
CreateParameter(0)
Parameter #0 Direction=Input
Parameter #0 Name=msg
Parameter #0 Size=9
Parameter #0 Precision=3
Parameter #0 Scale=7
Parameter #0 Value=msg3
Add Parameter Parameter #0
CreateParameter(1)
Parameter #1 Direction=Input
Parameter #1 Name=lvl
Parameter #1 Scale=7
Parameter #1 Value=Debug
Add Parameter Parameter #1
CreateParameter(2)
Parameter #2 Direction=Input
Parameter #2 Name=lg
Parameter #2 Value=MyLogger2
Add Parameter Parameter #2
ExecuteNonQuery: INSERT INTO FooBar VALUES(@msg, @lvl, @lg)
Close()
Dispose()
";
            AssertLog(expectedLog);
        }

        [Fact]
        public void EmptyParameterDbTypePropertyNameAndParameterConverterTest()
        {
            LoggingConfiguration c = CreateConfigurationFromString(@"
            <nlog>
                <targets>
                    <target name='dt' type='Database'>
                        <DBProvider>MockDb</DBProvider>
                        <ConnectionString>FooBar</ConnectionString>
                        <CommandText>INSERT INTO FooBar VALUES(@message)</CommandText>
                        <parameter name='@message' layout='${message}'/>
                    </target>
                </targets>
            </nlog>");

            DatabaseTarget dt = c.FindTargetByName("dt") as DatabaseTarget;
            Assert.NotNull(dt);
            dt.Initialize(c);
            Assert.Equal("DbType", dt.ParameterDbTypePropertyName);
            Assert.Equal(typeof(DatabaseParameterConverter), dt.ParameterConverterType);
        }

        [Fact]
        public void ParameterDbTypePropertyNameTest()
        {
            MockDbConnection.ClearLog();
            LoggingConfiguration c = CreateConfigurationFromString(@"
            <nlog>
                <targets>
                    <target name='dt' type='Database'>
                        <DBProvider>MockDb</DBProvider>
                        <ConnectionString>FooBar</ConnectionString>
                        <CommandText>INSERT INTO FooBar VALUES(@message,@level,@date)</CommandText>
                        <ParameterDbTypePropertyName>MockDbType</ParameterDbTypePropertyName>
                        <ParameterConverterType>NLog.UnitTests.Targets.DatabaseTargetTests+MockDatabaseParameterConverter, NLog.UnitTests</ParameterConverterType>
                        <parameter name='@message' layout='${message}'/>
                        <parameter name='@level' dbType='Int32' layout='${level:format=Ordinal}'/>
                        <parameter name='@date' dbType='DateTime' format='yyyy-MM-dd HH:mm:ss.fff' layout='${date:format=yyyy-MM-dd HH\:mm\:ss.fff}'/>
                    </target>
                </targets>
            </nlog>");

            DatabaseTarget dt = c.FindTargetByName("dt") as DatabaseTarget;
            Assert.NotNull(dt);
            Assert.Equal("MockDbType", dt.ParameterDbTypePropertyName);
            Assert.Equal(typeof(MockDatabaseParameterConverter), dt.ParameterConverterType);
            dt.DBProvider = typeof(MockDbConnection).AssemblyQualifiedName;
            dt.Initialize(c);
            List<Exception> exceptions = new List<Exception>();
            var alogEvent = new LogEventInfo(LogLevel.Info, "MyLogger", "msg1").WithContinuation(exceptions.Add);
            dt.WriteAsyncLogEvent(alogEvent);
            foreach (var ex in exceptions)
            {
                Assert.Null(ex);
            }

            string expectedLog = @"Open('FooBar').
CreateParameter(0)
Parameter #0 Direction=Input
Parameter #0 Name=@message
Parameter #0 Value=msg1
Add Parameter Parameter #0
CreateParameter(1)
Parameter #1 Direction=Input
Parameter #1 Name=@level
Parameter #1 MockDbType=Int32
Parameter #1 Value={0}
Add Parameter Parameter #1
CreateParameter(2)
Parameter #2 Direction=Input
Parameter #2 Name=@date
Parameter #2 MockDbType=DateTime
Parameter #2 Value={1}
Add Parameter Parameter #2
ExecuteNonQuery: INSERT INTO FooBar VALUES(@message,@level,@date)
Close()
Dispose()
";
            expectedLog = string.Format(expectedLog, LogLevel.Info.Ordinal.ToString(), alogEvent.LogEvent.TimeStamp.ToString(CultureInfo.InvariantCulture));
            AssertLog(expectedLog);
        }

        [Fact]
        public void ConnectionStringBuilderTest1()
        {
            DatabaseTarget dt;

            dt = new DatabaseTarget();
            Assert.Equal("Server=.;Trusted_Connection=SSPI;", GetConnectionString(dt));

            dt = new DatabaseTarget();
            dt.DBHost = "${logger}";
            Assert.Equal("Server=Logger1;Trusted_Connection=SSPI;", GetConnectionString(dt));

            dt = new DatabaseTarget();
            dt.DBHost = "HOST1";
            dt.DBDatabase = "${logger}";
            Assert.Equal("Server=HOST1;Trusted_Connection=SSPI;Database=Logger1", GetConnectionString(dt));

            dt = new DatabaseTarget();
            dt.DBHost = "HOST1";
            dt.DBDatabase = "${logger}";
            dt.DBUserName = "user1";
            dt.DBPassword = "password1";
            Assert.Equal("Server=HOST1;User id=user1;Password=password1;Database=Logger1", GetConnectionString(dt));

            dt = new DatabaseTarget();
            dt.ConnectionString = "customConnectionString42";
            dt.DBHost = "HOST1";
            dt.DBDatabase = "${logger}";
            dt.DBUserName = "user1";
            dt.DBPassword = "password1";
            Assert.Equal("customConnectionString42", GetConnectionString(dt));
        }

        [Fact]
        public void DatabaseExceptionTest1()
        {
            MockDbConnection.ClearLog();
            var exceptions = new List<Exception>();

            var db = new DatabaseTarget();
            db.CommandText = "not important";
            db.ConnectionString = "cannotconnect";
            db.DBProvider = typeof(MockDbConnection).AssemblyQualifiedName;
            db.Initialize(null);
            db.WriteAsyncLogEvent(LogEventInfo.CreateNullEvent().WithContinuation(exceptions.Add));
            db.Close();

            Assert.Single(exceptions);
            Assert.NotNull(exceptions[0]);
            Assert.Equal("Cannot open fake database.", exceptions[0].Message);
            Assert.Equal("Open('cannotconnect').\r\n", MockDbConnection.Log);
        }

        [Fact]
        public void DatabaseExceptionTest2()
        {
            MockDbConnection.ClearLog();
            var exceptions = new List<Exception>();

            var db = new DatabaseTarget();
            db.CommandText = "not important";
            db.ConnectionString = "cannotexecute";
            db.KeepConnection = true;
            db.DBProvider = typeof(MockDbConnection).AssemblyQualifiedName;
            db.Initialize(null);
            db.WriteAsyncLogEvent(LogEventInfo.CreateNullEvent().WithContinuation(exceptions.Add));
            db.WriteAsyncLogEvent(LogEventInfo.CreateNullEvent().WithContinuation(exceptions.Add));
            db.WriteAsyncLogEvent(LogEventInfo.CreateNullEvent().WithContinuation(exceptions.Add));
            db.Close();

            Assert.Equal(3, exceptions.Count);
            Assert.NotNull(exceptions[0]);
            Assert.NotNull(exceptions[1]);
            Assert.NotNull(exceptions[2]);
            Assert.Equal("Failure during ExecuteNonQuery", exceptions[0].Message);
            Assert.Equal("Failure during ExecuteNonQuery", exceptions[1].Message);
            Assert.Equal("Failure during ExecuteNonQuery", exceptions[2].Message);

            string expectedLog = @"Open('cannotexecute').
ExecuteNonQuery: not important
Close()
Dispose()
Open('cannotexecute').
ExecuteNonQuery: not important
Close()
Dispose()
Open('cannotexecute').
ExecuteNonQuery: not important
Close()
Dispose()
";
            AssertLog(expectedLog);
        }

        [Fact]
        public void DatabaseExceptionTest3()
        {
            MockDbConnection.ClearLog();
            var exceptions = new List<Exception>();

            var db = new DatabaseTarget();
            db.CommandText = "not important";
            db.ConnectionString = "cannotexecute";
            db.KeepConnection = true;
            db.DBProvider = typeof(MockDbConnection).AssemblyQualifiedName;
            db.Initialize(null);
            db.WriteAsyncLogEvents(
                LogEventInfo.CreateNullEvent().WithContinuation(exceptions.Add),
                LogEventInfo.CreateNullEvent().WithContinuation(exceptions.Add),
                LogEventInfo.CreateNullEvent().WithContinuation(exceptions.Add));
            db.Close();

            Assert.Equal(3, exceptions.Count);
            Assert.NotNull(exceptions[0]);
            Assert.NotNull(exceptions[1]);
            Assert.NotNull(exceptions[2]);
            Assert.Equal("Failure during ExecuteNonQuery", exceptions[0].Message);
            Assert.Equal("Failure during ExecuteNonQuery", exceptions[1].Message);
            Assert.Equal("Failure during ExecuteNonQuery", exceptions[2].Message);

            string expectedLog = @"Open('cannotexecute').
ExecuteNonQuery: not important
Close()
Dispose()
Open('cannotexecute').
ExecuteNonQuery: not important
Close()
Dispose()
Open('cannotexecute').
ExecuteNonQuery: not important
Close()
Dispose()
";
            AssertLog(expectedLog);
        }

#if !MONO && !NETSTANDARD
        [Fact]
        public void ConnectionStringNameInitTest()
        {
            var dt = new DatabaseTarget
            {
                ConnectionStringName = "MyConnectionString",
                CommandText = "notimportant",
            };

            Assert.Same(ConfigurationManager.ConnectionStrings, dt.ConnectionStringsSettings);
            dt.ConnectionStringsSettings = new ConnectionStringSettingsCollection()
            {
                new ConnectionStringSettings("MyConnectionString", "cs1", "MockDb"),
            };

            dt.Initialize(null);
            Assert.Same(MockDbFactory.Instance, dt.ProviderFactory);
            Assert.Equal("cs1", dt.ConnectionString.Render(LogEventInfo.CreateNullEvent()));
        }

        [Fact]
        public void ConnectionStringNameNegativeTest_if_ThrowConfigExceptions()
        {
            LogManager.ThrowConfigExceptions = true;
            var dt = new DatabaseTarget
            {
                ConnectionStringName = "MyConnectionString",
                CommandText = "notimportant",
                ConnectionStringsSettings = new ConnectionStringSettingsCollection(),
            };

            try
            {
                dt.Initialize(null);
                Assert.True(false, "Exception expected.");
            }
            catch (NLogConfigurationException configurationException)
            {
                Assert.Equal(
                    "Connection string 'MyConnectionString' is not declared in <connectionStrings /> section.",
                    configurationException.Message);
            }
        }

        [Fact]
        public void ProviderFactoryInitTest()
        {
            var dt = new DatabaseTarget();
            dt.DBProvider = "MockDb";
            dt.CommandText = "Notimportant";
            dt.Initialize(null);
            Assert.Same(MockDbFactory.Instance, dt.ProviderFactory);
            dt.OpenConnection("myConnectionString");
            Assert.Equal(1, MockDbConnection2.OpenCount);
            Assert.Equal("myConnectionString", MockDbConnection2.LastOpenConnectionString);
        }
#endif

        [Fact]
        public void SqlServerShorthandNotationTest()
        {
            foreach (string provName in new[] { "microsoft", "msde", "mssql", "sqlserver" })
            {
                var dt = new DatabaseTarget()
                {
                    Name = "myTarget",
                    DBProvider = provName,
                    ConnectionString = "notimportant",
                    CommandText = "notimportant",
                };

                dt.Initialize(null);
#if !NETSTANDARD
                Assert.Equal(typeof(SqlConnection), dt.ConnectionType);
#else
                Assert.NotNull(dt.ConnectionType);
#endif
            }
        }

#if !NETSTANDARD
        [Fact]
        public void OleDbShorthandNotationTest()
        {
            var dt = new DatabaseTarget()
            {
                Name = "myTarget",
                DBProvider = "oledb",
                ConnectionString = "notimportant",
                CommandText = "notimportant",
            };

            dt.Initialize(null);
            Assert.Equal(typeof(System.Data.OleDb.OleDbConnection), dt.ConnectionType);
        }

        [Fact]
        public void OdbcShorthandNotationTest()
        {
            var dt = new DatabaseTarget()
            {
                Name = "myTarget",
                DBProvider = "odbc",
                ConnectionString = "notimportant",
                CommandText = "notimportant",
            };

            dt.Initialize(null);
            Assert.Equal(typeof(System.Data.Odbc.OdbcConnection), dt.ConnectionType);
        }
#endif

#if NETSTANDARD
        [Fact(Skip = "NETSTANDARD missing fully working Sqlite")]
#else
        [Fact]
#endif
        public void SQLite_InstallAndLogMessageProgrammatically()
        {
            SQLiteTest sqlLite = new SQLiteTest("TestLogProgram.sqlite");

            // delete database if it for some reason already exists 
            sqlLite.TryDropDatabase();
            LogManager.ThrowExceptions = true;

            try
            {
                sqlLite.CreateDatabase();

                var connectionString = sqlLite.GetConnectionString();

                DatabaseTarget testTarget = new DatabaseTarget("TestSqliteTarget");
                testTarget.ConnectionString = connectionString;
                testTarget.DBProvider = GetSQLiteDbProvider();

                testTarget.InstallDdlCommands.Add(new DatabaseCommandInfo()
                {
                    CommandType = CommandType.Text,
                    Text = $@"
                    CREATE TABLE NLogTestTable (
                        Id int PRIMARY KEY,
                        Message varchar(100) NULL)"
                });

                using (var context = new InstallationContext())
                {
                    testTarget.Install(context);
                }

                // check so table is created
                var tableName = sqlLite.IssueScalarQuery("SELECT name FROM sqlite_master WHERE type = 'table' AND name = 'NLogTestTable'");
                Assert.Equal("NLogTestTable", tableName);

                testTarget.CommandText = "INSERT INTO NLogTestTable (Message) VALUES (@message)";
                testTarget.Parameters.Add(new DatabaseParameterInfo("@message", new NLog.Layouts.SimpleLayout("${message}")));

                // setup logging
                var config = new LoggingConfiguration();
                config.AddTarget("dbTarget", testTarget);

                var rule = new LoggingRule("*", LogLevel.Debug, testTarget);
                config.LoggingRules.Add(rule);

                // try to log
                LogManager.Configuration = config;

                var logger = LogManager.GetLogger("testLog");
                logger.Debug("Test debug message");
                logger.Error("Test error message");

                // will return long
                var logcount = sqlLite.IssueScalarQuery("SELECT count(1) FROM NLogTestTable");

                Assert.Equal((long)2, logcount);
            }
            finally
            {
                sqlLite.TryDropDatabase();
            }
        }

        private string GetSQLiteDbProvider()
        {
#if MONO
            return "Mono.Data.Sqlite.SqliteConnection, Mono.Data.Sqlite";
#elif NETSTANDARD
            return "Microsoft.Data.Sqlite.SqliteConnection, Microsoft.Data.Sqlite";
#else
            return "System.Data.SQLite.SQLiteConnection, System.Data.SQLite";
#endif
        }

#if NETSTANDARD
        [Fact(Skip = "NETSTANDARD missing fully working Sqlite")]
#else
        [Fact]
#endif
        public void SQLite_InstallAndLogMessage()
        {
            SQLiteTest sqlLite = new SQLiteTest("TestLogXml.sqlite");

            // delete database just in case
            sqlLite.TryDropDatabase();
            LogManager.ThrowExceptions = true;

            try
            {
                sqlLite.CreateDatabase();

                var connectionString = sqlLite.GetConnectionString();
                string dbProvider = GetSQLiteDbProvider();

                // Create log with xml config
                LogManager.Configuration = CreateConfigurationFromString(@"
            <nlog xmlns='http://www.nlog-project.org/schemas/NLog.xsd'
                  xmlns:xsi='http://www.w3.org/2001/XMLSchema-instance' throwExceptions='true'>
                <targets>
                    <target name='database' xsi:type='Database' dbProvider=""" + dbProvider + @""" connectionstring=""" + connectionString + @"""
                        commandText='insert into NLogSqlLiteTest (Message) values (@message);'>
                        <parameter name='@message' layout='${message}' />
<install-command ignoreFailures=""false""
                 text=""CREATE TABLE NLogSqlLiteTest (
    Id int PRIMARY KEY,
    Message varchar(100) NULL
);""/>

                    </target>
                </targets>
                <rules>
                    <logger name='*' writeTo='database' />
                </rules>
            </nlog>");

                //install 
                InstallationContext context = new InstallationContext();
                LogManager.Configuration.Install(context);

                // check so table is created
                var tableName = sqlLite.IssueScalarQuery("SELECT name FROM sqlite_master WHERE type = 'table' AND name = 'NLogSqlLiteTest'");
                Assert.Equal("NLogSqlLiteTest", tableName);

                // start to log
                var logger = LogManager.GetLogger("SQLite");
                logger.Debug("Test");
                logger.Error("Test2");
                logger.Info("Final test row");

                // returns long
                var logcount = sqlLite.IssueScalarQuery("SELECT count(1) FROM NLogSqlLiteTest");
                Assert.Equal((long)3, logcount);
            }
            finally
            {
                sqlLite.TryDropDatabase();
            }
        }

        private void SetupSqliteConfigWithInvalidInstallCommand(string databaseName)
        {
            var nlogXmlConfig = @"
            <nlog xmlns='http://www.nlog-project.org/schemas/NLog.xsd'
                  xmlns:xsi='http://www.w3.org/2001/XMLSchema-instance' throwExceptions='false'>
                <targets>
                    <target name='database' xsi:type='Database' dbProvider='{0}' connectionstring='{1}' 
                        commandText='insert into RethrowingInstallExceptionsTable (Message) values (@message);'>
                        <parameter name='@message' layout='${{message}}' />
                        <install-command text='THIS IS NOT VALID SQL;' />
                    </target>
                </targets>
                <rules>
                    <logger name='*' writeTo='database' />
                </rules>
            </nlog>";

            // Use an in memory SQLite database
            // See https://www.sqlite.org/inmemorydb.html
            var connectionString = "Uri=file::memory:;Version=3";

            LogManager.Configuration = CreateConfigurationFromString(
                String.Format(nlogXmlConfig, GetSQLiteDbProvider(), connectionString)
            );
        }

        [Fact]
        public void NotRethrowingInstallExceptions()
        {
            SetupSqliteConfigWithInvalidInstallCommand("not_rethrowing_install_exceptions");

            // Default InstallationContext should not rethrow exceptions
            InstallationContext context = new InstallationContext();

            Assert.False(context.IgnoreFailures, "Failures should not be ignored by default");
            Assert.False(context.ThrowExceptions, "Exceptions should not be thrown by default");

            var exRecorded = Record.Exception(() => LogManager.Configuration.Install(context));
            Assert.Null(exRecorded);
        }

#if NETSTANDARD
        [Fact(Skip = "NETSTANDARD missing fully working Sqlite")]
#else
        [Fact]
#endif
        public void RethrowingInstallExceptions()
        {
            SetupSqliteConfigWithInvalidInstallCommand("rethrowing_install_exceptions");

            InstallationContext context = new InstallationContext()
            {
                ThrowExceptions = true
            };

            Assert.True(context.ThrowExceptions);  // Sanity check

#if MONO || NETSTANDARD
            Assert.Throws<SqliteException>(() => LogManager.Configuration.Install(context));
#else
            Assert.Throws<SQLiteException>(() => LogManager.Configuration.Install(context));
#endif

        }

        [Fact]
        public void SqlServer_NoTargetInstallException()
        {
            if (IsTravis())
            {
                Console.WriteLine("skipping test SqlServer_NoTargetInstallException because we are running in Travis");
                return;
            }

            bool isAppVeyor = IsAppVeyor();
            SqlServerTest.TryDropDatabase(isAppVeyor);

            try
            {
                SqlServerTest.CreateDatabase(isAppVeyor);

                var connectionString = SqlServerTest.GetConnectionString(isAppVeyor);

                DatabaseTarget testTarget = new DatabaseTarget("TestDbTarget");
                testTarget.ConnectionString = connectionString;

                testTarget.InstallDdlCommands.Add(new DatabaseCommandInfo()
                {
                    CommandType = CommandType.Text,
                    Text = $@"
                    IF EXISTS (SELECT * FROM INFORMATION_SCHEMA.TABLES where TABLE_SCHEMA = 'dbo' AND TABLE_NAME = 'NLogTestTable')
                        RETURN

                    CREATE TABLE [Dbo].[NLogTestTable] (
                        [ID] [int] IDENTITY(1,1) NOT NULL,
                        [MachineName] [nvarchar](200) NULL)"
                });

                using (var context = new InstallationContext())
                {
                    testTarget.Install(context);
                }

                var tableCatalog = SqlServerTest.IssueScalarQuery(isAppVeyor, @"SELECT TABLE_NAME FROM NLogTest.INFORMATION_SCHEMA.TABLES 
                    WHERE TABLE_TYPE = 'BASE TABLE'
                    AND  TABLE_NAME = 'NLogTestTable'
                ");

                //check if table exists
                Assert.Equal("NLogTestTable", tableCatalog);
            }
            finally
            {
                SqlServerTest.TryDropDatabase(isAppVeyor);
            }
        }

        [Fact]
        public void SqlServer_InstallAndLogMessage()
        {
            if (IsTravis())
            {
                Console.WriteLine("skipping test SqlServer_InstallAndLogMessage because we are running in Travis");
                return;
            }

            bool isAppVeyor = IsAppVeyor();
            SqlServerTest.TryDropDatabase(isAppVeyor);

            try
            {
                SqlServerTest.CreateDatabase(isAppVeyor);

                var connectionString = SqlServerTest.GetConnectionString(IsAppVeyor());
                LogManager.Configuration = CreateConfigurationFromString(@"
            <nlog xmlns='http://www.nlog-project.org/schemas/NLog.xsd'
                  xmlns:xsi='http://www.w3.org/2001/XMLSchema-instance' throwExceptions='true'>
                <targets>
                    <target name='database' xsi:type='Database' connectionstring=""" + connectionString + @"""
                        commandText='insert into dbo.NLogSqlServerTest (Uid) values (@uid);'>
                        <parameter name='@uid' layout='${event-properties:uid}' />
<install-command ignoreFailures=""false""
                 text=""CREATE TABLE dbo.NLogSqlServerTest (
    Id       int               NOT NULL IDENTITY(1,1) PRIMARY KEY CLUSTERED,
    Uid      uniqueidentifier  NULL
);""/>

                    </target>
                </targets>
                <rules>
                    <logger name='*' writeTo='database' />
                </rules>
            </nlog>");

                //install 
                InstallationContext context = new InstallationContext();
                LogManager.Configuration.Install(context);

                var tableCatalog = SqlServerTest.IssueScalarQuery(isAppVeyor, @"SELECT TABLE_CATALOG FROM INFORMATION_SCHEMA.TABLES
                 WHERE TABLE_SCHEMA = 'Dbo'
                 AND  TABLE_NAME = 'NLogSqlServerTest'");

                //check if table exists
                Assert.Equal("NLogTest", tableCatalog);

                var logger = LogManager.GetLogger("A");
                var target = LogManager.Configuration.FindTargetByName<DatabaseTarget>("database");

                var uid = new Guid("e7c648b4-3508-4df2-b001-753148659d6d");
                var logEvent = new LogEventInfo(LogLevel.Info, null, null);
                logEvent.Properties["uid"] = uid;
                logger.Log(logEvent);

                var count = SqlServerTest.IssueScalarQuery(isAppVeyor, "SELECT count(1) FROM dbo.NLogSqlServerTest");

                Assert.Equal(1, count);

                var result = SqlServerTest.IssueScalarQuery(isAppVeyor, "SELECT Uid FROM dbo.NLogSqlServerTest");

                Assert.Equal(uid, result);
            }
            finally
            {
                SqlServerTest.TryDropDatabase(isAppVeyor);
            }

        }

#if !NETSTANDARD
        [Fact]
        public void GetProviderNameFromAppConfig()
        {
            LogManager.ThrowExceptions = true;
            var databaseTarget = new DatabaseTarget()
            {
                Name = "myTarget",
                ConnectionStringName = "test_connectionstring_with_providerName",
                CommandText = "notimportant",
            };
            databaseTarget.ConnectionStringsSettings = new ConnectionStringSettingsCollection()
            {
                new ConnectionStringSettings("test_connectionstring_without_providerName", "some connectionstring"),
                new ConnectionStringSettings("test_connectionstring_with_providerName", "some connectionstring",
                    "System.Data.SqlClient"),
            };

            databaseTarget.Initialize(null);
            Assert.NotNull(databaseTarget.ProviderFactory);
            Assert.Equal(typeof(SqlClientFactory), databaseTarget.ProviderFactory.GetType());
        }

        [Fact]
        public void DontRequireProviderNameInAppConfig()
        {
            LogManager.ThrowExceptions = true;
            var databaseTarget = new DatabaseTarget()
            {
                Name = "myTarget",
                ConnectionStringName = "test_connectionstring_without_providerName",
                CommandText = "notimportant",
                DBProvider = "System.Data.SqlClient"
            };

            databaseTarget.ConnectionStringsSettings = new ConnectionStringSettingsCollection()
            {
                new ConnectionStringSettings("test_connectionstring_without_providerName", "some connectionstring"),
                new ConnectionStringSettings("test_connectionstring_with_providerName", "some connectionstring",
                    "System.Data.SqlClient"),
            };

            databaseTarget.Initialize(null);
            Assert.NotNull(databaseTarget.ProviderFactory);
            Assert.Equal(typeof(SqlClientFactory), databaseTarget.ProviderFactory.GetType());
        }
#endif

        [Theory]
        [InlineData("usetransactions='false'", true)]
        [InlineData("usetransactions='true'", true)]
        [InlineData("", false)]
        public void WarningForObsoleteUseTransactions(string property, bool printWarning)
        {
            LoggingConfiguration c = CreateConfigurationFromString($@"
            <nlog ThrowExceptions='true'>
                <targets>
                    <target type='database' {property} name='t1' commandtext='fake sql' connectionstring='somewhere' />
                </targets>
                <rules>
                      <logger name='*' writeTo='t1'>
                       
                      </logger>
                    </rules>
            </nlog>");

            StringWriter writer1 = new StringWriter()
            {
                NewLine = "\n"
            };
            InternalLogger.LogWriter = writer1;
            var t = c.FindTargetByName<DatabaseTarget>("t1");
            t.Initialize(null);
            var internalLog = writer1.ToString();

            if (printWarning)
            {
                Assert.Contains("obsolete", internalLog, StringComparison.OrdinalIgnoreCase);
                Assert.Contains("usetransactions", internalLog, StringComparison.OrdinalIgnoreCase);
            }
            else
            {
                Assert.DoesNotContain("obsolete", internalLog, StringComparison.OrdinalIgnoreCase);
                Assert.DoesNotContain("usetransactions", internalLog, StringComparison.OrdinalIgnoreCase);
            }
        }

        private static void AssertLog(string expectedLog)
        {
            Assert.Equal(expectedLog.Replace("\r", ""), MockDbConnection.Log.Replace("\r", ""));
        }

        private string GetConnectionString(DatabaseTarget dt)
        {
            MockDbConnection.ClearLog();
            dt.DBProvider = typeof(MockDbConnection).AssemblyQualifiedName;
            dt.CommandText = "NotImportant";

            var exceptions = new List<Exception>();
            dt.Initialize(null);
            dt.WriteAsyncLogEvent(new LogEventInfo(LogLevel.Info, "Logger1", "msg1").WithContinuation(exceptions.Add));
            dt.Close();

            return MockDbConnection.LastConnectionString;
        }

        public class MockDbConnection : IDbConnection
        {
            public static string Log { get; private set; }
            public static string LastConnectionString { get; private set; }

            public MockDbConnection()
            {
            }

            public MockDbConnection(string connectionString)
            {
                ConnectionString = connectionString;
            }

            public IDbTransaction BeginTransaction(IsolationLevel il)
            {
                throw new NotImplementedException();
            }

            public IDbTransaction BeginTransaction()
            {
                throw new NotImplementedException();
            }

            public void ChangeDatabase(string databaseName)
            {
                throw new NotImplementedException();
            }

            public void Close()
            {
                AddToLog("Close()");
            }

            public string ConnectionString { get; set; }

            public int ConnectionTimeout
            {
                get { throw new NotImplementedException(); }
            }

            public IDbCommand CreateCommand()
            {
                return new MockDbCommand() { Connection = this };
            }

            public string Database
            {
                get { throw new NotImplementedException(); }
            }

            public void Open()
            {
                LastConnectionString = ConnectionString;
                AddToLog("Open('{0}').", ConnectionString);
                if (ConnectionString == "cannotconnect")
                {
                    throw new InvalidOperationException("Cannot open fake database.");
                }
            }

            public ConnectionState State
            {
                get { throw new NotImplementedException(); }
            }

            public void Dispose()
            {
                AddToLog("Dispose()");
            }

            public static void ClearLog()
            {
                Log = string.Empty;
            }

            public void AddToLog(string message, params object[] args)
            {
                if (args.Length > 0)
                {
                    message = string.Format(CultureInfo.InvariantCulture, message, args);
                }

                Log += message + "\r\n";
            }
        }

        private class MockDbCommand : IDbCommand
        {
            private int paramCount;
            private IDataParameterCollection parameters;

            public MockDbCommand()
            {
                parameters = new MockParameterCollection(this);
            }

            public void Cancel()
            {
                throw new NotImplementedException();
            }

            public string CommandText { get; set; }

            public int CommandTimeout { get; set; }

            public CommandType CommandType { get; set; }

            public IDbConnection Connection { get; set; }

            public IDbDataParameter CreateParameter()
            {
                ((MockDbConnection)Connection).AddToLog("CreateParameter({0})", paramCount);
                return new MockDbParameter(this, paramCount++);
            }

            public int ExecuteNonQuery()
            {
                ((MockDbConnection)Connection).AddToLog("ExecuteNonQuery: {0}", CommandText);
                if (Connection.ConnectionString == "cannotexecute")
                {
                    throw new InvalidOperationException("Failure during ExecuteNonQuery");
                }

                return 0;
            }

            public IDataReader ExecuteReader(CommandBehavior behavior)
            {
                throw new NotImplementedException();
            }

            public IDataReader ExecuteReader()
            {
                throw new NotImplementedException();
            }

            public object ExecuteScalar()
            {
                throw new NotImplementedException();
            }

            public IDataParameterCollection Parameters
            {
                get { return parameters; }
            }

            public void Prepare()
            {
                throw new NotImplementedException();
            }

            public IDbTransaction Transaction { get; set; }

            public UpdateRowSource UpdatedRowSource
            {
                get { throw new NotImplementedException(); }
                set { throw new NotImplementedException(); }
            }

            public void Dispose()
            {
                Transaction = null;
                Connection = null;
            }
        }

        private class MockDbParameter : IDbDataParameter
        {
            private readonly MockDbCommand mockDbCommand;
            private readonly int paramId;
            private string parameterName;
            private object parameterValue;
            private DbType parameterType;

            public MockDbParameter(MockDbCommand mockDbCommand, int paramId)
            {
                this.mockDbCommand = mockDbCommand;
                this.paramId = paramId;
            }

            public DbType DbType
            {
<<<<<<< HEAD
                get { return this.parameterType; }
                set
                {
                    ((MockDbConnection)mockDbCommand.Connection).AddToLog("Parameter #{0} DbType={1}", paramId, value);
                    this.parameterType = value;
                }
            }
            public DbType MockDbType
            {
                get { return this.parameterType; }
                set
                {
                    ((MockDbConnection)mockDbCommand.Connection).AddToLog("Parameter #{0} MockDbType={1}", paramId, value);
                    this.parameterType = value;
                }
=======
                get { return parameterType; }
                set { parameterType = value; }
>>>>>>> 6fef8a81
            }

            public ParameterDirection Direction
            {
                get { throw new NotImplementedException(); }
                set
                {
                    ((MockDbConnection)mockDbCommand.Connection).AddToLog("Parameter #{0} Direction={1}", paramId,
                        value);
                }
            }

            public bool IsNullable
            {
                get { throw new NotImplementedException(); }
            }

            public string ParameterName
            {
                get { return parameterName; }
                set
                {
                    ((MockDbConnection)mockDbCommand.Connection).AddToLog("Parameter #{0} Name={1}", paramId, value);
                    parameterName = value;
                }
            }

            public string SourceColumn
            {
                get { throw new NotImplementedException(); }
                set { throw new NotImplementedException(); }
            }

            public DataRowVersion SourceVersion
            {
                get { throw new NotImplementedException(); }
                set { throw new NotImplementedException(); }
            }

            public object Value
            {
                get { return parameterValue; }
                set
                {
                    ((MockDbConnection)mockDbCommand.Connection).AddToLog("Parameter #{0} Value={1}", paramId, value);
                    parameterValue = value;
                }
            }

            public byte Precision
            {
                get { throw new NotImplementedException(); }
                set
                {
                    ((MockDbConnection)mockDbCommand.Connection).AddToLog("Parameter #{0} Precision={1}", paramId,
                        value);
                }
            }

            public byte Scale
            {
                get { throw new NotImplementedException(); }
                set
                {
                    ((MockDbConnection)mockDbCommand.Connection).AddToLog("Parameter #{0} Scale={1}", paramId, value);
                }
            }

            public int Size
            {
                get { throw new NotImplementedException(); }
                set
                {
                    ((MockDbConnection)mockDbCommand.Connection).AddToLog("Parameter #{0} Size={1}", paramId, value);
                }
            }

            public override string ToString()
            {
                return "Parameter #" + paramId;
            }
        }

        private class MockParameterCollection : IDataParameterCollection
        {
            private readonly MockDbCommand command;

            public MockParameterCollection(MockDbCommand command)
            {
                this.command = command;
            }

            public IEnumerator GetEnumerator()
            {
                throw new NotImplementedException();
            }

            public void CopyTo(Array array, int index)
            {
                throw new NotImplementedException();
            }

            public int Count
            {
                get { throw new NotImplementedException(); }
            }

            public object SyncRoot
            {
                get { throw new NotImplementedException(); }
            }

            public bool IsSynchronized
            {
                get { throw new NotImplementedException(); }
            }

            public int Add(object value)
            {
                ((MockDbConnection)command.Connection).AddToLog("Add Parameter {0}", value);
                return 0;
            }

            public bool Contains(object value)
            {
                throw new NotImplementedException();
            }

            public void Clear()
            {
                throw new NotImplementedException();
            }

            public int IndexOf(object value)
            {
                throw new NotImplementedException();
            }

            public void Insert(int index, object value)
            {
                throw new NotImplementedException();
            }

            public void Remove(object value)
            {
                throw new NotImplementedException();
            }

            public void RemoveAt(int index)
            {
                throw new NotImplementedException();
            }

            object IList.this[int index]
            {
                get { throw new NotImplementedException(); }
                set { throw new NotImplementedException(); }
            }

            public bool IsReadOnly
            {
                get { throw new NotImplementedException(); }
            }

            public bool IsFixedSize
            {
                get { throw new NotImplementedException(); }
            }

            public bool Contains(string parameterName)
            {
                throw new NotImplementedException();
            }

            public int IndexOf(string parameterName)
            {
                throw new NotImplementedException();
            }

            public void RemoveAt(string parameterName)
            {
                throw new NotImplementedException();
            }

            object IDataParameterCollection.this[string parameterName]
            {
                get { throw new NotImplementedException(); }
                set { throw new NotImplementedException(); }
            }
        }

        public class MockDbFactory : DbProviderFactory
        {
            public static readonly MockDbFactory Instance = new MockDbFactory();

            public override DbConnection CreateConnection()
            {
                return new MockDbConnection2();
            }
        }

        public class MockDbConnection2 : DbConnection
        {
            public static int OpenCount { get; private set; }

            public static string LastOpenConnectionString { get; private set; }

            protected override DbTransaction BeginDbTransaction(IsolationLevel isolationLevel)
            {
                throw new NotImplementedException();
            }

            public override void ChangeDatabase(string databaseName)
            {
                throw new NotImplementedException();
            }

            public override void Close()
            {
                throw new NotImplementedException();
            }

            public override string ConnectionString { get; set; }

            protected override DbCommand CreateDbCommand()
            {
                throw new NotImplementedException();
            }

            public override string DataSource
            {
                get { throw new NotImplementedException(); }
            }

            public override string Database
            {
                get { throw new NotImplementedException(); }
            }

            public override void Open()
            {
                LastOpenConnectionString = ConnectionString;
                OpenCount++;
            }

            public override string ServerVersion
            {
                get { throw new NotImplementedException(); }
            }

            public override ConnectionState State
            {
                get { throw new NotImplementedException(); }
            }
        }

        public class MockDatabaseParameterConverter : DatabaseParameterConverter
        {
        }

        private class SQLiteTest
        {
            private string dbName = "NLogTest.sqlite";
            private string connectionString;

            public SQLiteTest(string dbName)
            {
                this.dbName = dbName;
                connectionString = "Data Source=" + this.dbName + ";Version=3;";
            }

            public string GetConnectionString()
            {
                return connectionString;
            }

            public void CreateDatabase()
            {
                if (DatabaseExists())
                {
                    TryDropDatabase();
                }

                SQLiteHandler.CreateDatabase(dbName);
            }

            public bool DatabaseExists()
            {
                return File.Exists(dbName);
            }

            public void TryDropDatabase()
            {
                try
                {
                    if (DatabaseExists())
                    {
                        File.Delete(dbName);
                    }
                }
                catch
                {
                }
            }

            public void IssueCommand(string commandString)
            {
                using (DbConnection connection = SQLiteHandler.GetConnection(connectionString))
                {
                    connection.Open();
                    using (DbCommand command = SQLiteHandler.CreateCommand(commandString, connection))
                    {
                        command.ExecuteNonQuery();
                    }
                }
            }

            public object IssueScalarQuery(string commandString)
            {
                using (DbConnection connection = SQLiteHandler.GetConnection(connectionString))
                {
                    connection.Open();
                    using (DbCommand command = SQLiteHandler.CreateCommand(commandString, connection))
                    {
                        var scalar = command.ExecuteScalar();
                        return scalar;
                    }
                }
            }
        }

        private static class SQLiteHandler
        {
            public static void CreateDatabase(string dbName)
            {
#if NETSTANDARD
                // Using ConnectionString Mode=ReadWriteCreate
#elif MONO
                SqliteConnection.CreateFile(dbName);
#else
                SQLiteConnection.CreateFile(dbName);
#endif
            }

            public static DbConnection GetConnection(string connectionString)
            {
#if NETSTANDARD
                return new SqliteConnection(connectionString + ";Mode=ReadWriteCreate;");
#elif MONO
                return new SqliteConnection(connectionString); 
#else
                return new SQLiteConnection(connectionString);
#endif
            }

            public static DbCommand CreateCommand(string commandString, DbConnection connection)
            {
#if MONO || NETSTANDARD
                return new SqliteCommand(commandString, (SqliteConnection)connection);
#else
                return new SQLiteCommand(commandString, (SQLiteConnection)connection);
#endif
            }
        }

        private static class SqlServerTest
        {
            static SqlServerTest()
            {
            }

            public static string GetConnectionString(bool isAppVeyor)
            {
                string connectionString = string.Empty;
#if !NETSTANDARD
                connectionString = ConfigurationManager.AppSettings["SqlServerTestConnectionString"];
#endif
                if (String.IsNullOrWhiteSpace(connectionString))
                {
                    connectionString = isAppVeyor ? AppVeyorConnectionStringNLogTest : LocalConnectionStringNLogTest;
                }
                return connectionString;
            }

            /// <summary>
            /// AppVeyor connectionstring for SQL 2016, see https://www.appveyor.com/docs/services-databases/
            /// </summary>
            private const string AppVeyorConnectionStringMaster =
                @"Server=(local)\SQL2016;Database=master;User ID=sa;Password=Password12!";

            private const string AppVeyorConnectionStringNLogTest =
                @"Server=(local)\SQL2016;Database=NLogTest;User ID=sa;Password=Password12!";

            private const string LocalConnectionStringMaster =
                @"Data Source=(localdb)\MSSQLLocalDB; Database=master; Integrated Security=True;";

            private const string LocalConnectionStringNLogTest =
                @"Data Source=(localdb)\MSSQLLocalDB; Database=NLogTest; Integrated Security=True;";

            public static void CreateDatabase(bool isAppVeyor)
            {
                var connectionString = GetMasterConnectionString(isAppVeyor);
                IssueCommand(IsAppVeyor(), "CREATE DATABASE NLogTest", connectionString);
            }

            public static bool NLogTestDatabaseExists(bool isAppVeyor)
            {
                var connectionString = GetMasterConnectionString(isAppVeyor);
                var dbId = IssueScalarQuery(IsAppVeyor(), "select db_id('NLogTest')", connectionString);
                return dbId != null && dbId != DBNull.Value;

            }

            private static string GetMasterConnectionString(bool isAppVeyor)
            {
                return isAppVeyor ? AppVeyorConnectionStringMaster : LocalConnectionStringMaster;
            }

            public static void IssueCommand(bool isAppVeyor, string commandString, string connectionString = null)
            {
                using (var connection = new SqlConnection(connectionString ?? GetConnectionString(isAppVeyor)))
                {
                    connection.Open();
                    if (connectionString == null)
                        connection.ChangeDatabase("NLogTest");
                    using (var command = new SqlCommand(commandString, connection))
                    {
                        command.ExecuteNonQuery();
                    }
                }
            }

            public static object IssueScalarQuery(bool isAppVeyor, string commandString, string connectionString = null)
            {
                using (var connection = new SqlConnection(connectionString ?? GetConnectionString(isAppVeyor)))
                {
                    connection.Open();
                    if (connectionString == null)
                        connection.ChangeDatabase("NLogTest");
                    using (var command = new SqlCommand(commandString, connection))
                    {
                        var scalar = command.ExecuteScalar();
                        return scalar;
                    }
                }
            }

            /// <summary>
            /// Try dropping. IF fail, not exception
            /// </summary>
            public static bool TryDropDatabase(bool isAppVeyor)
            {
                try
                {
                    if (NLogTestDatabaseExists(isAppVeyor))
                    {
                        var connectionString = GetMasterConnectionString(isAppVeyor);
                        IssueCommand(isAppVeyor,
                            "ALTER DATABASE [NLogTest] SET SINGLE_USER WITH ROLLBACK IMMEDIATE; DROP DATABASE NLogTest;",
                            connectionString);
                        return true;
                    }
                    return false;

                }
                catch (Exception)
                {

                    //ignore
                    return false;
                }

            }
        }
    }

}<|MERGE_RESOLUTION|>--- conflicted
+++ resolved
@@ -1553,26 +1553,21 @@
 
             public DbType DbType
             {
-<<<<<<< HEAD
-                get { return this.parameterType; }
+                get { return parameterType; }
                 set
                 {
                     ((MockDbConnection)mockDbCommand.Connection).AddToLog("Parameter #{0} DbType={1}", paramId, value);
-                    this.parameterType = value;
-                }
-            }
+                    parameterType = value;
+                }
+            
             public DbType MockDbType
             {
-                get { return this.parameterType; }
+                get { return parameterType; }
                 set
                 {
                     ((MockDbConnection)mockDbCommand.Connection).AddToLog("Parameter #{0} MockDbType={1}", paramId, value);
-                    this.parameterType = value;
-                }
-=======
-                get { return parameterType; }
-                set { parameterType = value; }
->>>>>>> 6fef8a81
+                    parameterType = value;
+                }
             }
 
             public ParameterDirection Direction
