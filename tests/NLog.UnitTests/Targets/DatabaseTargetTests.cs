// 
// Copyright (c) 2004-2016 Jaroslaw Kowalski <jaak@jkowalski.net>, Kim Christensen, Julian Verdurmen
// 
// All rights reserved.
// 
// Redistribution and use in source and binary forms, with or without 
// modification, are permitted provided that the following conditions 
// are met:
// 
// * Redistributions of source code must retain the above copyright notice, 
//   this list of conditions and the following disclaimer. 
// 
// * Redistributions in binary form must reproduce the above copyright notice,
//   this list of conditions and the following disclaimer in the documentation
//   and/or other materials provided with the distribution. 
// 
// * Neither the name of Jaroslaw Kowalski nor the names of its 
//   contributors may be used to endorse or promote products derived from this
//   software without specific prior written permission. 
// 
// THIS SOFTWARE IS PROVIDED BY THE COPYRIGHT HOLDERS AND CONTRIBUTORS "AS IS"
// AND ANY EXPRESS OR IMPLIED WARRANTIES, INCLUDING, BUT NOT LIMITED TO, THE 
// IMPLIED WARRANTIES OF MERCHANTABILITY AND FITNESS FOR A PARTICULAR PURPOSE 
// ARE DISCLAIMED. IN NO EVENT SHALL THE COPYRIGHT OWNER OR CONTRIBUTORS BE 
// LIABLE FOR ANY DIRECT, INDIRECT, INCIDENTAL, SPECIAL, EXEMPLARY, OR 
// CONSEQUENTIAL DAMAGES (INCLUDING, BUT NOT LIMITED TO, PROCUREMENT OF
// SUBSTITUTE GOODS OR SERVICES; LOSS OF USE, DATA, OR PROFITS; OR BUSINESS 
// INTERRUPTION) HOWEVER CAUSED AND ON ANY THEORY OF LIABILITY, WHETHER IN 
// CONTRACT, STRICT LIABILITY, OR TORT (INCLUDING NEGLIGENCE OR OTHERWISE) 
// ARISING IN ANY WAY OUT OF THE USE OF THIS SOFTWARE, EVEN IF ADVISED OF 
// THE POSSIBILITY OF SUCH DAMAGE.
// 

<<<<<<< HEAD

using NLog.Internal;

#if !SILVERLIGHT

=======
>>>>>>> 68839acf
namespace NLog.UnitTests.Targets
{
    using System;
    using System.Collections;
    using System.Collections.Generic;
    using System.Configuration;
    using System.Data;
    using System.Data.Common;
    using System.Globalization;
    using System.IO;
    using System.Linq;
    using NLog.Common;
    using NLog.Config;
    using NLog.Targets;
    using Xunit;
    using Xunit.Extensions;
    using System.Data.SqlClient;

    public class DatabaseTargetTests : NLogTestBase
    {
#if !MONO
        static DatabaseTargetTests()
        {
            var data = (DataSet)ConfigurationManager.GetSection("system.data");
            var providerFactories = data.Tables["DBProviderFactories"];
            providerFactories.Rows.Add("MockDb Provider", "MockDb Provider", "MockDb",
                typeof(MockDbFactory).AssemblyQualifiedName);
            providerFactories.AcceptChanges();
        }
#endif

        [Fact]
        public void SimpleDatabaseTest()
        {
            MockDbConnection.ClearLog();
            DatabaseTarget dt = new DatabaseTarget()
            {
                CommandText = "INSERT INTO FooBar VALUES('${message}')",
                ConnectionString = "FooBar",
                DBProvider = typeof(MockDbConnection).AssemblyQualifiedName,
            };

            dt.Initialize(null);
            Assert.Same(typeof(MockDbConnection), dt.ConnectionType);

            List<Exception> exceptions = new List<Exception>();
            dt.WriteAsyncLogEvent(new LogEventInfo(LogLevel.Info, "MyLogger", "msg1").WithContinuation(exceptions.Add));
            dt.WriteAsyncLogEvent(new LogEventInfo(LogLevel.Info, "MyLogger", "msg2").WithContinuation(exceptions.Add));
            dt.WriteAsyncLogEvent(new LogEventInfo(LogLevel.Info, "MyLogger", "msg3").WithContinuation(exceptions.Add));
            foreach (var ex in exceptions)
            {
                Assert.Null(ex);
            }

            string expectedLog = @"Open('FooBar').
ExecuteNonQuery: INSERT INTO FooBar VALUES('msg1')
Close()
Dispose()
Open('FooBar').
ExecuteNonQuery: INSERT INTO FooBar VALUES('msg2')
Close()
Dispose()
Open('FooBar').
ExecuteNonQuery: INSERT INTO FooBar VALUES('msg3')
Close()
Dispose()
";

            AssertLog(expectedLog);
        }

        [Fact]
        public void SimpleBatchedDatabaseTest()
        {
            MockDbConnection.ClearLog();
            DatabaseTarget dt = new DatabaseTarget()
            {
                CommandText = "INSERT INTO FooBar VALUES('${message}')",
                ConnectionString = "FooBar",
                DBProvider = typeof(MockDbConnection).AssemblyQualifiedName,
            };

            dt.Initialize(null);
            Assert.Same(typeof(MockDbConnection), dt.ConnectionType);

            List<Exception> exceptions = new List<Exception>();
            var events = new[]
            {
                new LogEventInfo(LogLevel.Info, "MyLogger", "msg1").WithContinuation(exceptions.Add),
                new LogEventInfo(LogLevel.Info, "MyLogger", "msg2").WithContinuation(exceptions.Add),
                new LogEventInfo(LogLevel.Info, "MyLogger", "msg3").WithContinuation(exceptions.Add),
            };

            dt.WriteAsyncLogEvents(events);
            foreach (var ex in exceptions)
            {
                Assert.Null(ex);
            }

            string expectedLog = @"Open('FooBar').
ExecuteNonQuery: INSERT INTO FooBar VALUES('msg1')
ExecuteNonQuery: INSERT INTO FooBar VALUES('msg2')
ExecuteNonQuery: INSERT INTO FooBar VALUES('msg3')
Close()
Dispose()
";

            AssertLog(expectedLog);
        }

        [Fact]
        public void KeepConnectionOpenTest()
        {
            MockDbConnection.ClearLog();
            DatabaseTarget dt = new DatabaseTarget()
            {
                CommandText = "INSERT INTO FooBar VALUES('${message}')",
                ConnectionString = "FooBar",
                DBProvider = typeof(MockDbConnection).AssemblyQualifiedName,
                KeepConnection = true,
            };

            dt.Initialize(null);
            Assert.Same(typeof(MockDbConnection), dt.ConnectionType);

            List<Exception> exceptions = new List<Exception>();
            dt.WriteAsyncLogEvent(new LogEventInfo(LogLevel.Info, "MyLogger", "msg1").WithContinuation(exceptions.Add));
            dt.WriteAsyncLogEvent(new LogEventInfo(LogLevel.Info, "MyLogger", "msg2").WithContinuation(exceptions.Add));
            dt.WriteAsyncLogEvent(new LogEventInfo(LogLevel.Info, "MyLogger", "msg3").WithContinuation(exceptions.Add));
            foreach (var ex in exceptions)
            {
                Assert.Null(ex);
            }

            string expectedLog = @"Open('FooBar').
ExecuteNonQuery: INSERT INTO FooBar VALUES('msg1')
ExecuteNonQuery: INSERT INTO FooBar VALUES('msg2')
ExecuteNonQuery: INSERT INTO FooBar VALUES('msg3')
";

            AssertLog(expectedLog);

            MockDbConnection.ClearLog();
            dt.Close();
            expectedLog = @"Close()
Dispose()
";

            AssertLog(expectedLog);
        }

        [Fact]
        public void KeepConnectionOpenBatchedTest()
        {
            MockDbConnection.ClearLog();
            DatabaseTarget dt = new DatabaseTarget()
            {
                CommandText = "INSERT INTO FooBar VALUES('${message}')",
                ConnectionString = "FooBar",
                DBProvider = typeof(MockDbConnection).AssemblyQualifiedName,
                KeepConnection = true,
            };

            dt.Initialize(null);
            Assert.Same(typeof(MockDbConnection), dt.ConnectionType);
            var exceptions = new List<Exception>();

            var events = new[]
            {
                new LogEventInfo(LogLevel.Info, "MyLogger", "msg1").WithContinuation(exceptions.Add),
                new LogEventInfo(LogLevel.Info, "MyLogger", "msg2").WithContinuation(exceptions.Add),
                new LogEventInfo(LogLevel.Info, "MyLogger", "msg3").WithContinuation(exceptions.Add),
            };

            dt.WriteAsyncLogEvents(events);
            foreach (var ex in exceptions)
            {
                Assert.Null(ex);
            }

            string expectedLog = @"Open('FooBar').
ExecuteNonQuery: INSERT INTO FooBar VALUES('msg1')
ExecuteNonQuery: INSERT INTO FooBar VALUES('msg2')
ExecuteNonQuery: INSERT INTO FooBar VALUES('msg3')
";

            AssertLog(expectedLog);

            MockDbConnection.ClearLog();
            dt.Close();
            expectedLog = @"Close()
Dispose()
";

            AssertLog(expectedLog);
        }

        [Fact]
        public void KeepConnectionOpenTest2()
        {
            MockDbConnection.ClearLog();
            DatabaseTarget dt = new DatabaseTarget()
            {
                CommandText = "INSERT INTO FooBar VALUES('${message}')",
                ConnectionString = "Database=${logger}",
                DBProvider = typeof(MockDbConnection).AssemblyQualifiedName,
                KeepConnection = true,
            };

            dt.Initialize(null);
            Assert.Same(typeof(MockDbConnection), dt.ConnectionType);

            List<Exception> exceptions = new List<Exception>();
            dt.WriteAsyncLogEvent(new LogEventInfo(LogLevel.Info, "MyLogger", "msg1").WithContinuation(exceptions.Add));
            dt.WriteAsyncLogEvent(new LogEventInfo(LogLevel.Info, "MyLogger", "msg2").WithContinuation(exceptions.Add));
            dt.WriteAsyncLogEvent(new LogEventInfo(LogLevel.Info, "MyLogger2", "msg3").WithContinuation(exceptions.Add));
            dt.WriteAsyncLogEvent(new LogEventInfo(LogLevel.Info, "MyLogger", "msg4").WithContinuation(exceptions.Add));
            foreach (var ex in exceptions)
            {
                Assert.Null(ex);
            }

            string expectedLog = @"Open('Database=MyLogger').
ExecuteNonQuery: INSERT INTO FooBar VALUES('msg1')
ExecuteNonQuery: INSERT INTO FooBar VALUES('msg2')
Close()
Dispose()
Open('Database=MyLogger2').
ExecuteNonQuery: INSERT INTO FooBar VALUES('msg3')
Close()
Dispose()
Open('Database=MyLogger').
ExecuteNonQuery: INSERT INTO FooBar VALUES('msg4')
";

            AssertLog(expectedLog);

            MockDbConnection.ClearLog();
            dt.Close();
            expectedLog = @"Close()
Dispose()
";

            AssertLog(expectedLog);
        }

        [Fact]
        public void KeepConnectionOpenBatchedTest2()
        {
            MockDbConnection.ClearLog();
            DatabaseTarget dt = new DatabaseTarget()
            {
                CommandText = "INSERT INTO FooBar VALUES('${message}')",
                ConnectionString = "Database=${logger}",
                DBProvider = typeof(MockDbConnection).AssemblyQualifiedName,
                KeepConnection = true,
            };

            dt.Initialize(null);

            Assert.Same(typeof(MockDbConnection), dt.ConnectionType);

            // when we pass multiple log events in an array, the target will bucket-sort them by
            // connection string and group all commands for the same connection string together
            // to minimize number of db open/close operations
            // in this case msg1, msg2 and msg4 will be written together to MyLogger database
            // and msg3 will be written to MyLogger2 database

            List<Exception> exceptions = new List<Exception>();
            var events = new[]
            {
                new LogEventInfo(LogLevel.Info, "MyLogger", "msg1").WithContinuation(exceptions.Add),
                new LogEventInfo(LogLevel.Info, "MyLogger", "msg2").WithContinuation(exceptions.Add),
                new LogEventInfo(LogLevel.Info, "MyLogger2", "msg3").WithContinuation(exceptions.Add),
                new LogEventInfo(LogLevel.Info, "MyLogger", "msg4").WithContinuation(exceptions.Add),
            };

            dt.WriteAsyncLogEvents(events);
            foreach (var ex in exceptions)
            {
                Assert.Null(ex);
            }

            string expectedLog = @"Open('Database=MyLogger').
ExecuteNonQuery: INSERT INTO FooBar VALUES('msg1')
ExecuteNonQuery: INSERT INTO FooBar VALUES('msg2')
ExecuteNonQuery: INSERT INTO FooBar VALUES('msg4')
Close()
Dispose()
Open('Database=MyLogger2').
ExecuteNonQuery: INSERT INTO FooBar VALUES('msg3')
";

            AssertLog(expectedLog);

            MockDbConnection.ClearLog();
            dt.Close();
            expectedLog = @"Close()
Dispose()
";

            AssertLog(expectedLog);
        }

        [Fact]
        public void ParameterTest()
        {
            MockDbConnection.ClearLog();
            DatabaseTarget dt = new DatabaseTarget()
            {
                CommandText = "INSERT INTO FooBar VALUES(@msg, @lvl, @lg)",
                DBProvider = typeof(MockDbConnection).AssemblyQualifiedName,
                KeepConnection = true,
                Parameters =
                {
                    new DatabaseParameterInfo("msg", "${message}"),
                    new DatabaseParameterInfo("lvl", "${level}"),
                    new DatabaseParameterInfo("lg", "${logger}")

                }
            };

            dt.Initialize(null);

            Assert.Same(typeof(MockDbConnection), dt.ConnectionType);

            // when we pass multiple log events in an array, the target will bucket-sort them by
            // connection string and group all commands for the same connection string together
            // to minimize number of db open/close operations
            // in this case msg1, msg2 and msg4 will be written together to MyLogger database
            // and msg3 will be written to MyLogger2 database

            List<Exception> exceptions = new List<Exception>();
            var events = new[]
            {
                new LogEventInfo(LogLevel.Info, "MyLogger", "msg1").WithContinuation(exceptions.Add),
                new LogEventInfo(LogLevel.Debug, "MyLogger2", "msg3").WithContinuation(exceptions.Add),
            };

            dt.WriteAsyncLogEvents(events);
            foreach (var ex in exceptions)
            {
                Assert.Null(ex);
            }

            string expectedLog = @"Open('Server=.;Trusted_Connection=SSPI;').
CreateParameter(0)
Parameter #0 Direction=Input
Parameter #0 Name=msg
Parameter #0 Value=msg1
Add Parameter Parameter #0
CreateParameter(1)
Parameter #1 Direction=Input
Parameter #1 Name=lvl
Parameter #1 Value=Info
Add Parameter Parameter #1
CreateParameter(2)
Parameter #2 Direction=Input
Parameter #2 Name=lg
Parameter #2 Value=MyLogger
Add Parameter Parameter #2
ExecuteNonQuery: INSERT INTO FooBar VALUES(@msg, @lvl, @lg)
CreateParameter(0)
Parameter #0 Direction=Input
Parameter #0 Name=msg
Parameter #0 Value=msg3
Add Parameter Parameter #0
CreateParameter(1)
Parameter #1 Direction=Input
Parameter #1 Name=lvl
Parameter #1 Value=Debug
Add Parameter Parameter #1
CreateParameter(2)
Parameter #2 Direction=Input
Parameter #2 Name=lg
Parameter #2 Value=MyLogger2
Add Parameter Parameter #2
ExecuteNonQuery: INSERT INTO FooBar VALUES(@msg, @lvl, @lg)
";

            AssertLog(expectedLog);

            MockDbConnection.ClearLog();
            dt.Close();
            expectedLog = @"Close()
Dispose()
";

            AssertLog(expectedLog);
        }

        [Fact]
        public void ParameterFacetTest()
        {
            MockDbConnection.ClearLog();
            DatabaseTarget dt = new DatabaseTarget()
            {
                CommandText = "INSERT INTO FooBar VALUES(@msg, @lvl, @lg)",
                DBProvider = typeof(MockDbConnection).AssemblyQualifiedName,
                KeepConnection = true,
                Parameters =
                {
                    new DatabaseParameterInfo("msg", "${message}")
                    {
                        Precision = 3,
                        Scale = 7,
                        Size = 9,
                    },
                    new DatabaseParameterInfo("lvl", "${level}")
                    {
                        Scale = 7
                    },
                    new DatabaseParameterInfo("lg", "${logger}")
                    {
                        Precision = 0
                    },
                }
            };

            dt.Initialize(null);

            Assert.Same(typeof(MockDbConnection), dt.ConnectionType);

            // when we pass multiple log events in an array, the target will bucket-sort them by
            // connection string and group all commands for the same connection string together
            // to minimize number of db open/close operations
            // in this case msg1, msg2 and msg4 will be written together to MyLogger database
            // and msg3 will be written to MyLogger2 database

            var exceptions = new List<Exception>();
            var events = new[]
            {
                new LogEventInfo(LogLevel.Info, "MyLogger", "msg1").WithContinuation(exceptions.Add),
                new LogEventInfo(LogLevel.Debug, "MyLogger2", "msg3").WithContinuation(exceptions.Add),
            };

            dt.WriteAsyncLogEvents(events);
            dt.Close();
            foreach (var ex in exceptions)
            {
                Assert.Null(ex);
            }

            string expectedLog = @"Open('Server=.;Trusted_Connection=SSPI;').
CreateParameter(0)
Parameter #0 Direction=Input
Parameter #0 Name=msg
Parameter #0 Size=9
Parameter #0 Precision=3
Parameter #0 Scale=7
Parameter #0 Value=msg1
Add Parameter Parameter #0
CreateParameter(1)
Parameter #1 Direction=Input
Parameter #1 Name=lvl
Parameter #1 Scale=7
Parameter #1 Value=Info
Add Parameter Parameter #1
CreateParameter(2)
Parameter #2 Direction=Input
Parameter #2 Name=lg
Parameter #2 Value=MyLogger
Add Parameter Parameter #2
ExecuteNonQuery: INSERT INTO FooBar VALUES(@msg, @lvl, @lg)
CreateParameter(0)
Parameter #0 Direction=Input
Parameter #0 Name=msg
Parameter #0 Size=9
Parameter #0 Precision=3
Parameter #0 Scale=7
Parameter #0 Value=msg3
Add Parameter Parameter #0
CreateParameter(1)
Parameter #1 Direction=Input
Parameter #1 Name=lvl
Parameter #1 Scale=7
Parameter #1 Value=Debug
Add Parameter Parameter #1
CreateParameter(2)
Parameter #2 Direction=Input
Parameter #2 Name=lg
Parameter #2 Value=MyLogger2
Add Parameter Parameter #2
ExecuteNonQuery: INSERT INTO FooBar VALUES(@msg, @lvl, @lg)
Close()
Dispose()
";
            AssertLog(expectedLog);
        }

        [Fact]
        public void ConnectionStringBuilderTest1()
        {
            DatabaseTarget dt;

            dt = new DatabaseTarget();
            Assert.Equal("Server=.;Trusted_Connection=SSPI;", this.GetConnectionString(dt));

            dt = new DatabaseTarget();
            dt.DBHost = "${logger}";
            Assert.Equal("Server=Logger1;Trusted_Connection=SSPI;", this.GetConnectionString(dt));

            dt = new DatabaseTarget();
            dt.DBHost = "HOST1";
            dt.DBDatabase = "${logger}";
            Assert.Equal("Server=HOST1;Trusted_Connection=SSPI;Database=Logger1", this.GetConnectionString(dt));

            dt = new DatabaseTarget();
            dt.DBHost = "HOST1";
            dt.DBDatabase = "${logger}";
            dt.DBUserName = "user1";
            dt.DBPassword = "password1";
            Assert.Equal("Server=HOST1;User id=user1;Password=password1;Database=Logger1", this.GetConnectionString(dt));

            dt = new DatabaseTarget();
            dt.ConnectionString = "customConnectionString42";
            dt.DBHost = "HOST1";
            dt.DBDatabase = "${logger}";
            dt.DBUserName = "user1";
            dt.DBPassword = "password1";
            Assert.Equal("customConnectionString42", this.GetConnectionString(dt));
        }

        [Fact]
        public void DatabaseExceptionTest1()
        {
            MockDbConnection.ClearLog();
            var exceptions = new List<Exception>();

            var db = new DatabaseTarget();
            db.CommandText = "not important";
            db.ConnectionString = "cannotconnect";
            db.DBProvider = typeof(MockDbConnection).AssemblyQualifiedName;
            db.Initialize(null);
            db.WriteAsyncLogEvent(LogEventInfo.CreateNullEvent().WithContinuation(exceptions.Add));
            db.Close();

            Assert.Equal(1, exceptions.Count);
            Assert.NotNull(exceptions[0]);
            Assert.Equal("Cannot open fake database.", exceptions[0].Message);
            Assert.Equal("Open('cannotconnect').\r\n", MockDbConnection.Log);
        }

        [Fact]
        public void DatabaseExceptionTest2()
        {
            MockDbConnection.ClearLog();
            var exceptions = new List<Exception>();

            var db = new DatabaseTarget();
            db.CommandText = "not important";
            db.ConnectionString = "cannotexecute";
            db.KeepConnection = true;
            db.DBProvider = typeof(MockDbConnection).AssemblyQualifiedName;
            db.Initialize(null);
            db.WriteAsyncLogEvent(LogEventInfo.CreateNullEvent().WithContinuation(exceptions.Add));
            db.WriteAsyncLogEvent(LogEventInfo.CreateNullEvent().WithContinuation(exceptions.Add));
            db.WriteAsyncLogEvent(LogEventInfo.CreateNullEvent().WithContinuation(exceptions.Add));
            db.Close();

            Assert.Equal(3, exceptions.Count);
            Assert.NotNull(exceptions[0]);
            Assert.NotNull(exceptions[1]);
            Assert.NotNull(exceptions[2]);
            Assert.Equal("Failure during ExecuteNonQuery", exceptions[0].Message);
            Assert.Equal("Failure during ExecuteNonQuery", exceptions[1].Message);
            Assert.Equal("Failure during ExecuteNonQuery", exceptions[2].Message);

            string expectedLog = @"Open('cannotexecute').
ExecuteNonQuery: not important
Close()
Dispose()
Open('cannotexecute').
ExecuteNonQuery: not important
Close()
Dispose()
Open('cannotexecute').
ExecuteNonQuery: not important
Close()
Dispose()
";
            AssertLog(expectedLog);
        }

        [Fact]
        public void DatabaseExceptionTest3()
        {
            MockDbConnection.ClearLog();
            var exceptions = new List<Exception>();

            var db = new DatabaseTarget();
            db.CommandText = "not important";
            db.ConnectionString = "cannotexecute";
            db.KeepConnection = true;
            db.DBProvider = typeof(MockDbConnection).AssemblyQualifiedName;
            db.Initialize(null);
            db.WriteAsyncLogEvents(
                LogEventInfo.CreateNullEvent().WithContinuation(exceptions.Add),
                LogEventInfo.CreateNullEvent().WithContinuation(exceptions.Add),
                LogEventInfo.CreateNullEvent().WithContinuation(exceptions.Add));
            db.Close();

            Assert.Equal(3, exceptions.Count);
            Assert.NotNull(exceptions[0]);
            Assert.NotNull(exceptions[1]);
            Assert.NotNull(exceptions[2]);
            Assert.Equal("Failure during ExecuteNonQuery", exceptions[0].Message);
            Assert.Equal("Failure during ExecuteNonQuery", exceptions[1].Message);
            Assert.Equal("Failure during ExecuteNonQuery", exceptions[2].Message);

            string expectedLog = @"Open('cannotexecute').
ExecuteNonQuery: not important
Close()
Dispose()
Open('cannotexecute').
ExecuteNonQuery: not important
Close()
Dispose()
Open('cannotexecute').
ExecuteNonQuery: not important
Close()
Dispose()
";
            AssertLog(expectedLog);
        }

        [Fact]
        public void ConnectionStringNameInitTest()
        {
            var dt = new DatabaseTarget
            {
                ConnectionStringName = "MyConnectionString",
                CommandText = "notimportant",
            };

            Assert.Same(ConfigurationManager.ConnectionStrings, dt.ConnectionStringsSettings);
            dt.ConnectionStringsSettings = new ConnectionStringSettingsCollection()
            {
                new ConnectionStringSettings("MyConnectionString", "cs1", "MockDb"),
            };

            dt.Initialize(null);
            Assert.Same(MockDbFactory.Instance, dt.ProviderFactory);
            Assert.Equal("cs1", dt.ConnectionString.Render(LogEventInfo.CreateNullEvent()));
        }

        [Fact]
        public void ConnectionStringNameNegativeTest_if_ThrowConfigExceptions()
        {
            LogManager.ThrowConfigExceptions = true;
            var dt = new DatabaseTarget
            {
                ConnectionStringName = "MyConnectionString",
                CommandText = "notimportant",
                ConnectionStringsSettings = new ConnectionStringSettingsCollection(),
            };

            try
            {
                dt.Initialize(null);
                Assert.True(false, "Exception expected.");
            }
            catch (NLogConfigurationException configurationException)
            {
                Assert.Equal(
                    "Connection string 'MyConnectionString' is not declared in <connectionStrings /> section.",
                    configurationException.Message);
            }
        }

        [Fact]
        public void ProviderFactoryInitTest()
        {
            var dt = new DatabaseTarget();
            dt.DBProvider = "MockDb";
            dt.CommandText = "Notimportant";
            dt.Initialize(null);
            Assert.Same(MockDbFactory.Instance, dt.ProviderFactory);
            dt.OpenConnection("myConnectionString");
            Assert.Equal(1, MockDbConnection2.OpenCount);
            Assert.Equal("myConnectionString", MockDbConnection2.LastOpenConnectionString);
        }

        [Fact]
        public void SqlServerShorthandNotationTest()
        {
            foreach (string provName in new[] { "microsoft", "msde", "mssql", "sqlserver" })
            {
                var dt = new DatabaseTarget()
                {
                    Name = "myTarget",
                    DBProvider = provName,
                    ConnectionString = "notimportant",
                    CommandText = "notimportant",
                };

                dt.Initialize(null);
                Assert.Equal(typeof(System.Data.SqlClient.SqlConnection), dt.ConnectionType);
            }
        }

        [Fact]
        public void OleDbShorthandNotationTest()
        {
            var dt = new DatabaseTarget()
            {
                Name = "myTarget",
                DBProvider = "oledb",
                ConnectionString = "notimportant",
                CommandText = "notimportant",
            };

            dt.Initialize(null);
            Assert.Equal(typeof(System.Data.OleDb.OleDbConnection), dt.ConnectionType);
        }

        [Fact]
        public void OdbcShorthandNotationTest()
        {
            var dt = new DatabaseTarget()
            {
                Name = "myTarget",
                DBProvider = "odbc",
                ConnectionString = "notimportant",
                CommandText = "notimportant",
            };

            dt.Initialize(null);
            Assert.Equal(typeof(System.Data.Odbc.OdbcConnection), dt.ConnectionType);
        }

        [Fact]
        public void SqlServer_InstallAndLogMessage()
        {

            if (SqlServerTest.IsTravis())
            {
                Console.WriteLine("skipping test SqlServer_InstallAndLogMessage because we are running in Travis");
                return;
            }

            SqlServerTest.TryDropDatabase();

            try
            {
                SqlServerTest.CreateDatabase();

                var connectionString = SqlServerTest.GetConnectionString();
                LogManager.Configuration = CreateConfigurationFromString(@"
            <nlog xmlns='http://www.nlog-project.org/schemas/NLog.xsd'
                  xmlns:xsi='http://www.w3.org/2001/XMLSchema-instance' throwExceptions='true'>
                <targets>
                    <target name='database' xsi:type='Database' connectionstring=""" + connectionString + @"""
                        commandText='insert into dbo.NLogSqlServerTest (Uid) values (@uid);'>
                        <parameter name='@uid' layout='${event-properties:uid}' />
<install-command ignoreFailures=""false""
                 text=""CREATE TABLE dbo.NLogSqlServerTest (
    Id       int               NOT NULL IDENTITY(1,1) PRIMARY KEY CLUSTERED,
    Uid      uniqueidentifier  NULL
);""/>

                    </target>
                </targets>
                <rules>
                    <logger name='*' writeTo='database' />
                </rules>
            </nlog>");

                //install 
                InstallationContext context = new InstallationContext();
                LogManager.Configuration.Install(context);

                var tableCatalog = SqlServerTest.IssueScalarQuery(@"SELECT TABLE_CATALOG FROM INFORMATION_SCHEMA.TABLES
                 WHERE TABLE_SCHEMA = 'Dbo'
                 AND  TABLE_NAME = 'NLogSqlServerTest'");

                //check if table exists
                Assert.Equal("NLogTest", tableCatalog);

                var logger = LogManager.GetLogger("A");
                var target = LogManager.Configuration.FindTargetByName<DatabaseTarget>("database");

                var uid = new Guid("e7c648b4-3508-4df2-b001-753148659d6d");
                var logEvent = new LogEventInfo(LogLevel.Info, null, null);
                logEvent.Properties["uid"] = uid;
                logger.Log(logEvent);

                var count = SqlServerTest.IssueScalarQuery("SELECT count(1) FROM dbo.NLogSqlServerTest");

                Assert.Equal(1, count);

                var result = SqlServerTest.IssueScalarQuery("SELECT Uid FROM dbo.NLogSqlServerTest");

                Assert.Equal(uid, result);
            }
            finally
            {
                SqlServerTest.TryDropDatabase();
            }

        }

        public void GetProviderNameFromAppConfig()
        {
            LogManager.ThrowExceptions = true;
            var databaseTarget = new DatabaseTarget()
            {
                Name = "myTarget",
                ConnectionStringName = "test_connectionstring_with_providerName",
                CommandText = "notimportant",
            };
            databaseTarget.ConnectionStringsSettings = new ConnectionStringSettingsCollection()
            {
                new ConnectionStringSettings("test_connectionstring_without_providerName", "some connectionstring"),
                new ConnectionStringSettings("test_connectionstring_with_providerName", "some connectionstring",
                    "System.Data.SqlClient"),
            };

            databaseTarget.Initialize(null);
            Assert.NotNull(databaseTarget.ProviderFactory);
            Assert.Equal(typeof(System.Data.SqlClient.SqlClientFactory), databaseTarget.ProviderFactory.GetType());
        }

        [Fact]
        public void DontRequireProviderNameInAppConfig()
        {
            LogManager.ThrowExceptions = true;
            var databaseTarget = new DatabaseTarget()
            {
                Name = "myTarget",
                ConnectionStringName = "test_connectionstring_without_providerName",
                CommandText = "notimportant",
                DBProvider = "System.Data.SqlClient"
            };

            databaseTarget.ConnectionStringsSettings = new ConnectionStringSettingsCollection()
            {
                new ConnectionStringSettings("test_connectionstring_without_providerName", "some connectionstring"),
                new ConnectionStringSettings("test_connectionstring_with_providerName", "some connectionstring",
                    "System.Data.SqlClient"),
            };

            databaseTarget.Initialize(null);
            Assert.NotNull(databaseTarget.ProviderFactory);
            Assert.Equal(typeof(System.Data.SqlClient.SqlClientFactory), databaseTarget.ProviderFactory.GetType());
        }

        [Theory]
        [InlineData("usetransactions='false'", true)]
        [InlineData("usetransactions='true'", true)]
        [InlineData("", false)]
        public void WarningForObsoleteUseTransactions(string property, bool printWarning)
        {
            LoggingConfiguration c = CreateConfigurationFromString(string.Format(@"
            <nlog ThrowExceptions='true'>
                <targets>
                    <target type='database' {0} name='t1' commandtext='fake sql' connectionstring='somewhere' />
                </targets>
                <rules>
                      <logger name='*' writeTo='t1'>
                       
                      </logger>
                    </rules>
            </nlog>", property));

            StringWriter writer1 = new StringWriter()
            {
                NewLine = "\n"
            };
            InternalLogger.LogWriter = writer1;
            var t = c.FindTargetByName<DatabaseTarget>("t1");
            t.Initialize(null);
            var internalLog = writer1.ToString();

            if (printWarning)
            {
                Assert.Contains("obsolete", internalLog, StringComparison.InvariantCultureIgnoreCase);
                Assert.Contains("usetransactions", internalLog, StringComparison.InvariantCultureIgnoreCase);
            }
            else
            {
                Assert.DoesNotContain("obsolete", internalLog, StringComparison.InvariantCultureIgnoreCase);
                Assert.DoesNotContain("usetransactions", internalLog, StringComparison.InvariantCultureIgnoreCase);
            }



        }

        private static void AssertLog(string expectedLog)
        {
            Assert.Equal(expectedLog.Replace("\r", ""), MockDbConnection.Log.Replace("\r", ""));
        }

        private string GetConnectionString(DatabaseTarget dt)
        {
            MockDbConnection.ClearLog();
            dt.DBProvider = typeof(MockDbConnection).AssemblyQualifiedName;
            dt.CommandText = "NotImportant";

            var exceptions = new List<Exception>();
            dt.Initialize(null);
            dt.WriteAsyncLogEvent(new LogEventInfo(LogLevel.Info, "Logger1", "msg1").WithContinuation(exceptions.Add));
            dt.Close();

            return MockDbConnection.LastConnectionString;
        }

        public class MockDbConnection : IDbConnection
        {
            public static string Log { get; private set; }
            public static string LastConnectionString { get; private set; }

            public MockDbConnection()
            {
            }

            public MockDbConnection(string connectionString)
            {
                this.ConnectionString = connectionString;
            }

            public IDbTransaction BeginTransaction(IsolationLevel il)
            {
                throw new NotImplementedException();
            }

            public IDbTransaction BeginTransaction()
            {
                throw new NotImplementedException();
            }

            public void ChangeDatabase(string databaseName)
            {
                throw new NotImplementedException();
            }

            public void Close()
            {
                AddToLog("Close()");
            }

            public string ConnectionString { get; set; }

            public int ConnectionTimeout
            {
                get { throw new NotImplementedException(); }
            }

            public IDbCommand CreateCommand()
            {
                return new MockDbCommand() { Connection = this };
            }

            public string Database
            {
                get { throw new NotImplementedException(); }
            }

            public void Open()
            {
                LastConnectionString = this.ConnectionString;
                AddToLog("Open('{0}').", this.ConnectionString);
                if (this.ConnectionString == "cannotconnect")
                {
                    throw new InvalidOperationException("Cannot open fake database.");
                }
            }

            public ConnectionState State
            {
                get { throw new NotImplementedException(); }
            }

            public void Dispose()
            {
                AddToLog("Dispose()");
            }

            public static void ClearLog()
            {
                Log = string.Empty;
            }

            public void AddToLog(string message, params object[] args)
            {
                if (args.Length > 0)
                {
                    message = string.Format(CultureInfo.InvariantCulture, message, args);
                }

                Log += message + "\r\n";
            }
        }

        private class MockDbCommand : IDbCommand
        {
            private int paramCount;
            private IDataParameterCollection parameters;

            public MockDbCommand()
            {
                this.parameters = new MockParameterCollection(this);
            }

            public void Cancel()
            {
                throw new NotImplementedException();
            }

            public string CommandText { get; set; }

            public int CommandTimeout { get; set; }

            public CommandType CommandType { get; set; }

            public IDbConnection Connection { get; set; }

            public IDbDataParameter CreateParameter()
            {
                ((MockDbConnection)this.Connection).AddToLog("CreateParameter({0})", this.paramCount);
                return new MockDbParameter(this, paramCount++);
            }

            public int ExecuteNonQuery()
            {
                ((MockDbConnection)this.Connection).AddToLog("ExecuteNonQuery: {0}", this.CommandText);
                if (this.Connection.ConnectionString == "cannotexecute")
                {
                    throw new InvalidOperationException("Failure during ExecuteNonQuery");
                }

                return 0;
            }

            public IDataReader ExecuteReader(CommandBehavior behavior)
            {
                throw new NotImplementedException();
            }

            public IDataReader ExecuteReader()
            {
                throw new NotImplementedException();
            }

            public object ExecuteScalar()
            {
                throw new NotImplementedException();
            }

            public IDataParameterCollection Parameters
            {
                get { return parameters; }
            }

            public void Prepare()
            {
                throw new NotImplementedException();
            }

            public IDbTransaction Transaction { get; set; }

            public UpdateRowSource UpdatedRowSource
            {
                get { throw new NotImplementedException(); }
                set { throw new NotImplementedException(); }
            }

            public void Dispose()
            {
                throw new NotImplementedException();
            }
        }

        private class MockDbParameter : IDbDataParameter
        {
            private readonly MockDbCommand mockDbCommand;
            private readonly int paramId;
            private string parameterName;
            private object parameterValue;
            private DbType parameterType;

            public MockDbParameter(MockDbCommand mockDbCommand, int paramId)
            {
                this.mockDbCommand = mockDbCommand;
                this.paramId = paramId;
            }

            public DbType DbType
            {
                get { return this.parameterType; }
                set { this.parameterType = value; }
            }

            public ParameterDirection Direction
            {
                get { throw new NotImplementedException(); }
                set
                {
                    ((MockDbConnection)mockDbCommand.Connection).AddToLog("Parameter #{0} Direction={1}", paramId,
                        value);
                }
            }

            public bool IsNullable
            {
                get { throw new NotImplementedException(); }
            }

            public string ParameterName
            {
                get { return this.parameterName; }
                set
                {
                    ((MockDbConnection)mockDbCommand.Connection).AddToLog("Parameter #{0} Name={1}", paramId, value);
                    this.parameterName = value;
                }
            }

            public string SourceColumn
            {
                get { throw new NotImplementedException(); }
                set { throw new NotImplementedException(); }
            }

            public DataRowVersion SourceVersion
            {
                get { throw new NotImplementedException(); }
                set { throw new NotImplementedException(); }
            }

            public object Value
            {
                get { return this.parameterValue; }
                set
                {
                    ((MockDbConnection)mockDbCommand.Connection).AddToLog("Parameter #{0} Value={1}", paramId, value);
                    this.parameterValue = value;
                }
            }

            public byte Precision
            {
                get { throw new NotImplementedException(); }
                set
                {
                    ((MockDbConnection)mockDbCommand.Connection).AddToLog("Parameter #{0} Precision={1}", paramId,
                        value);
                }
            }

            public byte Scale
            {
                get { throw new NotImplementedException(); }
                set
                {
                    ((MockDbConnection)mockDbCommand.Connection).AddToLog("Parameter #{0} Scale={1}", paramId, value);
                }
            }

            public int Size
            {
                get { throw new NotImplementedException(); }
                set
                {
                    ((MockDbConnection)mockDbCommand.Connection).AddToLog("Parameter #{0} Size={1}", paramId, value);
                }
            }

            public override string ToString()
            {
                return "Parameter #" + this.paramId;
            }
        }

        private class MockParameterCollection : IDataParameterCollection
        {
            private readonly MockDbCommand command;

            public MockParameterCollection(MockDbCommand command)
            {
                this.command = command;
            }

            public IEnumerator GetEnumerator()
            {
                throw new NotImplementedException();
            }

            public void CopyTo(Array array, int index)
            {
                throw new NotImplementedException();
            }

            public int Count
            {
                get { throw new NotImplementedException(); }
            }

            public object SyncRoot
            {
                get { throw new NotImplementedException(); }
            }

            public bool IsSynchronized
            {
                get { throw new NotImplementedException(); }
            }

            public int Add(object value)
            {
                ((MockDbConnection)command.Connection).AddToLog("Add Parameter {0}", value);
                return 0;
            }

            public bool Contains(object value)
            {
                throw new NotImplementedException();
            }

            public void Clear()
            {
                throw new NotImplementedException();
            }

            public int IndexOf(object value)
            {
                throw new NotImplementedException();
            }

            public void Insert(int index, object value)
            {
                throw new NotImplementedException();
            }

            public void Remove(object value)
            {
                throw new NotImplementedException();
            }

            public void RemoveAt(int index)
            {
                throw new NotImplementedException();
            }

            object IList.this[int index]
            {
                get { throw new NotImplementedException(); }
                set { throw new NotImplementedException(); }
            }

            public bool IsReadOnly
            {
                get { throw new NotImplementedException(); }
            }

            public bool IsFixedSize
            {
                get { throw new NotImplementedException(); }
            }

            public bool Contains(string parameterName)
            {
                throw new NotImplementedException();
            }

            public int IndexOf(string parameterName)
            {
                throw new NotImplementedException();
            }

            public void RemoveAt(string parameterName)
            {
                throw new NotImplementedException();
            }

            object IDataParameterCollection.this[string parameterName]
            {
                get { throw new NotImplementedException(); }
                set { throw new NotImplementedException(); }
            }
        }

        public class MockDbFactory : DbProviderFactory
        {
            public static readonly MockDbFactory Instance = new MockDbFactory();

            public override DbConnection CreateConnection()
            {
                return new MockDbConnection2();
            }
        }

        public class MockDbConnection2 : DbConnection
        {
            public static int OpenCount { get; private set; }

            public static string LastOpenConnectionString { get; private set; }

            protected override DbTransaction BeginDbTransaction(IsolationLevel isolationLevel)
            {
                throw new NotImplementedException();
            }

            public override void ChangeDatabase(string databaseName)
            {
                throw new NotImplementedException();
            }

            public override void Close()
            {
                throw new NotImplementedException();
            }

            public override string ConnectionString { get; set; }

            protected override DbCommand CreateDbCommand()
            {
                throw new NotImplementedException();
            }

            public override string DataSource
            {
                get { throw new NotImplementedException(); }
            }

            public override string Database
            {
                get { throw new NotImplementedException(); }
            }

            public override void Open()
            {
                LastOpenConnectionString = this.ConnectionString;
                OpenCount++;
            }

            public override string ServerVersion
            {
                get { throw new NotImplementedException(); }
            }

            public override ConnectionState State
            {
                get { throw new NotImplementedException(); }
            }
        }

        private static class SqlServerTest
        {


            static SqlServerTest()
            {
            }

            public static string GetConnectionString()
            {
                var connectionString = ConfigurationManager.AppSettings["SqlServerTestConnectionString"];
                if (StringHelpers.IsNullOrWhiteSpace(connectionString))
                {
                    connectionString = IsAppVeyor() ? AppVeyorConnectionStringNLogTest : LocalConnectionStringNLogTest;
                }
                return connectionString;
            }

            /// <summary>
            /// AppVeyor connectionstring for SQL 2012, see https://www.appveyor.com/docs/services-databases/
            /// </summary>
            private const string AppVeyorConnectionStringMaster =
                @"Server=(local)\SQL2012SP1;Database=master;User ID=sa;Password=Password12!";

            private const string AppVeyorConnectionStringNLogTest =
                @"Server=(local)\SQL2012SP1;Database=NLogTest;User ID=sa;Password=Password12!";

            private const string LocalConnectionStringMaster =
                @"Data Source=(localdb)\MSSQLLocalDB; Database=master; Integrated Security=True;";

            private const string LocalConnectionStringNLogTest =
                @"Data Source=(localdb)\MSSQLLocalDB; Database=NLogTest; Integrated Security=True;";

            public static void CreateDatabase()
            {
                var connectionString = GetMasterConnectionString();
                IssueCommand("CREATE DATABASE NLogTest", connectionString);
            }

            public static bool NLogTestDatabaseExists()
            {
                var connectionString = GetMasterConnectionString();
                var dbId = IssueScalarQuery("select db_id('NLogTest')", connectionString);
                return dbId != null && dbId != DBNull.Value;

            }

            private static string GetMasterConnectionString()
            {
                return IsAppVeyor() ? AppVeyorConnectionStringMaster : LocalConnectionStringMaster;
            }

            /// <summary>
            /// Are we running on AppVeyor?
            /// </summary>
            /// <returns></returns>
            private static bool IsAppVeyor()
            {
                var val = Environment.GetEnvironmentVariable("APPVEYOR");
                return val != null && val.Equals("true", StringComparison.OrdinalIgnoreCase);
            }

            /// <summary>
            /// Are we running on Travis?
            /// </summary>
            /// <returns></returns>
            public static bool IsTravis()
            {
                var val = Environment.GetEnvironmentVariable("TRAVIS");
                return val != null && val.Equals("true", StringComparison.OrdinalIgnoreCase);
            }

            public static void IssueCommand(string commandString, string connectionString = null)
            {
                using (var connection = new SqlConnection(connectionString ?? GetConnectionString()))
                {
                    connection.Open();
                    if (connectionString == null)
                        connection.ChangeDatabase("NLogTest");
                    using (var command = new SqlCommand(commandString, connection))
                    {
                        command.ExecuteNonQuery();
                    }
                }
            }

            public static object IssueScalarQuery(string commandString, string connectionString = null)
            {
                using (var connection = new SqlConnection(connectionString ?? GetConnectionString()))
                {
                    connection.Open();
                    if (connectionString == null)
                        connection.ChangeDatabase("NLogTest");
                    using (var command = new SqlCommand(commandString, connection))
                    {
                        var scalar = command.ExecuteScalar();
                        return scalar;
                    }
                }
            }

            /// <summary>
            /// Try dropping. IF fail, not exception
            /// </summary>
            public static bool TryDropDatabase()
            {
                try
                {
                    if (NLogTestDatabaseExists())
                    {
                        var connectionString = GetMasterConnectionString();
                        IssueCommand(
                            "ALTER DATABASE [NLogTest] SET SINGLE_USER WITH ROLLBACK IMMEDIATE; DROP DATABASE NLogTest;",
                            connectionString);
                        return true;
                    }
                    return false;

                }
                catch (Exception)
                {

                    //ignore
                    return false;
                }

            }
        }
    }

}<|MERGE_RESOLUTION|>--- conflicted
+++ resolved
@@ -31,14 +31,8 @@
 // THE POSSIBILITY OF SUCH DAMAGE.
 // 
 
-<<<<<<< HEAD
 
 using NLog.Internal;
-
-#if !SILVERLIGHT
-
-=======
->>>>>>> 68839acf
 namespace NLog.UnitTests.Targets
 {
     using System;
