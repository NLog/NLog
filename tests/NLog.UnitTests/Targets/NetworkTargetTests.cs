--- conflicted
+++ resolved
@@ -1,4 +1,3 @@
-<<<<<<< HEAD
 // 
 // Copyright (c) 2004-2011 Jaroslaw Kowalski <jaak@jkowalski.net>
 // 
@@ -923,924 +922,4 @@
     }
 }
 
-#endif
-=======
-// 
-// Copyright (c) 2004-2011 Jaroslaw Kowalski <jaak@jkowalski.net>
-// 
-// All rights reserved.
-// 
-// Redistribution and use in source and binary forms, with or without 
-// modification, are permitted provided that the following conditions 
-// are met:
-// 
-// * Redistributions of source code must retain the above copyright notice, 
-//   this list of conditions and the following disclaimer. 
-// 
-// * Redistributions in binary form must reproduce the above copyright notice,
-//   this list of conditions and the following disclaimer in the documentation
-//   and/or other materials provided with the distribution. 
-// 
-// * Neither the name of Jaroslaw Kowalski nor the names of its 
-//   contributors may be used to endorse or promote products derived from this
-//   software without specific prior written permission. 
-// 
-// THIS SOFTWARE IS PROVIDED BY THE COPYRIGHT HOLDERS AND CONTRIBUTORS "AS IS"
-// AND ANY EXPRESS OR IMPLIED WARRANTIES, INCLUDING, BUT NOT LIMITED TO, THE 
-// IMPLIED WARRANTIES OF MERCHANTABILITY AND FITNESS FOR A PARTICULAR PURPOSE 
-// ARE DISCLAIMED. IN NO EVENT SHALL THE COPYRIGHT OWNER OR CONTRIBUTORS BE 
-// LIABLE FOR ANY DIRECT, INDIRECT, INCIDENTAL, SPECIAL, EXEMPLARY, OR 
-// CONSEQUENTIAL DAMAGES (INCLUDING, BUT NOT LIMITED TO, PROCUREMENT OF
-// SUBSTITUTE GOODS OR SERVICES; LOSS OF USE, DATA, OR PROFITS; OR BUSINESS 
-// INTERRUPTION) HOWEVER CAUSED AND ON ANY THEORY OF LIABILITY, WHETHER IN 
-// CONTRACT, STRICT LIABILITY, OR TORT (INCLUDING NEGLIGENCE OR OTHERWISE) 
-// ARISING IN ANY WAY OUT OF THE USE OF THIS SOFTWARE, EVEN IF ADVISED OF 
-// THE POSSIBILITY OF SUCH DAMAGE.
-// 
-
-namespace NLog.UnitTests.Targets
-{
-    using System;
-    using System.Collections.Generic;
-    using System.IO;
-    using System.Net;
-    using System.Net.Sockets;
-    using System.Text;
-    using System.Threading;
-    using NLog.Common;
-    using NLog.Config;
-    using NLog.Internal.NetworkSenders;
-    using NLog.Targets;
-    using Xunit;
-
-    public class NetworkTargetTests : NLogTestBase
-    {
-        [Fact]
-        public void NetworkTargetHappyPathTest()
-        {
-            var senderFactory = new MySenderFactory();
-            var target = new NetworkTarget();
-            target.Address = "tcp://someaddress/";
-            target.SenderFactory = senderFactory;
-            target.Layout = "${message}";
-            target.NewLine = true;
-            target.KeepConnection = true;
-            target.Initialize(null);
-
-            var exceptions = new List<Exception>();
-            var mre = new ManualResetEvent(false);
-            int remaining = 3;
-            AsyncContinuation asyncContinuation = ex =>
-                {
-                    lock (exceptions)
-                    {
-                        exceptions.Add(ex);
-                        if (--remaining == 0)
-                        {
-                            mre.Set();
-                        }
-                    }
-                };
-
-            target.WriteAsyncLogEvent(new LogEventInfo(LogLevel.Info, "logger", "msg1").WithContinuation(asyncContinuation));
-            target.WriteAsyncLogEvent(new LogEventInfo(LogLevel.Info, "logger", "msg2").WithContinuation(asyncContinuation));
-            target.WriteAsyncLogEvent(new LogEventInfo(LogLevel.Info, "logger", "msg3").WithContinuation(asyncContinuation));
-
-            mre.WaitOne();
-            foreach (var ex in exceptions)
-            {
-                if (ex != null)
-                {
-                    Assert.True(false, ex.ToString());
-                }
-            }
-
-            Assert.Equal(1, senderFactory.Senders.Count);
-
-            var sender = senderFactory.Senders[0];
-            target.Close();
-
-            Assert.Equal(18L, sender.MemoryStream.Length);
-            Assert.Equal("msg1\r\nmsg2\r\nmsg3\r\n", target.Encoding.GetString(sender.MemoryStream.GetBuffer(), 0, (int)sender.MemoryStream.Length));
-
-            // we invoke the sender 3 times, each time sending 4 bytes
-            var actual = senderFactory.Log.ToString();
-
-            Assert.True(actual.IndexOf("1: connect tcp://someaddress/") != -1);
-            Assert.True(actual.IndexOf("1: send 0 6") != -1);
-            Assert.True(actual.IndexOf("1: send 0 6") != -1);
-            Assert.True(actual.IndexOf("1: send 0 6") != -1);
-            Assert.True(actual.IndexOf("1: close") != -1);
-        }
-
-        [Fact]
-        public void NetworkTargetMultipleConnectionsTest()
-        {
-            var senderFactory = new MySenderFactory();
-            var target = new NetworkTarget();
-            target.Address = "tcp://${logger}.company.lan/";
-            target.SenderFactory = senderFactory;
-            target.Layout = "${message}";
-            target.KeepConnection = true;
-            target.Initialize(null);
-
-            var exceptions = new List<Exception>();
-            var mre = new ManualResetEvent(false);
-            int remaining = 3;
-            AsyncContinuation asyncContinuation = ex =>
-            {
-                lock (exceptions)
-                {
-                    exceptions.Add(ex);
-                    if (--remaining == 0)
-                    {
-                        mre.Set();
-                    }
-                }
-            };
-
-            target.WriteAsyncLogEvent(new LogEventInfo(LogLevel.Info, "logger1", "msg1").WithContinuation(asyncContinuation));
-            target.WriteAsyncLogEvent(new LogEventInfo(LogLevel.Info, "logger2", "msg2").WithContinuation(asyncContinuation));
-            target.WriteAsyncLogEvent(new LogEventInfo(LogLevel.Info, "logger3", "msg3").WithContinuation(asyncContinuation));
-
-            mre.WaitOne();
-            foreach (var ex in exceptions)
-            {
-                if (ex != null)
-                {
-                    Assert.True(false, ex.ToString());
-                }
-            }
-
-            mre.Reset();
-            AsyncContinuation flushContinuation = ex =>
-            {
-                mre.Set();
-            };
-
-            target.Flush(flushContinuation);
-            mre.WaitOne();
-            target.Close();
-
-            var actual = senderFactory.Log.ToString();
-            Assert.True(actual.IndexOf("1: connect tcp://logger1.company.lan/") != -1);
-            Assert.True(actual.IndexOf("1: send 0 4") != -1);
-            Assert.True(actual.IndexOf("2: connect tcp://logger2.company.lan/") != -1);
-            Assert.True(actual.IndexOf("2: send 0 4") != -1);
-            Assert.True(actual.IndexOf("3: connect tcp://logger3.company.lan/") != -1);
-            Assert.True(actual.IndexOf("3: send 0 4") != -1);
-            Assert.True(actual.IndexOf("1: flush") != -1);
-            Assert.True(actual.IndexOf("2: flush") != -1);
-            Assert.True(actual.IndexOf("3: flush") != -1);
-            Assert.True(actual.IndexOf("1: close") != -1);
-            Assert.True(actual.IndexOf("2: close") != -1);
-            Assert.True(actual.IndexOf("3: close") != -1);
-        }
-
-        [Fact]
-        public void NothingToFlushTest()
-        {
-            var senderFactory = new MySenderFactory();
-            var target = new NetworkTarget();
-            target.Address = "tcp://${logger}.company.lan/";
-            target.SenderFactory = senderFactory;
-            target.Layout = "${message}";
-            target.KeepConnection = true;
-            target.Initialize(null);
-
-            var mre = new ManualResetEvent(false);
-
-            AsyncContinuation flushContinuation = ex =>
-            {
-                mre.Set();
-            };
-
-            target.Flush(flushContinuation);
-            mre.WaitOne();
-            target.Close();
-
-            string expectedLog = @"";
-            Assert.Equal(expectedLog, senderFactory.Log.ToString());
-        }
-
-        [Fact]
-        public void NetworkTargetMultipleConnectionsWithCacheOverflowTest()
-        {
-            var senderFactory = new MySenderFactory();
-            var target = new NetworkTarget();
-            target.Address = "tcp://${logger}.company.lan/";
-            target.SenderFactory = senderFactory;
-            target.Layout = "${message}";
-            target.KeepConnection = true;
-            target.ConnectionCacheSize = 2;
-            target.Initialize(null);
-
-            var exceptions = new List<Exception>();
-            var mre = new ManualResetEvent(false);
-            int remaining = 6;
-            AsyncContinuation asyncContinuation = ex =>
-            {
-                lock (exceptions)
-                {
-                    exceptions.Add(ex);
-                    if (--remaining == 0)
-                    {
-                        mre.Set();
-                    }
-                }
-            };
-
-            // logger1 should be kept alive because it's being referenced frequently
-            target.WriteAsyncLogEvent(new LogEventInfo(LogLevel.Info, "logger1", "msg1").WithContinuation(asyncContinuation));
-            target.WriteAsyncLogEvent(new LogEventInfo(LogLevel.Info, "logger2", "msg2").WithContinuation(asyncContinuation));
-            target.WriteAsyncLogEvent(new LogEventInfo(LogLevel.Info, "logger1", "msg3").WithContinuation(asyncContinuation));
-            target.WriteAsyncLogEvent(new LogEventInfo(LogLevel.Info, "logger3", "msg1").WithContinuation(asyncContinuation));
-            target.WriteAsyncLogEvent(new LogEventInfo(LogLevel.Info, "logger1", "msg2").WithContinuation(asyncContinuation));
-            target.WriteAsyncLogEvent(new LogEventInfo(LogLevel.Info, "logger2", "msg3").WithContinuation(asyncContinuation));
-
-            mre.WaitOne();
-            foreach (var ex in exceptions)
-            {
-                if (ex != null)
-                {
-                    Assert.True(false, ex.ToString());
-                }
-            }
-
-            target.Close();
-
-            string result = senderFactory.Log.ToString();
-            Assert.True(result.IndexOf("1: connect tcp://logger1.company.lan/") != -1);
-            Assert.True(result.IndexOf("1: send 0 4") != -1);
-            Assert.True(result.IndexOf("2: connect tcp://logger2.company.lan/") != -1);
-            Assert.True(result.IndexOf("2: send 0 4") != -1);
-            Assert.True(result.IndexOf("1: send 0 4") != -1);
-            Assert.True(result.IndexOf("2: close") != -1);
-            Assert.True(result.IndexOf("3: connect tcp://logger3.company.lan/") != -1);
-            Assert.True(result.IndexOf("3: send 0 4") != -1);
-            Assert.True(result.IndexOf("1: send 0 4") != -1);
-            Assert.True(result.IndexOf("3: close") != -1);
-            Assert.True(result.IndexOf("4: connect tcp://logger2.company.lan/") != -1);
-            Assert.True(result.IndexOf("4: send 0 4") != -1);
-            Assert.True(result.IndexOf("1: close") != -1);
-            Assert.True(result.IndexOf("4: close") != -1);
-        }
-
-        [Fact]
-        public void NetworkTargetMultipleConnectionsWithoutKeepAliveTest()
-        {
-            var senderFactory = new MySenderFactory();
-            var target = new NetworkTarget();
-            target.Address = "tcp://${logger}.company.lan/";
-            target.SenderFactory = senderFactory;
-            target.Layout = "${message}";
-            target.KeepConnection = false;
-            target.Initialize(null);
-
-            var exceptions = new List<Exception>();
-            var mre = new ManualResetEvent(false);
-            int remaining = 6;
-            AsyncContinuation asyncContinuation = ex =>
-            {
-                lock (exceptions)
-                {
-                    exceptions.Add(ex);
-                    if (--remaining == 0)
-                    {
-                        mre.Set();
-                    }
-                }
-            };
-
-            target.WriteAsyncLogEvent(new LogEventInfo(LogLevel.Info, "logger1", "msg1").WithContinuation(asyncContinuation));
-            target.WriteAsyncLogEvent(new LogEventInfo(LogLevel.Info, "logger2", "msg2").WithContinuation(asyncContinuation));
-            target.WriteAsyncLogEvent(new LogEventInfo(LogLevel.Info, "logger1", "msg3").WithContinuation(asyncContinuation));
-            target.WriteAsyncLogEvent(new LogEventInfo(LogLevel.Info, "logger3", "msg1").WithContinuation(asyncContinuation));
-            target.WriteAsyncLogEvent(new LogEventInfo(LogLevel.Info, "logger1", "msg2").WithContinuation(asyncContinuation));
-            target.WriteAsyncLogEvent(new LogEventInfo(LogLevel.Info, "logger2", "msg3").WithContinuation(asyncContinuation));
-
-            mre.WaitOne();
-            foreach (var ex in exceptions)
-            {
-                if (ex != null)
-                {
-                    Assert.True(false, ex.ToString());
-                }
-            }
-
-            target.Close();
-
-            string result = senderFactory.Log.ToString();
-            Assert.True(result.IndexOf("1: connect tcp://logger1.company.lan/") != -1);
-            Assert.True(result.IndexOf("1: send 0 4") != -1);
-            Assert.True(result.IndexOf("1: close") != -1);
-            Assert.True(result.IndexOf("2: connect tcp://logger2.company.lan/") != -1);
-            Assert.True(result.IndexOf("2: send 0 4") != -1);
-            Assert.True(result.IndexOf("2: close") != -1);
-            Assert.True(result.IndexOf("3: connect tcp://logger1.company.lan/") != -1);
-            Assert.True(result.IndexOf("3: send 0 4") != -1);
-            Assert.True(result.IndexOf("3: close") != -1);
-            Assert.True(result.IndexOf("4: connect tcp://logger3.company.lan/") != -1);
-            Assert.True(result.IndexOf("4: send 0 4") != -1);
-            Assert.True(result.IndexOf("4: close") != -1);
-            Assert.True(result.IndexOf("5: connect tcp://logger1.company.lan/") != -1);
-            Assert.True(result.IndexOf("5: send 0 4") != -1);
-            Assert.True(result.IndexOf("5: close") != -1);
-            Assert.True(result.IndexOf("6: connect tcp://logger2.company.lan/") != -1);
-            Assert.True(result.IndexOf("6: send 0 4") != -1);
-            Assert.True(result.IndexOf("6: close") != -1);
-        }
-
-        [Fact]
-        public void NetworkTargetMultipleConnectionsWithMessageSplitTest()
-        {
-            var senderFactory = new MySenderFactory();
-            var target = new NetworkTarget();
-            target.Address = "tcp://${logger}.company.lan/";
-            target.SenderFactory = senderFactory;
-            target.Layout = "${message}";
-            target.KeepConnection = true;
-            target.MaxMessageSize = 9;
-            target.OnOverflow = NetworkTargetOverflowAction.Split;
-            target.Initialize(null);
-
-            var exceptions = new List<Exception>();
-            var mre = new ManualResetEvent(false);
-            int remaining = 3;
-            AsyncContinuation asyncContinuation = ex =>
-            {
-                lock (exceptions)
-                {
-                    exceptions.Add(ex);
-                    if (--remaining == 0)
-                    {
-                        mre.Set();
-                    }
-                }
-            };
-
-            target.WriteAsyncLogEvent(new LogEventInfo(LogLevel.Info, "logger1", "012345678901234567890123456789").WithContinuation(asyncContinuation));
-            target.WriteAsyncLogEvent(new LogEventInfo(LogLevel.Info, "logger1", "012345678901234").WithContinuation(asyncContinuation));
-            target.WriteAsyncLogEvent(new LogEventInfo(LogLevel.Info, "logger2", "012345678901234567890123").WithContinuation(asyncContinuation));
-            
-            mre.WaitOne();
-            foreach (var ex in exceptions)
-            {
-                if (ex != null)
-                {
-                    Assert.True(false, ex.ToString());
-                }
-            }
-
-            target.Close();
-
-            var result = senderFactory.Log.ToString();
-            Assert.True(result.IndexOf("1: connect tcp://logger1.company.lan/") != -1);
-            Assert.True(result.IndexOf("1: send 0 9") != -1);
-            Assert.True(result.IndexOf("1: send 9 9") != -1);
-            Assert.True(result.IndexOf("1: send 18 9") != -1);
-            Assert.True(result.IndexOf("1: send 27 3") != -1);
-            Assert.True(result.IndexOf("1: send 0 9") != -1);
-            Assert.True(result.IndexOf("1: send 9 6") != -1);
-            Assert.True(result.IndexOf("2: connect tcp://logger2.company.lan/") != -1);
-            Assert.True(result.IndexOf("2: send 0 9") != -1);
-            Assert.True(result.IndexOf("2: send 9 9") != -1);
-            Assert.True(result.IndexOf("2: send 18 6") != -1);
-            Assert.True(result.IndexOf("1: close") != -1);
-            Assert.True(result.IndexOf("2: close") != -1);
-        }
-
-        [Fact]
-        public void NetworkTargetMultipleConnectionsWithMessageDiscardTest()
-        {
-            var senderFactory = new MySenderFactory();
-            var target = new NetworkTarget();
-            target.Address = "tcp://${logger}.company.lan/";
-            target.SenderFactory = senderFactory;
-            target.Layout = "${message}";
-            target.KeepConnection = true;
-            target.MaxMessageSize = 10;
-            target.OnOverflow = NetworkTargetOverflowAction.Discard;
-            target.Initialize(null);
-
-            var exceptions = new List<Exception>();
-            var mre = new ManualResetEvent(false);
-            int remaining = 3;
-            AsyncContinuation asyncContinuation = ex =>
-            {
-                lock (exceptions)
-                {
-                    exceptions.Add(ex);
-                    if (--remaining == 0)
-                    {
-                        mre.Set();
-                    }
-                }
-            };
-
-            target.WriteAsyncLogEvent(new LogEventInfo(LogLevel.Info, "logger1", "0123456").WithContinuation(asyncContinuation));
-            target.WriteAsyncLogEvent(new LogEventInfo(LogLevel.Info, "logger1", "012345678901234").WithContinuation(asyncContinuation));
-            target.WriteAsyncLogEvent(new LogEventInfo(LogLevel.Info, "logger2", "01234").WithContinuation(asyncContinuation));
-
-            mre.WaitOne();
-            foreach (var ex in exceptions)
-            {
-                if (ex != null)
-                {
-                    Assert.True(false, ex.ToString());
-                }
-            }
-
-            target.Close();
-
-            string result = senderFactory.Log.ToString();
-            Assert.True(result.IndexOf("1: connect tcp://logger1.company.lan/") != -1);
-            Assert.True(result.IndexOf("1: send 0 7") != -1);
-            Assert.True(result.IndexOf("2: connect tcp://logger2.company.lan/") != -1);
-            Assert.True(result.IndexOf("2: send 0 5") != -1);
-            Assert.True(result.IndexOf("1: close") != -1);
-            Assert.True(result.IndexOf("2: close") != -1);
-        }
-
-        [Fact]
-        public void NetworkTargetMultipleConnectionsWithMessageErrorTest()
-        {
-            var senderFactory = new MySenderFactory();
-            var target = new NetworkTarget();
-            target.Address = "tcp://${logger}.company.lan/";
-            target.SenderFactory = senderFactory;
-            target.Layout = "${message}";
-            target.KeepConnection = true;
-            target.MaxMessageSize = 10;
-            target.OnOverflow = NetworkTargetOverflowAction.Error;
-            target.Initialize(null);
-
-            var exceptions = new List<Exception>();
-            var mre = new ManualResetEvent(false);
-            int remaining = 3;
-            AsyncContinuation asyncContinuation = ex =>
-            {
-                lock (exceptions)
-                {
-                    exceptions.Add(ex);
-                    if (--remaining == 0)
-                    {
-                        mre.Set();
-                    }
-                }
-            };
-
-            target.WriteAsyncLogEvent(new LogEventInfo(LogLevel.Info, "logger1", "0123456").WithContinuation(asyncContinuation));
-            target.WriteAsyncLogEvent(new LogEventInfo(LogLevel.Info, "logger1", "012345678901234").WithContinuation(asyncContinuation));
-            target.WriteAsyncLogEvent(new LogEventInfo(LogLevel.Info, "logger2", "01234").WithContinuation(asyncContinuation));
-
-            mre.WaitOne();
-            Assert.Null(exceptions[0]);
-            Assert.NotNull(exceptions[1]);
-            Assert.Equal("Attempted to send a message larger than MaxMessageSize (10). Actual size was: 15. Adjust OnOverflow and MaxMessageSize parameters accordingly.", exceptions[1].Message);
-            Assert.Null(exceptions[2]);
-
-            target.Close();
-
-            string result = senderFactory.Log.ToString();
-            Assert.True(result.IndexOf("1: connect tcp://logger1.company.lan/") != -1);
-            Assert.True(result.IndexOf("1: send 0 7") != -1);
-            Assert.True(result.IndexOf("1: close") != -1);
-            Assert.True(result.IndexOf("2: connect tcp://logger2.company.lan/") != -1);
-            Assert.True(result.IndexOf("2: send 0 5") != -1);
-            Assert.True(result.IndexOf("2: close") != -1);
-        }
-
-        [Fact]
-        public void NetworkTargetSendFailureTests()
-        {
-            var senderFactory = new MySenderFactory()
-            {
-                FailCounter = 3, // first 3 sends will fail
-            };
-
-            var target = new NetworkTarget();
-            target.Address = "tcp://${logger}.company.lan/";
-            target.SenderFactory = senderFactory;
-            target.Layout = "${message}";
-            target.KeepConnection = true;
-            target.OnOverflow = NetworkTargetOverflowAction.Discard;
-            target.Initialize(null);
-
-            var exceptions = new List<Exception>();
-            var mre = new ManualResetEvent(false);
-            int remaining = 5;
-            AsyncContinuation asyncContinuation = ex =>
-            {
-                lock (exceptions)
-                {
-                    exceptions.Add(ex);
-                    if (--remaining == 0)
-                    {
-                        mre.Set();
-                    }
-                }
-            };
-
-            target.WriteAsyncLogEvent(new LogEventInfo(LogLevel.Info, "logger1", "0123456").WithContinuation(asyncContinuation));
-            target.WriteAsyncLogEvent(new LogEventInfo(LogLevel.Info, "logger1", "0123456").WithContinuation(asyncContinuation));
-            target.WriteAsyncLogEvent(new LogEventInfo(LogLevel.Info, "logger1", "0123456").WithContinuation(asyncContinuation));
-            target.WriteAsyncLogEvent(new LogEventInfo(LogLevel.Info, "logger1", "0123456").WithContinuation(asyncContinuation));
-            target.WriteAsyncLogEvent(new LogEventInfo(LogLevel.Info, "logger1", "01234").WithContinuation(asyncContinuation));
-
-            mre.WaitOne();
-            Assert.NotNull(exceptions[0]);
-            Assert.NotNull(exceptions[1]);
-            Assert.NotNull(exceptions[2]);
-            Assert.Null(exceptions[3]);
-            Assert.Null(exceptions[4]);
-
-            target.Close();
-
-            var result = senderFactory.Log.ToString();
-            Assert.True(result.IndexOf("1: connect tcp://logger1.company.lan/") != -1);
-            Assert.True(result.IndexOf("1: send 0 7") != -1);
-            Assert.True(result.IndexOf("1: failed") != -1);
-            Assert.True(result.IndexOf("1: close") != -1);
-            Assert.True(result.IndexOf("2: connect tcp://logger1.company.lan/") != -1);
-            Assert.True(result.IndexOf("2: send 0 7") != -1);
-            Assert.True(result.IndexOf("2: failed") != -1);
-            Assert.True(result.IndexOf("2: close") != -1);
-            Assert.True(result.IndexOf("3: connect tcp://logger1.company.lan/") != -1);
-            Assert.True(result.IndexOf("3: send 0 7") != -1);
-            Assert.True(result.IndexOf("3: failed") != -1);
-            Assert.True(result.IndexOf("3: close") != -1);
-            Assert.True(result.IndexOf("4: connect tcp://logger1.company.lan/") != -1);
-            Assert.True(result.IndexOf("4: send 0 7") != -1);
-            Assert.True(result.IndexOf("4: send 0 5") != -1);
-            Assert.True(result.IndexOf("4: close") != -1);
-        }
-
-#if !SILVERLIGHT
-        [Fact]
-        public void NetworkTargetTcpTest()
-        {
-            NetworkTarget target;
-
-            target = new NetworkTarget()
-            {
-                Address = "tcp://127.0.0.1:3004",
-                Layout = "${message}\n",
-                KeepConnection = true,
-            };
-
-            string expectedResult = string.Empty;
-
-            using (var listener = new Socket(AddressFamily.InterNetwork, SocketType.Stream, ProtocolType.Tcp))
-            {
-                Exception receiveException = null;
-                var resultStream = new MemoryStream();
-                var receiveFinished = new ManualResetEvent(false);
-
-                listener.Bind(new IPEndPoint(IPAddress.Loopback, 3004));
-                listener.Listen(10);
-                listener.BeginAccept(
-                    result =>
-                    {
-                        try
-                        {
-                            // Console.WriteLine("Accepting...");
-                            byte[] buffer = new byte[4096];
-                            using (Socket connectedSocket = listener.EndAccept(result))
-                            {
-                                // Console.WriteLine("Accepted...");
-                                int got;
-                                while ((got = connectedSocket.Receive(buffer, 0, buffer.Length, SocketFlags.None)) > 0)
-                                {
-                                    resultStream.Write(buffer, 0, got);
-                                }
-                                // Console.WriteLine("Closing connection...");
-                            }
-                        }
-                        catch (Exception ex)
-                        {
-                            Console.WriteLine("Receive exception {0}", ex);
-                            receiveException = ex;
-                        }
-                        finally
-                        {
-                            receiveFinished.Set();
-                        }
-                    }, null);
-
-                target.Initialize(new LoggingConfiguration());
-
-                int pendingWrites = 100;
-                var writeCompleted = new ManualResetEvent(false);
-                var exceptions = new List<Exception>();
-
-                AsyncContinuation writeFinished =
-                    ex =>
-                    {
-                        lock (exceptions)
-                        {
-                            Console.WriteLine("{0} Write finished {1}", pendingWrites, ex);
-                            exceptions.Add(ex);
-                            pendingWrites--;
-                            if (pendingWrites == 0)
-                            {
-                                writeCompleted.Set();
-                            }
-                        }
-                    };
-
-                int toWrite = pendingWrites;
-                for (int i = 0; i < toWrite; ++i)
-                {
-                    var ev = new LogEventInfo(LogLevel.Info, "logger1", "messagemessagemessagemessagemessage" + i).WithContinuation(writeFinished);
-                    target.WriteAsyncLogEvent(ev);
-                    expectedResult += "messagemessagemessagemessagemessage" + i + "\n";
-                }
-
-                Assert.True(writeCompleted.WaitOne(10000, false), "Writes did not complete");
-                target.Close();
-                Assert.True(receiveFinished.WaitOne(10000, false), "Receive did not complete");
-                string resultString = Encoding.UTF8.GetString(resultStream.GetBuffer(), 0, (int)resultStream.Length);
-                Assert.Null(receiveException);
-                Assert.Equal(expectedResult, resultString);
-            }
-        }
-
-        [Fact]
-        public void NetworkTargetUdpTest()
-        {
-            var target = new NetworkTarget()
-            {
-                Address = "udp://127.0.0.1:3002",
-                Layout = "${message}\n",
-                KeepConnection = true,
-            };
-
-            string expectedResult = string.Empty;
-
-            using (var listener = new Socket(AddressFamily.InterNetwork, SocketType.Dgram, ProtocolType.Udp))
-            {
-                Exception receiveException = null;
-                var receivedMessages = new List<string>();
-                var receiveFinished = new ManualResetEvent(false);
-
-                byte[] receiveBuffer = new byte[4096];
-
-                listener.Bind(new IPEndPoint(IPAddress.Loopback, 3002));
-                EndPoint remoteEndPoint = null;
-                AsyncCallback receivedDatagram = null;
-
-                receivedDatagram = result =>
-                    {
-                        try
-                        {
-                            int got = listener.EndReceiveFrom(result, ref remoteEndPoint);
-                            string message = Encoding.UTF8.GetString(receiveBuffer, 0, got);
-                            lock (receivedMessages)
-                            {
-                                receivedMessages.Add(message);
-                                if (receivedMessages.Count == 100)
-                                {
-                                    receiveFinished.Set();
-                                }
-                            }
-
-                            remoteEndPoint = new IPEndPoint(IPAddress.Any, 0);
-                            listener.BeginReceiveFrom(receiveBuffer, 0, receiveBuffer.Length, SocketFlags.None, ref remoteEndPoint, receivedDatagram, null);
-                        }
-                        catch (Exception ex)
-                        {
-                            receiveException = ex;
-                        }
-                    };
-
-                remoteEndPoint = new IPEndPoint(IPAddress.Any, 0);
-                listener.BeginReceiveFrom(receiveBuffer, 0, receiveBuffer.Length, SocketFlags.None, ref remoteEndPoint, receivedDatagram, null);
-
-                target.Initialize(new LoggingConfiguration());
-
-                int pendingWrites = 100;
-                var writeCompleted = new ManualResetEvent(false);
-                var exceptions = new List<Exception>();
-
-                AsyncContinuation writeFinished =
-                    ex =>
-                    {
-                        lock (exceptions)
-                        {
-                            exceptions.Add(ex);
-                            pendingWrites--;
-                            if (pendingWrites == 0)
-                            {
-                                writeCompleted.Set();
-                            }
-                        }
-                    };
-
-                int toWrite = pendingWrites;
-                for (int i = 0; i < toWrite; ++i)
-                {
-                    var ev = new LogEventInfo(LogLevel.Info, "logger1", "message" + i).WithContinuation(writeFinished);
-                    target.WriteAsyncLogEvent(ev);
-                    expectedResult += "message" + i + "\n";
-                }
-
-                Assert.True(writeCompleted.WaitOne(10000, false));
-                target.Close();
-                Assert.True(receiveFinished.WaitOne(10000, false));
-                Assert.Equal(toWrite, receivedMessages.Count);
-                for (int i = 0; i < toWrite; ++i)
-                {
-                    Assert.True(receivedMessages.Contains("message" + i + "\n"), "Message #" + i + " not received.");
-                }
-
-                Assert.Null(receiveException);
-            }
-        }
-
-        [Fact]
-        public void NetworkTargetNotConnectedTest()
-        {
-            var target = new NetworkTarget()
-            {
-                Address = "tcp4://127.0.0.1:33415",
-                Layout = "${message}\n",
-                KeepConnection = true,
-            };
-
-            target.Initialize(new LoggingConfiguration());
-
-            int toWrite = 10;
-            int pendingWrites = toWrite;
-            var writeCompleted = new ManualResetEvent(false);
-            var exceptions = new List<Exception>();
-
-            AsyncContinuation writeFinished =
-                ex =>
-                {
-                    lock (exceptions)
-                    {
-                        exceptions.Add(ex);
-                        pendingWrites--;
-                        if (pendingWrites == 0)
-                        {
-                            writeCompleted.Set();
-                        }
-                    }
-                };
-
-            for (int i = 0; i < toWrite; ++i)
-            {
-                var ev = new LogEventInfo(LogLevel.Info, "logger1", "message" + i).WithContinuation(writeFinished);
-                target.WriteAsyncLogEvent(ev);
-            }
-
-            writeCompleted.WaitOne();
-
-
-            // no exception
-            target.Close();
-
-            Assert.Equal(toWrite, exceptions.Count);
-            foreach (var ex in exceptions)
-            {
-                Assert.NotNull(ex);
-            }
-        }
-#endif
-
-        [Fact]
-        public void NetworkTargetSendFailureWithoutKeepAliveTests()
-        {
-            var senderFactory = new MySenderFactory()
-            {
-                FailCounter = 3, // first 3 sends will fail
-            };
-
-            var target = new NetworkTarget();
-            target.Address = "tcp://${logger}.company.lan/";
-            target.SenderFactory = senderFactory;
-            target.Layout = "${message}";
-            target.KeepConnection = false;
-            target.OnOverflow = NetworkTargetOverflowAction.Discard;
-            target.Initialize(null);
-
-            var exceptions = new List<Exception>();
-            var mre = new ManualResetEvent(false);
-            int remaining = 5;
-            AsyncContinuation asyncContinuation = ex =>
-            {
-                lock (exceptions)
-                {
-                    exceptions.Add(ex);
-                    if (--remaining == 0)
-                    {
-                        mre.Set();
-                    }
-                }
-            };
-
-            target.WriteAsyncLogEvent(new LogEventInfo(LogLevel.Info, "logger1", "0123456").WithContinuation(asyncContinuation));
-            target.WriteAsyncLogEvent(new LogEventInfo(LogLevel.Info, "logger1", "0123456").WithContinuation(asyncContinuation));
-            target.WriteAsyncLogEvent(new LogEventInfo(LogLevel.Info, "logger1", "0123456").WithContinuation(asyncContinuation));
-            target.WriteAsyncLogEvent(new LogEventInfo(LogLevel.Info, "logger1", "0123456").WithContinuation(asyncContinuation));
-            target.WriteAsyncLogEvent(new LogEventInfo(LogLevel.Info, "logger1", "01234").WithContinuation(asyncContinuation));
-
-            mre.WaitOne();
-            Assert.NotNull(exceptions[0]);
-            Assert.NotNull(exceptions[1]);
-            Assert.NotNull(exceptions[2]);
-            Assert.Null(exceptions[3]);
-            Assert.Null(exceptions[4]);
-
-            target.Close();
-
-            var result = senderFactory.Log.ToString();
-            Assert.True(result.IndexOf("1: connect tcp://logger1.company.lan/") != -1);
-            Assert.True(result.IndexOf("1: send 0 7") != -1);
-            Assert.True(result.IndexOf("1: failed") != -1);
-            Assert.True(result.IndexOf("1: close") != -1);
-            Assert.True(result.IndexOf("2: connect tcp://logger1.company.lan/") != -1);
-            Assert.True(result.IndexOf("2: send 0 7") != -1);
-            Assert.True(result.IndexOf("2: failed") != -1);
-            Assert.True(result.IndexOf("2: close") != -1);
-            Assert.True(result.IndexOf("3: connect tcp://logger1.company.lan/") != -1);
-            Assert.True(result.IndexOf("3: send 0 7") != -1);
-            Assert.True(result.IndexOf("3: failed") != -1);
-            Assert.True(result.IndexOf("3: close") != -1);
-            Assert.True(result.IndexOf("4: connect tcp://logger1.company.lan/") != -1);
-            Assert.True(result.IndexOf("4: send 0 7") != -1);
-            Assert.True(result.IndexOf("4: close") != -1);
-            Assert.True(result.IndexOf("5: connect tcp://logger1.company.lan/") != -1);
-            Assert.True(result.IndexOf("5: send 0 5") != -1);
-            Assert.True(result.IndexOf("5: close") != -1);
-        }
-
-        internal class MySenderFactory : INetworkSenderFactory
-        {
-            internal List<MyNetworkSender> Senders = new List<MyNetworkSender>();
-            internal StringWriter Log = new StringWriter();
-            private int idCounter;
-
-            public NetworkSender Create(string url, int maximumQueueSize)
-            {
-                var sender = new MyNetworkSender(url, ++this.idCounter, this.Log, this);
-                this.Senders.Add(sender);
-                return sender;
-            }
-
-            public int FailCounter { get; set; }
-        }
-
-        internal class MyNetworkSender : NetworkSender
-        {
-            private readonly int id;
-            private readonly TextWriter log;
-            private readonly MySenderFactory senderFactory;
-            internal MemoryStream MemoryStream { get; set; }
-
-            public MyNetworkSender(string url, int id, TextWriter log, MySenderFactory senderFactory)
-                : base(url)
-            {
-                this.id = id;
-                this.log = log;
-                this.senderFactory = senderFactory;
-                this.MemoryStream = new MemoryStream();
-            }
-            protected override void DoInitialize()
-            {
-                base.DoInitialize();
-                this.log.WriteLine("{0}: connect {1}", this.id, this.Address);
-            }
-
-            protected override void DoFlush(AsyncContinuation continuation)
-            {
-                this.log.WriteLine("{0}: flush", this.id);
-                continuation(null);
-            }
-
-            protected override void DoClose(AsyncContinuation continuation)
-            {
-                this.log.WriteLine("{0}: close", this.id);
-                continuation(null);
-            }
-
-            protected override void DoSend(byte[] bytes, int offset, int length, AsyncContinuation asyncContinuation)
-            {
-                this.log.WriteLine("{0}: send {1} {2}", this.id, offset, length);
-                this.MemoryStream.Write(bytes, offset, length);
-                if (this.senderFactory.FailCounter > 0)
-                {
-                    this.log.WriteLine("{0}: failed", this.id);
-                    this.senderFactory.FailCounter--;
-                    asyncContinuation(new IOException("some IO error has occured"));
-                }
-                else
-                {
-                    asyncContinuation(null);
-                }
-            }
-        }
-    }
-}
->>>>>>> 56a15f15
+#endif