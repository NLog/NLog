// 
// Copyright (c) 2004-2011 Jaroslaw Kowalski <jaak@jkowalski.net>
// 
// All rights reserved.
// 
// Redistribution and use in source and binary forms, with or without 
// modification, are permitted provided that the following conditions 
// are met:
// 
// * Redistributions of source code must retain the above copyright notice, 
//   this list of conditions and the following disclaimer. 
// 
// * Redistributions in binary form must reproduce the above copyright notice,
//   this list of conditions and the following disclaimer in the documentation
//   and/or other materials provided with the distribution. 
// 
// * Neither the name of Jaroslaw Kowalski nor the names of its 
//   contributors may be used to endorse or promote products derived from this
//   software without specific prior written permission. 
// 
// THIS SOFTWARE IS PROVIDED BY THE COPYRIGHT HOLDERS AND CONTRIBUTORS "AS IS"
// AND ANY EXPRESS OR IMPLIED WARRANTIES, INCLUDING, BUT NOT LIMITED TO, THE 
// IMPLIED WARRANTIES OF MERCHANTABILITY AND FITNESS FOR A PARTICULAR PURPOSE 
// ARE DISCLAIMED. IN NO EVENT SHALL THE COPYRIGHT OWNER OR CONTRIBUTORS BE 
// LIABLE FOR ANY DIRECT, INDIRECT, INCIDENTAL, SPECIAL, EXEMPLARY, OR 
// CONSEQUENTIAL DAMAGES (INCLUDING, BUT NOT LIMITED TO, PROCUREMENT OF
// SUBSTITUTE GOODS OR SERVICES; LOSS OF USE, DATA, OR PROFITS; OR BUSINESS 
// INTERRUPTION) HOWEVER CAUSED AND ON ANY THEORY OF LIABILITY, WHETHER IN 
// CONTRACT, STRICT LIABILITY, OR TORT (INCLUDING NEGLIGENCE OR OTHERWISE) 
// ARISING IN ANY WAY OUT OF THE USE OF THIS SOFTWARE, EVEN IF ADVISED OF 
// THE POSSIBILITY OF SUCH DAMAGE.
// 


<<<<<<< HEAD

=======
>>>>>>> 7b886d3c
#if !SILVERLIGHT

namespace NLog.UnitTests.Targets
{
    using System;
    using System.Collections.Generic;
    using System.Net;
    using System.Net.Mail;
    using NLog.Internal;
    using NLog.Layouts;
    using NLog.Targets;
    using Xunit;
	  using System.IO;

    public class MailTargetTests : NLogTestBase
    {
        [Fact]
        public void SimpleEmailTest()
        {
            var mmt = new MockMailTarget
            {
                From = "foo@bar.com",
                To = "bar@foo.com",
                CC = "me@myserver.com;you@yourserver.com",
                Bcc = "foo@myserver.com;bar@yourserver.com",
                Subject = "Hello from NLog",
                SmtpServer = "server1",
                SmtpPort = 27,
                Body = "${level} ${logger} ${message}"
            };

            mmt.Initialize(null);

            var exceptions = new List<Exception>();
            mmt.WriteAsyncLogEvent(new LogEventInfo(LogLevel.Info, "MyLogger", "log message 1").WithContinuation(exceptions.Add));
            Assert.Null(exceptions[0]);

            Assert.Equal(1, mmt.CreatedMocks.Count);

            var mock = mmt.CreatedMocks[0];
            Assert.Equal(1, mock.MessagesSent.Count);
            Assert.Equal("server1", mock.Host);
            Assert.Equal(27, mock.Port);
            Assert.False(mock.EnableSsl);
            Assert.Null(mock.Credentials);

            var msg = mock.MessagesSent[0];
            Assert.Equal("Hello from NLog", msg.Subject);
            Assert.Equal("foo@bar.com", msg.From.Address);
            Assert.Equal(1, msg.To.Count);
            Assert.Equal("bar@foo.com", msg.To[0].Address);
            Assert.Equal(2, msg.CC.Count);
            Assert.Equal("me@myserver.com", msg.CC[0].Address);
            Assert.Equal("you@yourserver.com", msg.CC[1].Address);
            Assert.Equal(2, msg.Bcc.Count);
            Assert.Equal("foo@myserver.com", msg.Bcc[0].Address);
            Assert.Equal("bar@yourserver.com", msg.Bcc[1].Address);
            Assert.Equal(msg.Body, "Info MyLogger log message 1");
        }

        [Fact]
        public void MailTarget_WithNewlineInSubject_SendsMail()
        {
            var mmt = new MockMailTarget
            {
                From = "foo@bar.com",
                To = "bar@foo.com",
                CC = "me@myserver.com;you@yourserver.com",
                Bcc = "foo@myserver.com;bar@yourserver.com",
                Subject = "Hello from NLog\n",
                SmtpServer = "server1",
                SmtpPort = 27,
                Body = "${level} ${logger} ${message}"
            };

            mmt.Initialize(null);

            var exceptions = new List<Exception>();
            mmt.WriteAsyncLogEvent(new LogEventInfo(LogLevel.Info, "MyLogger", "log message 1").WithContinuation(exceptions.Add));
            Assert.Null(exceptions[0]);

            Assert.Equal(1, mmt.CreatedMocks.Count);

            var mock = mmt.CreatedMocks[0];
            Assert.Equal(1, mock.MessagesSent.Count);
            var msg = mock.MessagesSent[0];
        }

        [Fact]
        public void NtlmEmailTest()
        {
            var mmt = new MockMailTarget
            {
                From = "foo@bar.com",
                To = "bar@foo.com",
                SmtpServer = "server1",
                SmtpAuthentication = SmtpAuthenticationMode.Ntlm,
            };

            mmt.Initialize(null);

            var exceptions = new List<Exception>();
            mmt.WriteAsyncLogEvent(new LogEventInfo(LogLevel.Info, "MyLogger", "log message 1").WithContinuation(exceptions.Add));
            Assert.Null(exceptions[0]);

            Assert.Equal(1, mmt.CreatedMocks.Count);

            var mock = mmt.CreatedMocks[0];
            Assert.Equal(CredentialCache.DefaultNetworkCredentials, mock.Credentials);
        }

        [Fact]
        public void BasicAuthEmailTest()
        {
            try
            {
                var mmt = new MockMailTarget
                {
                    From = "foo@bar.com",
                    To = "bar@foo.com",
                    SmtpServer = "server1",
                    SmtpAuthentication = SmtpAuthenticationMode.Basic,
                    SmtpUserName = "${mdc:username}",
                    SmtpPassword = "${mdc:password}",
                };

                mmt.Initialize(null);

                var exceptions = new List<Exception>();
                MappedDiagnosticsContext.Set("username", "u1");
                MappedDiagnosticsContext.Set("password", "p1");
                mmt.WriteAsyncLogEvent(new LogEventInfo(LogLevel.Info, "MyLogger", "log message 1").WithContinuation(exceptions.Add));
                Assert.Null(exceptions[0]);

                Assert.Equal(1, mmt.CreatedMocks.Count);

                var mock = mmt.CreatedMocks[0];
                var credential = mock.Credentials as NetworkCredential;
                Assert.NotNull(credential);
                Assert.Equal("u1", credential.UserName);
                Assert.Equal("p1", credential.Password);
                Assert.Equal(string.Empty, credential.Domain);
            }
            finally
            {
                MappedDiagnosticsContext.Clear();
            }
        }

        [Fact]
        public void CsvLayoutTest()
        {
            var layout = new CsvLayout()
            {
                Delimiter = CsvColumnDelimiterMode.Semicolon,
                WithHeader = true,
                Columns =
                {
                    new CsvColumn("name", "${logger}"),
                    new CsvColumn("level", "${level}"),
                    new CsvColumn("message", "${message}"),
                }
            };

            var mmt = new MockMailTarget
            {
                From = "foo@bar.com",
                To = "bar@foo.com",
                SmtpServer = "server1",
                AddNewLines = true,
                Layout = layout,
            };

            layout.Initialize(null);

            mmt.Initialize(null);

            var exceptions = new List<Exception>();
            mmt.WriteAsyncLogEvents(
                new LogEventInfo(LogLevel.Info, "MyLogger1", "log message 1").WithContinuation(exceptions.Add),
                new LogEventInfo(LogLevel.Debug, "MyLogger2", "log message 2").WithContinuation(exceptions.Add),
                new LogEventInfo(LogLevel.Error, "MyLogger3", "log message 3").WithContinuation(exceptions.Add));
            Assert.Null(exceptions[0]);

            Assert.Equal(1, mmt.CreatedMocks.Count);

            var mock = mmt.CreatedMocks[0];
            Assert.Equal(1, mock.MessagesSent.Count);
            var msg = mock.MessagesSent[0];
            string expectedBody = "name;level;message\nMyLogger1;Info;log message 1\nMyLogger2;Debug;log message 2\nMyLogger3;Error;log message 3\n";
            Assert.Equal(expectedBody, msg.Body);
        }

        [Fact]
        public void PerMessageServer()
        {
            var mmt = new MockMailTarget
            {
                From = "foo@bar.com",
                To = "bar@foo.com",
                SmtpServer = "${logger}.mydomain.com",
                Body = "${message}",
                AddNewLines = true,
            };

            mmt.Initialize(null);

            var exceptions = new List<Exception>();
            mmt.WriteAsyncLogEvents(
                new LogEventInfo(LogLevel.Info, "MyLogger1", "log message 1").WithContinuation(exceptions.Add),
                new LogEventInfo(LogLevel.Debug, "MyLogger2", "log message 2").WithContinuation(exceptions.Add),
                new LogEventInfo(LogLevel.Error, "MyLogger1", "log message 3").WithContinuation(exceptions.Add));
            Assert.Null(exceptions[0]);

            // 2 messages are sent, one using MyLogger1.mydomain.com, another using MyLogger2.mydomain.com
            Assert.Equal(2, mmt.CreatedMocks.Count);

            var mock1 = mmt.CreatedMocks[0];
            Assert.Equal("MyLogger1.mydomain.com", mock1.Host);
            Assert.Equal(1, mock1.MessagesSent.Count);

            var msg1 = mock1.MessagesSent[0];
            Assert.Equal("log message 1\nlog message 3\n", msg1.Body);

            var mock2 = mmt.CreatedMocks[1];
            Assert.Equal("MyLogger2.mydomain.com", mock2.Host);
            Assert.Equal(1, mock2.MessagesSent.Count);

            var msg2 = mock2.MessagesSent[0];
            Assert.Equal("log message 2\n", msg2.Body);
        }

        [Fact]
        public void ErrorHandlingTest()
        {
            var mmt = new MockMailTarget
            {
                From = "foo@bar.com",
                To = "bar@foo.com",
                SmtpServer = "${logger}",
                Body = "${message}",
                AddNewLines = true,
            };

            mmt.Initialize(null);

            var exceptions = new List<Exception>();
            var exceptions2 = new List<Exception>();

            mmt.WriteAsyncLogEvents(
                new LogEventInfo(LogLevel.Info, "MyLogger1", "log message 1").WithContinuation(exceptions.Add),
                new LogEventInfo(LogLevel.Debug, "ERROR", "log message 2").WithContinuation(exceptions2.Add),
                new LogEventInfo(LogLevel.Error, "MyLogger1", "log message 3").WithContinuation(exceptions.Add));
            Assert.Null(exceptions[0]);
            Assert.Null(exceptions[1]);

            Assert.NotNull(exceptions2[0]);
            Assert.Equal("Some SMTP error.", exceptions2[0].Message);

            // 2 messages are sent, one using MyLogger1.mydomain.com, another using MyLogger2.mydomain.com
            Assert.Equal(2, mmt.CreatedMocks.Count);

            var mock1 = mmt.CreatedMocks[0];
            Assert.Equal("MyLogger1", mock1.Host);
            Assert.Equal(1, mock1.MessagesSent.Count);

            var msg1 = mock1.MessagesSent[0];
            Assert.Equal("log message 1\nlog message 3\n", msg1.Body);

            var mock2 = mmt.CreatedMocks[1];
            Assert.Equal("ERROR", mock2.Host);
            Assert.Equal(1, mock2.MessagesSent.Count);

            var msg2 = mock2.MessagesSent[0];
            Assert.Equal("log message 2\n", msg2.Body);
        }

        /// <summary>
        /// Tests that it is possible to user different email address for each log message,
        /// for example by using ${logger}, ${event-context} or any other layout renderer.
        /// </summary>
        [Fact]
        public void PerMessageAddress()
        {
            var mmt = new MockMailTarget
            {
                From = "foo@bar.com",
                To = "${logger}@foo.com",
                Body = "${message}",
                SmtpServer = "server1.mydomain.com",
                AddNewLines = true,
            };

            mmt.Initialize(null);

            var exceptions = new List<Exception>();
            mmt.WriteAsyncLogEvents(
                new LogEventInfo(LogLevel.Info, "MyLogger1", "log message 1").WithContinuation(exceptions.Add),
                new LogEventInfo(LogLevel.Debug, "MyLogger2", "log message 2").WithContinuation(exceptions.Add),
                new LogEventInfo(LogLevel.Error, "MyLogger1", "log message 3").WithContinuation(exceptions.Add));
            Assert.Null(exceptions[0]);

            // 2 messages are sent, one using MyLogger1.mydomain.com, another using MyLogger2.mydomain.com
            Assert.Equal(2, mmt.CreatedMocks.Count);

            var mock1 = mmt.CreatedMocks[0];
            Assert.Equal(1, mock1.MessagesSent.Count);

            var msg1 = mock1.MessagesSent[0];
            Assert.Equal("MyLogger1@foo.com", msg1.To[0].Address);
            Assert.Equal("log message 1\nlog message 3\n", msg1.Body);

            var mock2 = mmt.CreatedMocks[1];
            Assert.Equal(1, mock2.MessagesSent.Count);

            var msg2 = mock2.MessagesSent[0];
            Assert.Equal("MyLogger2@foo.com", msg2.To[0].Address);
            Assert.Equal("log message 2\n", msg2.Body);
        }

        [Fact]
        public void CustomHeaderAndFooter()
        {
            var mmt = new MockMailTarget
            {
                From = "foo@bar.com",
                To = "bar@foo.com",
                SmtpServer = "server1",
                AddNewLines = true,
                Layout = "${message}",
                Header = "First event: ${logger}",
                Footer = "Last event: ${logger}",
            };

            mmt.Initialize(null);

            var exceptions = new List<Exception>();
            mmt.WriteAsyncLogEvents(
                new LogEventInfo(LogLevel.Info, "MyLogger1", "log message 1").WithContinuation(exceptions.Add),
                new LogEventInfo(LogLevel.Debug, "MyLogger2", "log message 2").WithContinuation(exceptions.Add),
                new LogEventInfo(LogLevel.Error, "MyLogger3", "log message 3").WithContinuation(exceptions.Add));
            Assert.Null(exceptions[0]);

            Assert.Equal(1, mmt.CreatedMocks.Count);

            var mock = mmt.CreatedMocks[0];
            Assert.Equal(1, mock.MessagesSent.Count);
            var msg = mock.MessagesSent[0];
            string expectedBody = "First event: MyLogger1\nlog message 1\nlog message 2\nlog message 3\nLast event: MyLogger3\n";
            Assert.Equal(expectedBody, msg.Body);
        }

        [Fact]
        public void DefaultSmtpClientTest()
        {
            var mailTarget = new MailTarget();
            var client = mailTarget.CreateSmtpClient();
            Assert.IsType(typeof(MySmtpClient), client);
        }

        [Fact]
        public void ReplaceNewlinesWithBreakInHtmlMail()
        {
            var mmt = new MockMailTarget
            {
                From = "foo@bar.com",
                To = "bar@foo.com",
                Subject = "Hello from NLog",
                SmtpServer = "server1",
                Body = "${level}${newline}${logger}${newline}${message}",
                Html = true,
                ReplaceNewlineWithBrTagInHtml = true
            };

            mmt.Initialize(null);

            var exceptions = new List<Exception>();
            mmt.WriteAsyncLogEvent(new LogEventInfo(LogLevel.Info, "MyLogger", "log message 1").WithContinuation(exceptions.Add));

            var messageSent = mmt.CreatedMocks[0].MessagesSent[0];
            Assert.True(messageSent.IsBodyHtml);
            var lines = messageSent.Body.Split(new[] { "<br/>" }, StringSplitOptions.RemoveEmptyEntries);
            Assert.True(lines.Length == 3);
        }

        [Fact]
        public void NoReplaceNewlinesWithBreakInHtmlMail()
        {
            var mmt = new MockMailTarget
            {
                From = "foo@bar.com",
                To = "bar@foo.com",
                Subject = "Hello from NLog",
                SmtpServer = "server1",
                Body = "${level}${newline}${logger}${newline}${message}",
                Html = true,
                ReplaceNewlineWithBrTagInHtml = false
            };

            mmt.Initialize(null);

            var exceptions = new List<Exception>();
            mmt.WriteAsyncLogEvent(new LogEventInfo(LogLevel.Info, "MyLogger", "log message 1").WithContinuation(exceptions.Add));

            var messageSent = mmt.CreatedMocks[0].MessagesSent[0];
            Assert.True(messageSent.IsBodyHtml);
            var lines = messageSent.Body.Split(new[] {Environment.NewLine }, StringSplitOptions.RemoveEmptyEntries);
            Assert.True(lines.Length == 3);
        }

        [Fact]
        public void MailTarget_WithPriority_SendsMailWithPrioritySet()
        {
            var mmt = new MockMailTarget
            {
                From = "foo@bar.com",
                To = "bar@foo.com",
                Subject = "Hello from NLog",
                SmtpServer = "server1",
                Priority = "high"
            };
            mmt.Initialize(null);

            mmt.WriteAsyncLogEvent(new LogEventInfo(LogLevel.Info, "MyLogger", "log message 1").WithContinuation(_ => { }));

            var messageSent = mmt.CreatedMocks[0].MessagesSent[0];
            Assert.Equal(MailPriority.High, messageSent.Priority);
        }

        [Fact]
        public void MailTarget_WithoutPriority_SendsMailWithNormalPriority()
        {
            var mmt = new MockMailTarget
            {
                From = "foo@bar.com",
                To = "bar@foo.com",
                Subject = "Hello from NLog",
                SmtpServer = "server1",
            };
            mmt.Initialize(null);

            mmt.WriteAsyncLogEvent(new LogEventInfo(LogLevel.Info, "MyLogger", "log message 1").WithContinuation(_ => { }));

            var messageSent = mmt.CreatedMocks[0].MessagesSent[0];
            Assert.Equal(MailPriority.Normal, messageSent.Priority);
        }

        [Fact]
        public void MailTarget_WithInvalidPriority_SendsMailWithNormalPriority()
        {
            var mmt = new MockMailTarget
            {
                From = "foo@bar.com",
                To = "bar@foo.com",
                Subject = "Hello from NLog",
                SmtpServer = "server1",
                Priority = "invalidPriority"
            };
            mmt.Initialize(null);

            mmt.WriteAsyncLogEvent(new LogEventInfo(LogLevel.Info, "MyLogger", "log message 1").WithContinuation(_ => { }));

            var messageSent = mmt.CreatedMocks[0].MessagesSent[0];
            Assert.Equal(MailPriority.Normal, messageSent.Priority);
        }

        [Fact]
        public void MailTarget_WithValidToAndEmptyCC_SendsMail()
        {
            var mmt = new MockMailTarget
            {
                From = "foo@bar.com",
                To = "bar@foo.com",
                CC = "",
                Subject = "Hello from NLog",
                SmtpServer = "server1",
                SmtpPort = 27,
                Body = "${level} ${logger} ${message}",
            };
            mmt.Initialize(null);

            var exceptions = new List<Exception>();
            mmt.WriteAsyncLogEvent(new LogEventInfo(LogLevel.Info, "MyLogger", "log message 1").WithContinuation(exceptions.Add));

            Assert.Null(exceptions[0]);
            Assert.Equal(1, mmt.CreatedMocks.Count);
            Assert.Equal(1, mmt.CreatedMocks[0].MessagesSent.Count);
        }

        [Fact]
        public void MailTarget_WithValidToAndEmptyBcc_SendsMail()
        {
            var mmt = new MockMailTarget
            {
                From = "foo@bar.com",
                To = "bar@foo.com",
                Bcc = "",
                Subject = "Hello from NLog",
                SmtpServer = "server1",
                SmtpPort = 27,
                Body = "${level} ${logger} ${message}",
            };
            mmt.Initialize(null);

            var exceptions = new List<Exception>();
            mmt.WriteAsyncLogEvent(new LogEventInfo(LogLevel.Info, "MyLogger", "log message 1").WithContinuation(exceptions.Add));

            Assert.Null(exceptions[0]);
            Assert.Equal(1, mmt.CreatedMocks.Count);
            Assert.Equal(1, mmt.CreatedMocks[0].MessagesSent.Count);
        }

        [Fact]
        public void MailTarget_WithEmptyTo_ThrowsNLogRuntimeException()
        {
            var mmt = new MockMailTarget
            {
                From = "foo@bar.com",
                To = "",
                Subject = "Hello from NLog",
                SmtpServer = "server1",
                SmtpPort = 27,
                Body = "${level} ${logger} ${message}",
            };
            mmt.Initialize(null);

            var exceptions = new List<Exception>();
            mmt.WriteAsyncLogEvent(new LogEventInfo(LogLevel.Info, "MyLogger", "log message 1").WithContinuation(exceptions.Add));

            Assert.NotNull(exceptions[0]);
            Assert.IsType<NLogRuntimeException>(exceptions[0]);
        }

        [Fact]
        public void MailTarget_WithEmptyFrom_ThrowsNLogRuntimeException()
        {
            var mmt = new MockMailTarget
            {
                From = "",
                To = "foo@bar.com",
                Subject = "Hello from NLog",
                SmtpServer = "server1",
                SmtpPort = 27,
                Body = "${level} ${logger} ${message}"
            };
            mmt.Initialize(null);

            var exceptions = new List<Exception>();
            mmt.WriteAsyncLogEvent(new LogEventInfo(LogLevel.Info, "MyLogger", "log message 1").WithContinuation(exceptions.Add));

            Assert.NotNull(exceptions[0]);
            Assert.IsType<NLogRuntimeException>(exceptions[0]);
        }

        [Fact]
        public void MailTarget_WithEmptySmtpServer_ThrowsNLogRuntimeException()
        {
            var mmt = new MockMailTarget
            {
                From = "bar@bar.com",
                To = "foo@bar.com",
                Subject = "Hello from NLog",
                SmtpServer = "",
                SmtpPort = 27,
                Body = "${level} ${logger} ${message}"
            };
            mmt.Initialize(null);

            var exceptions = new List<Exception>();
            mmt.WriteAsyncLogEvent(new LogEventInfo(LogLevel.Info, "MyLogger", "log message 1").WithContinuation(exceptions.Add));

            Assert.NotNull(exceptions[0]);
            Assert.IsType<NLogRuntimeException>(exceptions[0]);
        }

        [Fact]
        public void MailTargetInitialize_WithoutSpecifiedTo_ThrowsConfigException()
        {
            var mmt = new MockMailTarget
            {
                From = "foo@bar.com",
                Subject = "Hello from NLog",
                SmtpServer = "server1",
                SmtpPort = 27,
                Body = "${level} ${logger} ${message}"
            };
            Assert.Throws<NLogConfigurationException>(() => mmt.Initialize(null));
        }

        [Fact]
        public void MailTargetInitialize_WithoutSpecifiedFrom_ThrowsConfigException()
        {
            var mmt = new MockMailTarget
            {
                To = "foo@bar.com",
                Subject = "Hello from NLog",
                SmtpServer = "server1",
                SmtpPort = 27,
                Body = "${level} ${logger} ${message}"
            };
            Assert.Throws<NLogConfigurationException>(() => mmt.Initialize(null));
        }

        [Fact]
        public void MailTargetInitialize_WithoutSpecifiedSmtpServer_should_not_ThrowsConfigException()
        {
            var mmt = new MockMailTarget
            {
                From = "foo@bar.com",
                To = "bar@bar.com",
                Subject = "Hello from NLog",
                SmtpPort = 27,
                Body = "${level} ${logger} ${message}",
                UseSystemNetMailSettings = true
            };

        }

        [Fact]
        public void MailTargetInitialize_WithoutSpecifiedSmtpServer_ThrowsConfigException_if_UseSystemNetMailSettings()
        {
            var mmt = new MockMailTarget
            {
                From = "foo@bar.com",
                To = "bar@bar.com",
                Subject = "Hello from NLog",
                SmtpPort = 27,
                Body = "${level} ${logger} ${message}",
                UseSystemNetMailSettings = false
            };
            Assert.Throws<NLogConfigurationException>(() => mmt.Initialize(null));
        }



        /// <summary>
        /// Test for https://github.com/NLog/NLog/issues/690
        /// </summary>
        [Fact]
        public void MailTarget_UseSystemNetMailSettings_False_Override_ThrowsNLogRuntimeException_if_DeliveryMethodNotSpecified()
        {
            var inConfigVal = @"C:\config";
            var mmt = new MockMailTarget(inConfigVal)
            {
                From = "foo@bar.com",
                To = "bar@bar.com",
                Subject = "Hello from NLog",
                SmtpPort = 27,
                Body = "${level} ${logger} ${message}",
                PickupDirectoryLocation = @"C:\TEMP",
                UseSystemNetMailSettings = false
            };

            Assert.Throws<NLogRuntimeException>(() => mmt.ConfigureMailClient());
        }

        /// <summary>
        /// Test for https://github.com/NLog/NLog/issues/690
        /// </summary>
        [Fact]
        public void MailTarget_UseSystemNetMailSettings_False_Override_DeliveryMethod_SpecifiedDeliveryMethod()
        {
            var inConfigVal = @"C:\config";
            var mmt = new MockMailTarget(inConfigVal)
            {
                From = "foo@bar.com",
                To = "bar@bar.com",
                Subject = "Hello from NLog",
                SmtpPort = 27,
                Body = "${level} ${logger} ${message}",
                PickupDirectoryLocation = @"C:\TEMP",
                UseSystemNetMailSettings = false,
                DeliveryMethod = SmtpDeliveryMethod.SpecifiedPickupDirectory
            };
            mmt.ConfigureMailClient();
            Assert.NotEqual(mmt.PickupDirectoryLocation, inConfigVal);
        }

        [Fact]
        public void MailTarget_UseSystemNetMailSettings_True()
        {
            var inConfigVal = @"C:\config";
            var mmt = new MockMailTarget(inConfigVal)
            {
                From = "foo@bar.com",
                To = "bar@bar.com",
                Subject = "Hello from NLog",
                Body = "${level} ${logger} ${message}",
                UseSystemNetMailSettings = true
            };
            mmt.ConfigureMailClient();

            Assert.Equal(mmt.SmtpClientPickUpDirectory, inConfigVal);
        }
    
        [Fact]
        public void MailTarget_UseSystemNetMailSettings_True_WithVirtualPath()
        {
            var inConfigVal = @"~/App_Data/Mail";
            var mmt = new MockMailTarget(inConfigVal)
            {
                From = "foo@bar.com",
                To = "bar@bar.com",
                Subject = "Hello from NLog",
                Body = "${level} ${logger} ${message}",
                UseSystemNetMailSettings = false,
                PickupDirectoryLocation = inConfigVal,
                DeliveryMethod = SmtpDeliveryMethod.SpecifiedPickupDirectory
            };
            mmt.ConfigureMailClient();
            
            Assert.NotEqual(inConfigVal, mmt.SmtpClientPickUpDirectory);
            var separator = Path.DirectorySeparatorChar;
            Assert.Contains(string.Format("{0}App_Data{0}Mail", separator), mmt.SmtpClientPickUpDirectory);
        }

        [Fact]
        public void MailTarget_WithoutSubject_SendsMessageWithDefaultSubject()
        {
            var mmt = new MockMailTarget
            {
                From = "foo@bar.com",
                To = "bar@bar.com",
                SmtpServer = "server1",
                SmtpPort = 27,
                Body = "${level} ${logger} ${message}"
            };
            mmt.Initialize(null);

            var exceptions = new List<Exception>();
            mmt.WriteAsyncLogEvent(new LogEventInfo(LogLevel.Info, "MyLogger", "log message 1").WithContinuation(exceptions.Add));

            Assert.Null(exceptions[0]);
            Assert.Equal(1, mmt.CreatedMocks.Count);
            var mock = mmt.CreatedMocks[0];
            Assert.Equal(1, mock.MessagesSent.Count);

            Assert.Equal(string.Format("Message from NLog on {0}", Environment.MachineName), mock.MessagesSent[0].Subject);
        }

        public class MockSmtpClient : ISmtpClient
        {
            public MockSmtpClient()
            {
                this.MessagesSent = new List<MailMessage>();
            }

            public SmtpDeliveryMethod DeliveryMethod { get; set; }
            public string Host { get; set; }
            public int Port { get; set; }
            public int Timeout { get; set; }
            public string PickupDirectoryLocation { get; set; }


            public ICredentialsByHost Credentials { get; set; }
            public bool EnableSsl { get; set; }
            public List<MailMessage> MessagesSent { get; private set; }

            public void Send(MailMessage msg)
            {
                if (string.IsNullOrEmpty(this.Host) && string.IsNullOrEmpty(this.PickupDirectoryLocation))
                {
                    throw new InvalidOperationException("[Host/Pickup directory] is null or empty.");
                }
                this.MessagesSent.Add(msg);
                if (Host == "ERROR")
                {
                    throw new InvalidOperationException("Some SMTP error.");
                }
            }
            public new void Dispose()
            {
            }
        }

        public class MockMailTarget : MailTarget
        {
            private const string RequiredPropertyIsEmptyFormat = "After the processing of the MailTarget's '{0}' property it appears to be empty. The email message will not be sent.";

            public MockSmtpClient Client;

            public MockMailTarget()
            {
                Client = new MockSmtpClient();
            }

            public MockMailTarget(string configPickUpdirectory)
            {
                Client = new MockSmtpClient
                {
                    PickupDirectoryLocation = configPickUpdirectory
                };

            }


            public List<MockSmtpClient> CreatedMocks = new List<MockSmtpClient>();

            internal override ISmtpClient CreateSmtpClient()
            {
                var client = new MockSmtpClient();

                CreatedMocks.Add(client);

                return client;
            }

            public void ConfigureMailClient()
            {
                if (UseSystemNetMailSettings) return;

                if (this.SmtpServer == null && string.IsNullOrEmpty(this.PickupDirectoryLocation))
                {
                    throw new NLogRuntimeException(string.Format(RequiredPropertyIsEmptyFormat, "SmtpServer/PickupDirectoryLocation"));
                }

                if (this.DeliveryMethod == SmtpDeliveryMethod.Network && this.SmtpServer == null)
                {
                    throw new NLogRuntimeException(string.Format(RequiredPropertyIsEmptyFormat, "SmtpServer"));
                }

                if (this.DeliveryMethod == SmtpDeliveryMethod.SpecifiedPickupDirectory && string.IsNullOrEmpty(this.PickupDirectoryLocation))
                {
                    throw new NLogRuntimeException(string.Format(RequiredPropertyIsEmptyFormat, "PickupDirectoryLocation"));
                }

                if (!string.IsNullOrEmpty(this.PickupDirectoryLocation) && this.DeliveryMethod == SmtpDeliveryMethod.SpecifiedPickupDirectory)
                {
                    Client.PickupDirectoryLocation = GetPickupDirectoryLocation(Client, PickupDirectoryLocation);
                }

                Client.DeliveryMethod = this.DeliveryMethod;
            }

            public string SmtpClientPickUpDirectory { get { return Client.PickupDirectoryLocation; } }
        }


    }
}

#endif<|MERGE_RESOLUTION|>--- conflicted
+++ resolved
@@ -32,10 +32,6 @@
 // 
 
 
-<<<<<<< HEAD
-
-=======
->>>>>>> 7b886d3c
 #if !SILVERLIGHT
 
 namespace NLog.UnitTests.Targets
