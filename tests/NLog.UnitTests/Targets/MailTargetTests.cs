--- conflicted
+++ resolved
@@ -1,4 +1,3 @@
-<<<<<<< HEAD
 // 
 // Copyright (c) 2004-2011 Jaroslaw Kowalski <jaak@jkowalski.net>
 // 
@@ -33,7 +32,9 @@
 // 
 
 
-#if !SILVERLIGHT && !__IOS__
+using System.Threading;
+
+#if !SILVERLIGHT
 
 namespace NLog.UnitTests.Targets
 {
@@ -91,7 +92,7 @@
             Assert.Equal("bar@yourserver.com", msg.Bcc[1].Address);
             Assert.Equal(msg.Body, "Info MyLogger log message 1");
         }
-        
+
         [Fact]
         public void MailTarget_WithNewlineInSubject_SendsMail()
         {
@@ -252,7 +253,7 @@
             var mock1 = mmt.CreatedMocks[0];
             Assert.Equal("MyLogger1.mydomain.com", mock1.Host);
             Assert.Equal(1, mock1.MessagesSent.Count);
-            
+
             var msg1 = mock1.MessagesSent[0];
             Assert.Equal("log message 1\nlog message 3\n", msg1.Body);
 
@@ -416,7 +417,7 @@
             var lines = messageSent.Body.Split(new[] { "<br/>" }, StringSplitOptions.RemoveEmptyEntries);
             Assert.True(lines.Length == 3);
         }
-        
+
         [Fact]
         public void NoReplaceNewlinesWithBreakInHtmlMail()
         {
@@ -438,552 +439,7 @@
 
             var messageSent = mmt.CreatedMocks[0].MessagesSent[0];
             Assert.True(messageSent.IsBodyHtml);
-            var lines = messageSent.Body.Split(new[] { "\r\n" }, StringSplitOptions.RemoveEmptyEntries);
-            Assert.True(lines.Length == 3);
-        }
-
-        [Fact]
-        public void MailTarget_WithPriority_SendsMailWithPrioritySet()
-        {
-            var mmt = new MockMailTarget
-            {
-                From = "foo@bar.com",
-                To = "bar@foo.com",
-                Subject = "Hello from NLog",
-                SmtpServer = "server1",
-                Priority = "high"
-            };
-            mmt.Initialize(null);
-            
-            mmt.WriteAsyncLogEvent(new LogEventInfo(LogLevel.Info, "MyLogger", "log message 1").WithContinuation(_ => { }));
-
-            var messageSent = mmt.CreatedMocks[0].MessagesSent[0];
-            Assert.Equal(MailPriority.High, messageSent.Priority);
-        }
-        
-        [Fact]
-        public void MailTarget_WithoutPriority_SendsMailWithNormalPriority()
-        {
-            var mmt = new MockMailTarget
-            {
-                From = "foo@bar.com",
-                To = "bar@foo.com",
-                Subject = "Hello from NLog",
-                SmtpServer = "server1",
-            };
-            mmt.Initialize(null);
-            
-            mmt.WriteAsyncLogEvent(new LogEventInfo(LogLevel.Info, "MyLogger", "log message 1").WithContinuation(_ => { }));
-
-            var messageSent = mmt.CreatedMocks[0].MessagesSent[0];
-            Assert.Equal(MailPriority.Normal, messageSent.Priority);
-        }
-        
-        [Fact]
-        public void MailTarget_WithInvalidPriority_SendsMailWithNormalPriority()
-        {
-            var mmt = new MockMailTarget
-            {
-                From = "foo@bar.com",
-                To = "bar@foo.com",
-                Subject = "Hello from NLog",
-                SmtpServer = "server1",
-                Priority = "invalidPriority"
-            };
-            mmt.Initialize(null);
-            
-            mmt.WriteAsyncLogEvent(new LogEventInfo(LogLevel.Info, "MyLogger", "log message 1").WithContinuation(_ => { }));
-
-            var messageSent = mmt.CreatedMocks[0].MessagesSent[0];
-            Assert.Equal(MailPriority.Normal, messageSent.Priority);
-        }
-
-        public class MockSmtpClient : ISmtpClient
-        {
-            public MockSmtpClient()
-            {
-                this.MessagesSent = new List<MailMessage>();
-            }
-
-            public string Host { get; set; }
-            public int Port { get; set; }
-            public int Timeout { get; set; }
-
-            public ICredentialsByHost Credentials { get; set; }
-            public bool EnableSsl { get; set; }
-            public List<MailMessage> MessagesSent { get; private set; }
-
-            public void Send(MailMessage msg)
-            {
-                this.MessagesSent.Add(msg);
-                if (Host == "ERROR")
-                {
-                    throw new InvalidOperationException("Some SMTP error.");
-                }
-            }
-
-            public void Dispose()
-            {
-            }
-        }
-
-        public class MockMailTarget : MailTarget
-        {
-            public List<MockSmtpClient> CreatedMocks = new List<MockSmtpClient>();
-
-            internal override ISmtpClient CreateSmtpClient()
-            {
-                var mock = new MockSmtpClient();
-                CreatedMocks.Add(mock);
-                return mock;
-            }
-        }
-    }
-}
-
-=======
-// 
-// Copyright (c) 2004-2011 Jaroslaw Kowalski <jaak@jkowalski.net>
-// 
-// All rights reserved.
-// 
-// Redistribution and use in source and binary forms, with or without 
-// modification, are permitted provided that the following conditions 
-// are met:
-// 
-// * Redistributions of source code must retain the above copyright notice, 
-//   this list of conditions and the following disclaimer. 
-// 
-// * Redistributions in binary form must reproduce the above copyright notice,
-//   this list of conditions and the following disclaimer in the documentation
-//   and/or other materials provided with the distribution. 
-// 
-// * Neither the name of Jaroslaw Kowalski nor the names of its 
-//   contributors may be used to endorse or promote products derived from this
-//   software without specific prior written permission. 
-// 
-// THIS SOFTWARE IS PROVIDED BY THE COPYRIGHT HOLDERS AND CONTRIBUTORS "AS IS"
-// AND ANY EXPRESS OR IMPLIED WARRANTIES, INCLUDING, BUT NOT LIMITED TO, THE 
-// IMPLIED WARRANTIES OF MERCHANTABILITY AND FITNESS FOR A PARTICULAR PURPOSE 
-// ARE DISCLAIMED. IN NO EVENT SHALL THE COPYRIGHT OWNER OR CONTRIBUTORS BE 
-// LIABLE FOR ANY DIRECT, INDIRECT, INCIDENTAL, SPECIAL, EXEMPLARY, OR 
-// CONSEQUENTIAL DAMAGES (INCLUDING, BUT NOT LIMITED TO, PROCUREMENT OF
-// SUBSTITUTE GOODS OR SERVICES; LOSS OF USE, DATA, OR PROFITS; OR BUSINESS 
-// INTERRUPTION) HOWEVER CAUSED AND ON ANY THEORY OF LIABILITY, WHETHER IN 
-// CONTRACT, STRICT LIABILITY, OR TORT (INCLUDING NEGLIGENCE OR OTHERWISE) 
-// ARISING IN ANY WAY OUT OF THE USE OF THIS SOFTWARE, EVEN IF ADVISED OF 
-// THE POSSIBILITY OF SUCH DAMAGE.
-// 
-
-
-using System.Threading;
-
-#if !SILVERLIGHT
-
-namespace NLog.UnitTests.Targets
-{
-    using System;
-    using System.Collections.Generic;
-    using System.Net;
-    using System.Net.Mail;
-    using NLog.Internal;
-    using NLog.Layouts;
-    using NLog.Targets;
-    using Xunit;
-
-    public class MailTargetTests : NLogTestBase
-    {
-        [Fact]
-        public void SimpleEmailTest()
-        {
-            var mmt = new MockMailTarget
-            {
-                From = "foo@bar.com",
-                To = "bar@foo.com",
-                CC = "me@myserver.com;you@yourserver.com",
-                Bcc = "foo@myserver.com;bar@yourserver.com",
-                Subject = "Hello from NLog",
-                SmtpServer = "server1",
-                SmtpPort = 27,
-                Body = "${level} ${logger} ${message}"
-            };
-
-            mmt.Initialize(null);
-
-            var exceptions = new List<Exception>();
-            mmt.WriteAsyncLogEvent(new LogEventInfo(LogLevel.Info, "MyLogger", "log message 1").WithContinuation(exceptions.Add));
-            Assert.Null(exceptions[0]);
-
-            Assert.Equal(1, mmt.CreatedMocks.Count);
-
-            var mock = mmt.CreatedMocks[0];
-            Assert.Equal(1, mock.MessagesSent.Count);
-            Assert.Equal("server1", mock.Host);
-            Assert.Equal(27, mock.Port);
-            Assert.False(mock.EnableSsl);
-            Assert.Null(mock.Credentials);
-
-            var msg = mock.MessagesSent[0];
-            Assert.Equal("Hello from NLog", msg.Subject);
-            Assert.Equal("foo@bar.com", msg.From.Address);
-            Assert.Equal(1, msg.To.Count);
-            Assert.Equal("bar@foo.com", msg.To[0].Address);
-            Assert.Equal(2, msg.CC.Count);
-            Assert.Equal("me@myserver.com", msg.CC[0].Address);
-            Assert.Equal("you@yourserver.com", msg.CC[1].Address);
-            Assert.Equal(2, msg.Bcc.Count);
-            Assert.Equal("foo@myserver.com", msg.Bcc[0].Address);
-            Assert.Equal("bar@yourserver.com", msg.Bcc[1].Address);
-            Assert.Equal(msg.Body, "Info MyLogger log message 1");
-        }
-
-        [Fact]
-        public void MailTarget_WithNewlineInSubject_SendsMail()
-        {
-            var mmt = new MockMailTarget
-            {
-                From = "foo@bar.com",
-                To = "bar@foo.com",
-                CC = "me@myserver.com;you@yourserver.com",
-                Bcc = "foo@myserver.com;bar@yourserver.com",
-                Subject = "Hello from NLog\n",
-                SmtpServer = "server1",
-                SmtpPort = 27,
-                Body = "${level} ${logger} ${message}"
-            };
-
-            mmt.Initialize(null);
-
-            var exceptions = new List<Exception>();
-            mmt.WriteAsyncLogEvent(new LogEventInfo(LogLevel.Info, "MyLogger", "log message 1").WithContinuation(exceptions.Add));
-            Assert.Null(exceptions[0]);
-
-            Assert.Equal(1, mmt.CreatedMocks.Count);
-
-            var mock = mmt.CreatedMocks[0];
-            Assert.Equal(1, mock.MessagesSent.Count);
-            var msg = mock.MessagesSent[0];
-        }
-
-        [Fact]
-        public void NtlmEmailTest()
-        {
-            var mmt = new MockMailTarget
-            {
-                From = "foo@bar.com",
-                To = "bar@foo.com",
-                SmtpServer = "server1",
-                SmtpAuthentication = SmtpAuthenticationMode.Ntlm,
-            };
-
-            mmt.Initialize(null);
-
-            var exceptions = new List<Exception>();
-            mmt.WriteAsyncLogEvent(new LogEventInfo(LogLevel.Info, "MyLogger", "log message 1").WithContinuation(exceptions.Add));
-            Assert.Null(exceptions[0]);
-
-            Assert.Equal(1, mmt.CreatedMocks.Count);
-
-            var mock = mmt.CreatedMocks[0];
-            Assert.Equal(CredentialCache.DefaultNetworkCredentials, mock.Credentials);
-        }
-
-        [Fact]
-        public void BasicAuthEmailTest()
-        {
-            try
-            {
-                var mmt = new MockMailTarget
-                {
-                    From = "foo@bar.com",
-                    To = "bar@foo.com",
-                    SmtpServer = "server1",
-                    SmtpAuthentication = SmtpAuthenticationMode.Basic,
-                    SmtpUserName = "${mdc:username}",
-                    SmtpPassword = "${mdc:password}",
-                };
-
-                mmt.Initialize(null);
-
-                var exceptions = new List<Exception>();
-                MappedDiagnosticsContext.Set("username", "u1");
-                MappedDiagnosticsContext.Set("password", "p1");
-                mmt.WriteAsyncLogEvent(new LogEventInfo(LogLevel.Info, "MyLogger", "log message 1").WithContinuation(exceptions.Add));
-                Assert.Null(exceptions[0]);
-
-                Assert.Equal(1, mmt.CreatedMocks.Count);
-
-                var mock = mmt.CreatedMocks[0];
-                var credential = mock.Credentials as NetworkCredential;
-                Assert.NotNull(credential);
-                Assert.Equal("u1", credential.UserName);
-                Assert.Equal("p1", credential.Password);
-                Assert.Equal(string.Empty, credential.Domain);
-            }
-            finally
-            {
-                MappedDiagnosticsContext.Clear();
-            }
-        }
-
-        [Fact]
-        public void CsvLayoutTest()
-        {
-            var layout = new CsvLayout()
-            {
-                Delimiter = CsvColumnDelimiterMode.Semicolon,
-                WithHeader = true,
-                Columns =
-                {
-                    new CsvColumn("name", "${logger}"),
-                    new CsvColumn("level", "${level}"),
-                    new CsvColumn("message", "${message}"),
-                }
-            };
-
-            var mmt = new MockMailTarget
-            {
-                From = "foo@bar.com",
-                To = "bar@foo.com",
-                SmtpServer = "server1",
-                AddNewLines = true,
-                Layout = layout,
-            };
-
-            layout.Initialize(null);
-
-            mmt.Initialize(null);
-
-            var exceptions = new List<Exception>();
-            mmt.WriteAsyncLogEvents(
-                new LogEventInfo(LogLevel.Info, "MyLogger1", "log message 1").WithContinuation(exceptions.Add),
-                new LogEventInfo(LogLevel.Debug, "MyLogger2", "log message 2").WithContinuation(exceptions.Add),
-                new LogEventInfo(LogLevel.Error, "MyLogger3", "log message 3").WithContinuation(exceptions.Add));
-            Assert.Null(exceptions[0]);
-
-            Assert.Equal(1, mmt.CreatedMocks.Count);
-
-            var mock = mmt.CreatedMocks[0];
-            Assert.Equal(1, mock.MessagesSent.Count);
-            var msg = mock.MessagesSent[0];
-            string expectedBody = "name;level;message\nMyLogger1;Info;log message 1\nMyLogger2;Debug;log message 2\nMyLogger3;Error;log message 3\n";
-            Assert.Equal(expectedBody, msg.Body);
-        }
-
-        [Fact]
-        public void PerMessageServer()
-        {
-            var mmt = new MockMailTarget
-            {
-                From = "foo@bar.com",
-                To = "bar@foo.com",
-                SmtpServer = "${logger}.mydomain.com",
-                Body = "${message}",
-                AddNewLines = true,
-            };
-
-            mmt.Initialize(null);
-
-            var exceptions = new List<Exception>();
-            mmt.WriteAsyncLogEvents(
-                new LogEventInfo(LogLevel.Info, "MyLogger1", "log message 1").WithContinuation(exceptions.Add),
-                new LogEventInfo(LogLevel.Debug, "MyLogger2", "log message 2").WithContinuation(exceptions.Add),
-                new LogEventInfo(LogLevel.Error, "MyLogger1", "log message 3").WithContinuation(exceptions.Add));
-            Assert.Null(exceptions[0]);
-
-            // 2 messages are sent, one using MyLogger1.mydomain.com, another using MyLogger2.mydomain.com
-            Assert.Equal(2, mmt.CreatedMocks.Count);
-
-            var mock1 = mmt.CreatedMocks[0];
-            Assert.Equal("MyLogger1.mydomain.com", mock1.Host);
-            Assert.Equal(1, mock1.MessagesSent.Count);
-
-            var msg1 = mock1.MessagesSent[0];
-            Assert.Equal("log message 1\nlog message 3\n", msg1.Body);
-
-            var mock2 = mmt.CreatedMocks[1];
-            Assert.Equal("MyLogger2.mydomain.com", mock2.Host);
-            Assert.Equal(1, mock2.MessagesSent.Count);
-
-            var msg2 = mock2.MessagesSent[0];
-            Assert.Equal("log message 2\n", msg2.Body);
-        }
-
-        [Fact]
-        public void ErrorHandlingTest()
-        {
-            var mmt = new MockMailTarget
-            {
-                From = "foo@bar.com",
-                To = "bar@foo.com",
-                SmtpServer = "${logger}",
-                Body = "${message}",
-                AddNewLines = true,
-            };
-
-            mmt.Initialize(null);
-
-            var exceptions = new List<Exception>();
-            var exceptions2 = new List<Exception>();
-
-            mmt.WriteAsyncLogEvents(
-                new LogEventInfo(LogLevel.Info, "MyLogger1", "log message 1").WithContinuation(exceptions.Add),
-                new LogEventInfo(LogLevel.Debug, "ERROR", "log message 2").WithContinuation(exceptions2.Add),
-                new LogEventInfo(LogLevel.Error, "MyLogger1", "log message 3").WithContinuation(exceptions.Add));
-            Assert.Null(exceptions[0]);
-            Assert.Null(exceptions[1]);
-
-            Assert.NotNull(exceptions2[0]);
-            Assert.Equal("Some SMTP error.", exceptions2[0].Message);
-
-            // 2 messages are sent, one using MyLogger1.mydomain.com, another using MyLogger2.mydomain.com
-            Assert.Equal(2, mmt.CreatedMocks.Count);
-
-            var mock1 = mmt.CreatedMocks[0];
-            Assert.Equal("MyLogger1", mock1.Host);
-            Assert.Equal(1, mock1.MessagesSent.Count);
-
-            var msg1 = mock1.MessagesSent[0];
-            Assert.Equal("log message 1\nlog message 3\n", msg1.Body);
-
-            var mock2 = mmt.CreatedMocks[1];
-            Assert.Equal("ERROR", mock2.Host);
-            Assert.Equal(1, mock2.MessagesSent.Count);
-
-            var msg2 = mock2.MessagesSent[0];
-            Assert.Equal("log message 2\n", msg2.Body);
-        }
-
-        /// <summary>
-        /// Tests that it is possible to user different email address for each log message,
-        /// for example by using ${logger}, ${event-context} or any other layout renderer.
-        /// </summary>
-        [Fact]
-        public void PerMessageAddress()
-        {
-            var mmt = new MockMailTarget
-            {
-                From = "foo@bar.com",
-                To = "${logger}@foo.com",
-                Body = "${message}",
-                SmtpServer = "server1.mydomain.com",
-                AddNewLines = true,
-            };
-
-            mmt.Initialize(null);
-
-            var exceptions = new List<Exception>();
-            mmt.WriteAsyncLogEvents(
-                new LogEventInfo(LogLevel.Info, "MyLogger1", "log message 1").WithContinuation(exceptions.Add),
-                new LogEventInfo(LogLevel.Debug, "MyLogger2", "log message 2").WithContinuation(exceptions.Add),
-                new LogEventInfo(LogLevel.Error, "MyLogger1", "log message 3").WithContinuation(exceptions.Add));
-            Assert.Null(exceptions[0]);
-
-            // 2 messages are sent, one using MyLogger1.mydomain.com, another using MyLogger2.mydomain.com
-            Assert.Equal(2, mmt.CreatedMocks.Count);
-
-            var mock1 = mmt.CreatedMocks[0];
-            Assert.Equal(1, mock1.MessagesSent.Count);
-
-            var msg1 = mock1.MessagesSent[0];
-            Assert.Equal("MyLogger1@foo.com", msg1.To[0].Address);
-            Assert.Equal("log message 1\nlog message 3\n", msg1.Body);
-
-            var mock2 = mmt.CreatedMocks[1];
-            Assert.Equal(1, mock2.MessagesSent.Count);
-
-            var msg2 = mock2.MessagesSent[0];
-            Assert.Equal("MyLogger2@foo.com", msg2.To[0].Address);
-            Assert.Equal("log message 2\n", msg2.Body);
-        }
-
-        [Fact]
-        public void CustomHeaderAndFooter()
-        {
-            var mmt = new MockMailTarget
-            {
-                From = "foo@bar.com",
-                To = "bar@foo.com",
-                SmtpServer = "server1",
-                AddNewLines = true,
-                Layout = "${message}",
-                Header = "First event: ${logger}",
-                Footer = "Last event: ${logger}",
-            };
-
-            mmt.Initialize(null);
-
-            var exceptions = new List<Exception>();
-            mmt.WriteAsyncLogEvents(
-                new LogEventInfo(LogLevel.Info, "MyLogger1", "log message 1").WithContinuation(exceptions.Add),
-                new LogEventInfo(LogLevel.Debug, "MyLogger2", "log message 2").WithContinuation(exceptions.Add),
-                new LogEventInfo(LogLevel.Error, "MyLogger3", "log message 3").WithContinuation(exceptions.Add));
-            Assert.Null(exceptions[0]);
-
-            Assert.Equal(1, mmt.CreatedMocks.Count);
-
-            var mock = mmt.CreatedMocks[0];
-            Assert.Equal(1, mock.MessagesSent.Count);
-            var msg = mock.MessagesSent[0];
-            string expectedBody = "First event: MyLogger1\nlog message 1\nlog message 2\nlog message 3\nLast event: MyLogger3\n";
-            Assert.Equal(expectedBody, msg.Body);
-        }
-
-        [Fact]
-        public void DefaultSmtpClientTest()
-        {
-            var mailTarget = new MailTarget();
-            var client = mailTarget.CreateSmtpClient();
-            Assert.IsType(typeof(MySmtpClient), client);
-        }
-
-        [Fact]
-        public void ReplaceNewlinesWithBreakInHtmlMail()
-        {
-            var mmt = new MockMailTarget
-            {
-                From = "foo@bar.com",
-                To = "bar@foo.com",
-                Subject = "Hello from NLog",
-                SmtpServer = "server1",
-                Body = "${level}${newline}${logger}${newline}${message}",
-                Html = true,
-                ReplaceNewlineWithBrTagInHtml = true
-            };
-
-            mmt.Initialize(null);
-
-            var exceptions = new List<Exception>();
-            mmt.WriteAsyncLogEvent(new LogEventInfo(LogLevel.Info, "MyLogger", "log message 1").WithContinuation(exceptions.Add));
-
-            var messageSent = mmt.CreatedMocks[0].MessagesSent[0];
-            Assert.True(messageSent.IsBodyHtml);
-            var lines = messageSent.Body.Split(new[] { "<br/>" }, StringSplitOptions.RemoveEmptyEntries);
-            Assert.True(lines.Length == 3);
-        }
-
-        [Fact]
-        public void NoReplaceNewlinesWithBreakInHtmlMail()
-        {
-            var mmt = new MockMailTarget
-            {
-                From = "foo@bar.com",
-                To = "bar@foo.com",
-                Subject = "Hello from NLog",
-                SmtpServer = "server1",
-                Body = "${level}${newline}${logger}${newline}${message}",
-                Html = true,
-                ReplaceNewlineWithBrTagInHtml = false
-            };
-
-            mmt.Initialize(null);
-
-            var exceptions = new List<Exception>();
-            mmt.WriteAsyncLogEvent(new LogEventInfo(LogLevel.Info, "MyLogger", "log message 1").WithContinuation(exceptions.Add));
-
-            var messageSent = mmt.CreatedMocks[0].MessagesSent[0];
-            Assert.True(messageSent.IsBodyHtml);
-            var lines = messageSent.Body.Split(new[] {Environment.NewLine }, StringSplitOptions.RemoveEmptyEntries);
+            var lines = messageSent.Body.Split(new[] { Environment.NewLine }, StringSplitOptions.RemoveEmptyEntries);
             Assert.True(lines.Length == 3);
         }
 
@@ -1396,5 +852,4 @@
     }
 }
 
->>>>>>> 56a15f15
 #endif