--- conflicted
+++ resolved
@@ -3073,8 +3073,6 @@
             }
         }
 
-<<<<<<< HEAD
-=======
         [Fact]
         public void DontCrashWhenDateAndSequenceDoesntMatchFiles()
         {
@@ -3138,7 +3136,6 @@
         }
     }
 
->>>>>>> 639b40f8
     public class WrappedFileTargetTests : FileTargetTests
     {
         protected override Target WrapFileTarget(FileTarget target)
