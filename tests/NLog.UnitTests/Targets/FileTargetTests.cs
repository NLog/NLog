--- conflicted
+++ resolved
@@ -2408,11 +2408,7 @@
                     logger.Debug("bbb");
                 }
 
-<<<<<<< HEAD
                 LogManager.Configuration = null;    // Flush
-=======
-                LogManager.Configuration = null;
->>>>>>> 2579b3cd
 
                 AssertFileContents(logFile,
                     StringRepeat(times, "bbb\n"),
