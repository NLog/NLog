// 
// Copyright (c) 2004-2011 Jaroslaw Kowalski <jaak@jkowalski.net>
// 
// All rights reserved.
// 
// Redistribution and use in source and binary forms, with or without 
// modification, are permitted provided that the following conditions 
// are met:
// 
// * Redistributions of source code must retain the above copyright notice, 
//   this list of conditions and the following disclaimer. 
// 
// * Redistributions in binary form must reproduce the above copyright notice,
//   this list of conditions and the following disclaimer in the documentation
//   and/or other materials provided with the distribution. 
// 
// * Neither the name of Jaroslaw Kowalski nor the names of its 
//   contributors may be used to endorse or promote products derived from this
//   software without specific prior written permission. 
// 
// THIS SOFTWARE IS PROVIDED BY THE COPYRIGHT HOLDERS AND CONTRIBUTORS "AS IS"
// AND ANY EXPRESS OR IMPLIED WARRANTIES, INCLUDING, BUT NOT LIMITED TO, THE 
// IMPLIED WARRANTIES OF MERCHANTABILITY AND FITNESS FOR A PARTICULAR PURPOSE 
// ARE DISCLAIMED. IN NO EVENT SHALL THE COPYRIGHT OWNER OR CONTRIBUTORS BE 
// LIABLE FOR ANY DIRECT, INDIRECT, INCIDENTAL, SPECIAL, EXEMPLARY, OR 
// CONSEQUENTIAL DAMAGES (INCLUDING, BUT NOT LIMITED TO, PROCUREMENT OF
// SUBSTITUTE GOODS OR SERVICES; LOSS OF USE, DATA, OR PROFITS; OR BUSINESS 
// INTERRUPTION) HOWEVER CAUSED AND ON ANY THEORY OF LIABILITY, WHETHER IN 
// CONTRACT, STRICT LIABILITY, OR TORT (INCLUDING NEGLIGENCE OR OTHERWISE) 
// ARISING IN ANY WAY OUT OF THE USE OF THIS SOFTWARE, EVEN IF ADVISED OF 
// THE POSSIBILITY OF SUCH DAMAGE.
// 

#if !SILVERLIGHT && !UWP10

namespace NLog.UnitTests.Targets
{
    using System;
    using System.Collections.Generic;
    using System.IO;
    using System.Linq;
    using System.Text;
    using System.Threading;
    using Xunit;
    using Xunit.Extensions;

    using NLog.Config;
    using NLog.Layouts;
    using NLog.Targets;
    using NLog.Targets.Wrappers;
    using NLog.Time;
    using NLog.Internal;
    using NLog.LayoutRenderers;

    public class FileTargetTests : NLogTestBase
    {
        private readonly ILogger logger = LogManager.GetLogger("NLog.UnitTests.Targets.FileTargetTests");

        private void GenerateArchives(int count, string archiveDateFormat, string archiveFileName,
            ArchiveNumberingMode archiveNumbering)
        {
            string logFileName = Path.GetTempFileName();
            const int logFileMaxSize = 1;
            var ft = new FileTarget
            {
                FileName = logFileName,
                ArchiveFileName = archiveFileName,
                ArchiveDateFormat = archiveDateFormat,
                ArchiveNumbering = archiveNumbering,
                ArchiveAboveSize = logFileMaxSize
            };
            SimpleConfigurator.ConfigureForTargetLogging(ft, LogLevel.Debug);
            for (int currentSequenceNumber = 0; currentSequenceNumber < count; currentSequenceNumber++)
                logger.Debug("Test {0}", currentSequenceNumber);
        }

        [Fact]
        public void SimpleFileTest1()
        {
            var tempFile = Path.GetTempFileName();
            try
            {
                var ft = new FileTarget
                                    {
                                        FileName = SimpleLayout.Escape(tempFile),
                                        LineEnding = LineEndingMode.LF,
                                        Layout = "${level} ${message}",
                                        OpenFileCacheTimeout = 0
                                    };

                SimpleConfigurator.ConfigureForTargetLogging(ft, LogLevel.Debug);

                logger.Debug("aaa");
                logger.Info("bbb");
                logger.Warn("ccc");
                LogManager.Configuration = null;
                AssertFileContents(tempFile, "Debug aaa\nInfo bbb\nWarn ccc\n", Encoding.UTF8);
            }
            finally
            {
                if (File.Exists(tempFile))
                    File.Delete(tempFile);
            }
        }

        [Fact]
        public void CsvHeaderTest()
        {
            var tempFile = Path.GetTempFileName();
            try
            {

                for (var i = 0; i < 2; i++)
                {
                    var layout = new CsvLayout
                    {
                        Delimiter = CsvColumnDelimiterMode.Semicolon,
                        WithHeader = true,
                        Columns =
                        {
                            new CsvColumn("name", "${logger}"),
                            new CsvColumn("level", "${level}"),
                            new CsvColumn("message", "${message}"),
                        }
                    };

                    var ft = new FileTarget
                        {
                            FileName = SimpleLayout.Escape(tempFile),
                            LineEnding = LineEndingMode.LF,
                            Layout = layout,
                            OpenFileCacheTimeout = 0,
                            ReplaceFileContentsOnEachWrite = false
                        };
                    SimpleConfigurator.ConfigureForTargetLogging(ft, LogLevel.Debug);

                    logger.Debug("aaa");
                    LogManager.Configuration = null;
                }
                AssertFileContents(tempFile, "name;level;message\nNLog.UnitTests.Targets.FileTargetTests;Debug;aaa\nNLog.UnitTests.Targets.FileTargetTests;Debug;aaa\n", Encoding.UTF8);
            }
            finally
            {
                if (File.Exists(tempFile))
                    File.Delete(tempFile);
            }
        }

        [Fact]
        public void DeleteFileOnStartTest()
        {
            var tempFile = Path.GetTempFileName();
            try
            {
                var ft = new FileTarget
                                    {
                                        DeleteOldFileOnStartup = false,
                                        FileName = SimpleLayout.Escape(tempFile),
                                        LineEnding = LineEndingMode.LF,
                                        Layout = "${level} ${message}"
                                    };

                SimpleConfigurator.ConfigureForTargetLogging(ft, LogLevel.Debug);

                logger.Debug("aaa");
                logger.Info("bbb");
                logger.Warn("ccc");

                LogManager.Configuration = null;

                AssertFileContents(tempFile, "Debug aaa\nInfo bbb\nWarn ccc\n", Encoding.UTF8);

                // configure again, without
                // DeleteOldFileOnStartup

                ft = new FileTarget
                         {
                             DeleteOldFileOnStartup = false,
                             FileName = SimpleLayout.Escape(tempFile),
                             LineEnding = LineEndingMode.LF,
                             Layout = "${level} ${message}"
                         };

                SimpleConfigurator.ConfigureForTargetLogging(ft, LogLevel.Debug);

                logger.Debug("aaa");
                logger.Info("bbb");
                logger.Warn("ccc");

                LogManager.Configuration = null;
                AssertFileContents(tempFile, "Debug aaa\nInfo bbb\nWarn ccc\nDebug aaa\nInfo bbb\nWarn ccc\n", Encoding.UTF8);

                // configure again, this time with
                // DeleteOldFileOnStartup

                ft = new FileTarget
                         {
                             FileName = SimpleLayout.Escape(tempFile),
                             LineEnding = LineEndingMode.LF,
                             Layout = "${level} ${message}",
                             DeleteOldFileOnStartup = true
                         };

                SimpleConfigurator.ConfigureForTargetLogging(ft, LogLevel.Debug);
                logger.Debug("aaa");
                logger.Info("bbb");
                logger.Warn("ccc");

                LogManager.Configuration = null;
                AssertFileContents(tempFile, "Debug aaa\nInfo bbb\nWarn ccc\n", Encoding.UTF8);
            }
            finally
            {
                LogManager.Configuration = null;
                if (File.Exists(tempFile))
                    File.Delete(tempFile);
            }
        }

        [Fact]
        public void ArchiveFileOnStartTest()
        {
            ArchiveFileOnStartTests(enableCompression: false);
        }

#if NET4_5
        [Fact]
        public void ArchiveFileOnStartTest_WithCompression()
        {
            ArchiveFileOnStartTests(enableCompression: true);
        }
#endif

        private void ArchiveFileOnStartTests(bool enableCompression)
        {
            var tempFile = Path.GetTempFileName();
            var tempArchiveFolder = Path.Combine(Path.GetTempPath(), "Archive");
            var archiveExtension = enableCompression ? "zip" : "txt";
            try
            {
                // Configure first time with ArchiveOldFileOnStartup = false. 
                var ft = new FileTarget
                {
                    ArchiveOldFileOnStartup = false,
                    FileName = SimpleLayout.Escape(tempFile),
                    LineEnding = LineEndingMode.LF,
                    Layout = "${level} ${message}"
                };

                SimpleConfigurator.ConfigureForTargetLogging(ft, LogLevel.Debug);

                logger.Debug("aaa");
                logger.Info("bbb");
                logger.Warn("ccc");

                LogManager.Configuration = null;

                AssertFileContents(tempFile, "Debug aaa\nInfo bbb\nWarn ccc\n", Encoding.UTF8);

                // Configure second time with ArchiveOldFileOnStartup = false again. 
                // Expected behavior: Extra content to be appended to the file.
                ft = new FileTarget
                {
                    ArchiveOldFileOnStartup = false,
                    FileName = SimpleLayout.Escape(tempFile),
                    LineEnding = LineEndingMode.LF,
                    Layout = "${level} ${message}"
                };

                SimpleConfigurator.ConfigureForTargetLogging(ft, LogLevel.Debug);

                logger.Debug("aaa");
                logger.Info("bbb");
                logger.Warn("ccc");

                LogManager.Configuration = null;
                AssertFileContents(tempFile, "Debug aaa\nInfo bbb\nWarn ccc\nDebug aaa\nInfo bbb\nWarn ccc\n", Encoding.UTF8);


                // Configure third time with ArchiveOldFileOnStartup = true again. 
                // Expected behavior: Extra content will be stored in a new file; the 
                //      old content should be moved into a new location.

                var archiveTempName = Path.Combine(tempArchiveFolder, "archive." + archiveExtension);

                ft = new FileTarget
                {
#if NET4_5
                    EnableArchiveFileCompression = enableCompression,
#endif
                    FileName = SimpleLayout.Escape(tempFile),
                    LineEnding = LineEndingMode.LF,
                    Layout = "${level} ${message}",
                    ArchiveOldFileOnStartup = true,
                    ArchiveFileName = archiveTempName,
                    ArchiveNumbering = ArchiveNumberingMode.Sequence,
                    MaxArchiveFiles = 1
                };

                SimpleConfigurator.ConfigureForTargetLogging(ft, LogLevel.Debug);
                logger.Debug("ddd");
                logger.Info("eee");
                logger.Warn("fff");

                LogManager.Configuration = null;
                AssertFileContents(tempFile, "Debug ddd\nInfo eee\nWarn fff\n", Encoding.UTF8);
                Assert.True(File.Exists(archiveTempName));

                var assertFileContents =
#if NET4_5
 enableCompression ? new Action<string, string, Encoding>(AssertZipFileContents) : AssertFileContents;
#else
 new Action<string, string, Encoding>(AssertFileContents);
#endif
                assertFileContents(archiveTempName, "Debug aaa\nInfo bbb\nWarn ccc\nDebug aaa\nInfo bbb\nWarn ccc\n",
                    Encoding.UTF8);
            }
            finally
            {
                LogManager.Configuration = null;
                if (File.Exists(tempFile))
                    File.Delete(tempFile);
                if (Directory.Exists(tempArchiveFolder))
                    Directory.Delete(tempArchiveFolder, true);
            }
        }

        [Fact]
        public void CreateDirsTest()
        {
            var tempPath = Path.Combine(Path.GetTempPath(), Guid.NewGuid().ToString());
            var tempFile = Path.Combine(tempPath, "file.txt");
            try
            {
                var ft = new FileTarget
                                    {
                                        FileName = tempFile,
                                        LineEnding = LineEndingMode.LF,
                                        Layout = "${level} ${message}"
                                    };

                SimpleConfigurator.ConfigureForTargetLogging(ft, LogLevel.Debug);

                logger.Debug("aaa");
                logger.Info("bbb");
                logger.Warn("ccc");
                LogManager.Configuration = null;
                AssertFileContents(tempFile, "Debug aaa\nInfo bbb\nWarn ccc\n", Encoding.UTF8);
            }
            finally
            {
                LogManager.Configuration = null;
                if (File.Exists(tempFile))
                    File.Delete(tempFile);
                if (Directory.Exists(tempPath))
                    Directory.Delete(tempPath, true);
            }
        }

        [Fact]
        public void SequentialArchiveTest1()
        {
            var tempPath = Path.Combine(Path.GetTempPath(), Guid.NewGuid().ToString());
            var tempFile = Path.Combine(tempPath, "file.txt");
            try
            {
                var ft = new FileTarget
                                    {
                                        FileName = tempFile,
                                        ArchiveFileName = Path.Combine(tempPath, "archive/{####}.txt"),
                                        ArchiveAboveSize = 1000,
                                        LineEnding = LineEndingMode.LF,
                                        Layout = "${message}",
                                        MaxArchiveFiles = 3,
                                        ArchiveNumbering = ArchiveNumberingMode.Sequence
                                    };

                SimpleConfigurator.ConfigureForTargetLogging(ft, LogLevel.Debug);

                // we emit 5 * 250 *(3 x aaa + \n) bytes
                // so that we should get a full file + 3 archives
                Generate1000BytesLog('a');
                Generate1000BytesLog('b');
                Generate1000BytesLog('c');
                Generate1000BytesLog('d');
                Generate1000BytesLog('e');

                LogManager.Configuration = null;

                AssertFileContents(tempFile,
                    StringRepeat(250, "eee\n"),
                    Encoding.UTF8);

                AssertFileContents(
                    Path.Combine(tempPath, "archive/0001.txt"),
                    StringRepeat(250, "bbb\n"),
                    Encoding.UTF8);

                AssertFileContents(
                    Path.Combine(tempPath, "archive/0002.txt"),
                    StringRepeat(250, "ccc\n"),
                    Encoding.UTF8);

                AssertFileContents(
                    Path.Combine(tempPath, "archive/0003.txt"),
                    StringRepeat(250, "ddd\n"),
                    Encoding.UTF8);
                //0000 should not extists because of MaxArchiveFiles=3
                Assert.True(!File.Exists(Path.Combine(tempPath, "archive/0000.txt")));
                Assert.True(!File.Exists(Path.Combine(tempPath, "archive/0004.txt")));
            }
            finally
            {
                LogManager.Configuration = null;
                if (File.Exists(tempFile))
                    File.Delete(tempFile);
                if (Directory.Exists(tempPath))
                    Directory.Delete(tempPath, true);
            }
        }

        [Fact]
        public void SequentialArchiveTest1_MaxArchiveFiles_0()
        {
            var tempPath = Path.Combine(Path.GetTempPath(), Guid.NewGuid().ToString());
            var tempFile = Path.Combine(tempPath, "file.txt");
            try
            {
                var ft = new FileTarget
                {
                    FileName = tempFile,
                    ArchiveFileName = Path.Combine(tempPath, "archive/{####}.txt"),
                    ArchiveAboveSize = 1000,
                    LineEnding = LineEndingMode.LF,
                    ArchiveNumbering = ArchiveNumberingMode.Sequence,
                    Layout = "${message}",
                    MaxArchiveFiles = 0
                };

                SimpleConfigurator.ConfigureForTargetLogging(ft, LogLevel.Debug);

                // we emit 5 * 250 *(3 x aaa + \n) bytes
                // so that we should get a full file + 4 archives
                Generate1000BytesLog('a');
                Generate1000BytesLog('b');
                Generate1000BytesLog('c');
                Generate1000BytesLog('d');
                Generate1000BytesLog('e');

                LogManager.Configuration = null;

                AssertFileContents(tempFile,
                    StringRepeat(250, "eee\n"),
                    Encoding.UTF8);

                AssertFileContents(
                   Path.Combine(tempPath, "archive/0000.txt"),
                   StringRepeat(250, "aaa\n"),
                   Encoding.UTF8);

                AssertFileContents(
                    Path.Combine(tempPath, "archive/0001.txt"),
                    StringRepeat(250, "bbb\n"),
                    Encoding.UTF8);

                AssertFileContents(
                    Path.Combine(tempPath, "archive/0002.txt"),
                    StringRepeat(250, "ccc\n"),
                    Encoding.UTF8);

                AssertFileContents(
                    Path.Combine(tempPath, "archive/0003.txt"),
                    StringRepeat(250, "ddd\n"),
                    Encoding.UTF8);

                Assert.True(!File.Exists(Path.Combine(tempPath, "archive/0004.txt")));
            }
            finally
            {
                LogManager.Configuration = null;
                if (File.Exists(tempFile))
                    File.Delete(tempFile);
                if (Directory.Exists(tempPath))
                    Directory.Delete(tempPath, true);
            }
        }

        [Fact(Skip = "this is not supported, because we cannot create multiple archive files with  ArchiveNumberingMode.Date (for one day)")]

        public void ArchiveAboveSizeWithArchiveNumberingModeDate_maxfiles_o()
        {
            var tempPath = Path.Combine(Path.GetTempPath(), "ArchiveEveryCombinedWithArchiveAboveSize_" + Guid.NewGuid().ToString());
            var tempFile = Path.Combine(tempPath, "file.txt");
            try
            {
                var ft = new FileTarget
                {
                    FileName = tempFile,
                    ArchiveFileName = Path.Combine(tempPath, "archive/{####}.txt"),
                    ArchiveAboveSize = 1000,
                    LineEnding = LineEndingMode.LF,
                    Layout = "${message}",
                    ArchiveNumbering = ArchiveNumberingMode.Date
                };

                SimpleConfigurator.ConfigureForTargetLogging(ft, LogLevel.Debug);

                //e.g. 20150804
                var archiveFileName = DateTime.Now.ToString("yyyyMMdd");

                // we emit 5 * 250 *(3 x aaa + \n) bytes
                // so that we should get a full file + 3 archives
                for (var i = 0; i < 250; ++i)
                {
                    logger.Debug("aaa");
                }

                for (var i = 0; i < 250; ++i)
                {
                    logger.Debug("bbb");
                }
                for (var i = 0; i < 250; ++i)
                {
                    logger.Debug("ccc");
                }
                for (var i = 0; i < 250; ++i)
                {
                    logger.Debug("ddd");
                }
                for (var i = 0; i < 250; ++i)
                {
                    logger.Debug("eee");
                }

                LogManager.Configuration = null;


                //we expect only eee and all other in the archive
                AssertFileContents(tempFile,
                    StringRepeat(250, "eee\n"),
                    Encoding.UTF8);

                //DUNNO what to expected!
                //try (which fails)
                AssertFileContents(
                    Path.Combine(tempPath, string.Format("archive/{0}.txt", archiveFileName)),
                   StringRepeat(250, "aaa\n") + StringRepeat(250, "bbb\n") + StringRepeat(250, "ccc\n") + StringRepeat(250, "ddd\n"),
                    Encoding.UTF8);

            }
            finally
            {
                LogManager.Configuration = null;
                if (File.Exists(tempFile))
                    File.Delete(tempFile);
                if (Directory.Exists(tempPath))
                    Directory.Delete(tempPath, true);
            }
        }


        [Fact]
        public void DeleteArchiveFilesByDate()
        {
            var tempPath = Path.Combine(Path.GetTempPath(), Guid.NewGuid().ToString());
            var tempFile = Path.Combine(tempPath, "file.txt");
            try
            {
                var ft = new FileTarget
                {
                    FileName = tempFile,
                    ArchiveFileName = Path.Combine(tempPath, "archive/{#}.txt"),
                    ArchiveAboveSize = 50,
                    LineEnding = LineEndingMode.LF,
                    ArchiveNumbering = ArchiveNumberingMode.Date,
                    ArchiveDateFormat = "yyyyMMddHHmmssfff", //make sure the milliseconds are set in the filename
                    Layout = "${message}",
                    MaxArchiveFiles = 3
                };

                SimpleConfigurator.ConfigureForTargetLogging(ft, LogLevel.Debug);
                //writing 19 times 10 bytes (9 char + linefeed) will result in 3 archive files and 1 current file
                for (var i = 0; i < 19; ++i)
                {
                    logger.Debug("123456789");
                    //build in a small sleep to make sure the current time is reflected in the filename
                    //do this every 5 entries
                    if (i % 5 == 0)
                        Thread.Sleep(50);
                }
                //Setting the Configuration to [null] will result in a 'Dump' of the current log entries
                LogManager.Configuration = null;

                var archivePath = Path.Combine(tempPath, "archive");
                var files = Directory.GetFiles(archivePath).OrderBy(s => s);
                //the amount of archived files may not exceed the set 'MaxArchiveFiles'
                Assert.Equal(ft.MaxArchiveFiles, files.Count());


                SimpleConfigurator.ConfigureForTargetLogging(ft, LogLevel.Debug);
                //writing just one line of 11 bytes will trigger the cleanup of old archived files
                //as stated by the MaxArchiveFiles property, but will only delete the oldest file
                logger.Debug("1234567890");
                LogManager.Configuration = null;

                var files2 = Directory.GetFiles(archivePath).OrderBy(s => s);
                Assert.Equal(ft.MaxArchiveFiles, files2.Count());

                //the oldest file should be deleted
                Assert.DoesNotContain(files.ElementAt(0), files2);
                //two files should still be there
                Assert.Equal(files.ElementAt(1), files2.ElementAt(0));
                Assert.Equal(files.ElementAt(2), files2.ElementAt(1));
                //one new archive file shoud be created
                Assert.DoesNotContain(files2.ElementAt(2), files);
            }
            finally
            {
                LogManager.Configuration = null;
                if (File.Exists(tempFile))
                    File.Delete(tempFile);
                if (Directory.Exists(tempPath))
                    Directory.Delete(tempPath, true);
            }
        }

        [Fact]
        public void DeleteArchiveFilesByDateWithDateName()
        {
            var tempPath = Path.Combine(Path.GetTempPath(), Guid.NewGuid().ToString());
            var tempFile = Path.Combine(tempPath, "${date:format=yyyyMMddHHmmssfff}.txt");
            try
            {
                var ft = new FileTarget
                {
                    FileName = tempFile,
                    ArchiveFileName = Path.Combine(tempPath, "{#}.txt"),
                    ArchiveEvery = FileArchivePeriod.Minute,
                    LineEnding = LineEndingMode.LF,
                    ArchiveNumbering = ArchiveNumberingMode.Date,
                    ArchiveDateFormat = "yyyyMMddHHmmssfff", //make sure the milliseconds are set in the filename
                    Layout = "${message}",
                    MaxArchiveFiles = 3
                };

                SimpleConfigurator.ConfigureForTargetLogging(ft, LogLevel.Debug);
                for (var i = 0; i < 4; ++i)
                {
                    logger.Debug("123456789");
                    //build in a  sleep to make sure the current time is reflected in the filename
                    Thread.Sleep(50);
                }
                //Setting the Configuration to [null] will result in a 'Dump' of the current log entries
                LogManager.Configuration = null;

                var files = Directory.GetFiles(tempPath).OrderBy(s => s);
                //we expect 3 archive files, plus one current file
                Assert.Equal(ft.MaxArchiveFiles + 1, files.Count());


                SimpleConfigurator.ConfigureForTargetLogging(ft, LogLevel.Debug);
                //writing 50ms later will trigger the cleanup of old archived files
                //as stated by the MaxArchiveFiles property, but will only delete the oldest file
                Thread.Sleep(50);
                logger.Debug("123456789");
                LogManager.Configuration = null;

                var files2 = Directory.GetFiles(tempPath).OrderBy(s => s);
                Assert.Equal(ft.MaxArchiveFiles + 1, files2.Count());

                //the oldest file should be deleted
                Assert.DoesNotContain(files.ElementAt(0), files2);
                //two files should still be there
                Assert.Equal(files.ElementAt(1), files2.ElementAt(0));
                Assert.Equal(files.ElementAt(2), files2.ElementAt(1));
                Assert.Equal(files.ElementAt(3), files2.ElementAt(2));
                //one new file should be created
                Assert.DoesNotContain(files2.ElementAt(3), files);
            }
            finally
            {
                LogManager.Configuration = null;
                if (File.Exists(tempFile))
                    File.Delete(tempFile);
                if (Directory.Exists(tempPath))
                    Directory.Delete(tempPath, true);
            }
        }

        public static IEnumerable<object[]> DateArchive_UsesDateFromCurrentTimeSource_TestParameters
        {
            get
            {
                var booleanValues = new[] { true, false };
                var timeKindValues = new[] { DateTimeKind.Utc, DateTimeKind.Local };
                return
                    from concurrentWrites in booleanValues
                    from keepFileOpen in booleanValues
                    from networkWrites in booleanValues
                    from timeKind in timeKindValues
                    from includeSequenceInArchive in booleanValues
                    select new object[] { timeKind, concurrentWrites, keepFileOpen, networkWrites, includeSequenceInArchive };
            }
        }


        [Theory]
#if DNX
        [MemberData("DateArchive_UsesDateFromCurrentTimeSource_TestParameters")]
#else
        [PropertyData("DateArchive_UsesDateFromCurrentTimeSource_TestParameters")]
<<<<<<< HEAD
#endif
        public void DateArchive_UsesDateFromCurrentTimeSource(DateTimeKind timeKind, bool concurrentWrites, bool keepFileOpen, bool networkWrites)
=======
        public void DateArchive_UsesDateFromCurrentTimeSource(DateTimeKind timeKind, bool concurrentWrites, bool keepFileOpen, bool networkWrites, bool includeSequenceInArchive)
>>>>>>> ec637148
        {
            var tempPath = Path.Combine(Path.GetTempPath(), Guid.NewGuid().ToString());
            var tempFile = Path.Combine(tempPath, "file.txt");
            var defaultTimeSource = TimeSource.Current;
            try
            {
                var timeSource = new TimeSourceTests.ShiftedTimeSource(timeKind);

                TimeSource.Current = timeSource;

                var archiveFileNameTemplate = Path.Combine(tempPath, "archive/{#}.txt");
                var ft = new FileTarget
                {
                    FileName = tempFile,
                    ArchiveFileName = archiveFileNameTemplate,
                    LineEnding = LineEndingMode.LF,
                    ArchiveNumbering = includeSequenceInArchive ? ArchiveNumberingMode.DateAndSequence : ArchiveNumberingMode.Date,
                    ArchiveEvery = FileArchivePeriod.Day,
                    ArchiveDateFormat = "yyyyMMdd",
                    Layout = "${date:format=O}|${message}",
                    MaxArchiveFiles = 3,
                    ConcurrentWrites = concurrentWrites,
                    KeepFileOpen = keepFileOpen,
                    NetworkWrites = networkWrites,
                };

                SimpleConfigurator.ConfigureForTargetLogging(ft, LogLevel.Debug);

                logger.Debug("123456789");
                DateTime previousWriteTime = timeSource.Time;

                const int daysToTestLogging = 5;
                const int intervalsPerDay = 24;
                var loggingInterval = TimeSpan.FromHours(1);
                for (var i = 0; i < daysToTestLogging * intervalsPerDay; ++i)
                {
                    timeSource.AddToLocalTime(loggingInterval);

                    if (timeSource.Time.Date != previousWriteTime.Date)
                    {
                        // Simulate that previous file write began in previous day and ended on current day.
                        try
                        {
                            File.SetLastWriteTime(tempFile, timeSource.SystemTime);
                        }
                        catch { }
                    }

                    var eventInfo = new LogEventInfo(LogLevel.Debug, logger.Name, "123456789");
                    logger.Log(eventInfo);

                    var dayIsChanged = eventInfo.TimeStamp.Date != previousWriteTime.Date;
                    // ensure new archive is created only when the day part of time is changed
                    var archiveFileName = archiveFileNameTemplate.Replace("{#}", previousWriteTime.ToString(ft.ArchiveDateFormat) + (includeSequenceInArchive ? ".0" : string.Empty));
                    var archiveExists = File.Exists(archiveFileName);
                    if (dayIsChanged)
                        Assert.True(archiveExists, string.Format("new archive should be created when the day part of {0} time is changed", timeKind));
                    else
                        Assert.False(archiveExists, string.Format("new archive should not be create when day part of {0} time is unchanged", timeKind));

                    previousWriteTime = eventInfo.TimeStamp.Date;
                    if (dayIsChanged)
                        timeSource.AddToSystemTime(TimeSpan.FromDays(1));
                }
                //Setting the Configuration to [null] will result in a 'Dump' of the current log entries
                LogManager.Configuration = null;

                var archivePath = Path.Combine(tempPath, "archive");
                var files = Directory.GetFiles(archivePath).OrderBy(s => s).ToList();
                //the amount of archived files may not exceed the set 'MaxArchiveFiles'
                Assert.Equal(ft.MaxArchiveFiles, files.Count);


                SimpleConfigurator.ConfigureForTargetLogging(ft, LogLevel.Debug);
                //writing one line on a new day will trigger the cleanup of old archived files
                //as stated by the MaxArchiveFiles property, but will only delete the oldest file
                timeSource.AddToLocalTime(TimeSpan.FromDays(1));
                logger.Debug("1234567890");
                LogManager.Configuration = null;

                var files2 = Directory.GetFiles(archivePath).OrderBy(s => s).ToList();
                Assert.Equal(ft.MaxArchiveFiles, files2.Count);

                //the oldest file should be deleted
                Assert.DoesNotContain(files[0], files2);
                //two files should still be there
                Assert.Equal(files[1], files2[0]);
                Assert.Equal(files[2], files2[1]);
                //one new archive file should be created
                Assert.DoesNotContain(files2[2], files);
            }
            finally
            {
                TimeSource.Current = defaultTimeSource; // restore default time source
                LogManager.Configuration = null;
                if (File.Exists(tempFile))
                    File.Delete(tempFile);
                if (Directory.Exists(tempPath))
                    Directory.Delete(tempPath, true);
            }
        }

        [Fact]
        public void DeleteArchiveFilesByDate_MaxArchiveFiles_0()
        {
            var tempPath = Path.Combine(Path.GetTempPath(), Guid.NewGuid().ToString());
            var tempFile = Path.Combine(tempPath, "file.txt");
            try
            {
                var ft = new FileTarget
                {
                    FileName = tempFile,
                    ArchiveFileName = Path.Combine(tempPath, "archive/{#}.txt"),
                    ArchiveAboveSize = 50,
                    LineEnding = LineEndingMode.LF,
                    ArchiveNumbering = ArchiveNumberingMode.Date,
                    ArchiveDateFormat = "yyyyMMddHHmmssfff", //make sure the milliseconds are set in the filename
                    Layout = "${message}",
                    MaxArchiveFiles = 0
                };

                SimpleConfigurator.ConfigureForTargetLogging(ft, LogLevel.Debug);
                //writing 19 times 10 bytes (9 char + linefeed) will result in 3 archive files and 1 current file
                for (var i = 0; i < 19; ++i)
                {
                    logger.Debug("123456789");
                    //build in a small sleep to make sure the current time is reflected in the filename
                    //do this every 5 entries
                    if (i % 5 == 0)
                    {
                        Thread.Sleep(50);
                    }
                }

                //Setting the Configuration to [null] will result in a 'Dump' of the current log entries
                LogManager.Configuration = null;

                var archivePath = Path.Combine(tempPath, "archive");
                var fileCount = Directory.EnumerateFiles(archivePath).Count();

                Assert.Equal(3, fileCount);

                SimpleConfigurator.ConfigureForTargetLogging(ft, LogLevel.Debug);
                //create 1 new file for archive
                logger.Debug("1234567890");
                LogManager.Configuration = null;

                var fileCount2 = Directory.EnumerateFiles(archivePath).Count();
                //there should be 1 more file
                Assert.Equal(4, fileCount2);
            }
            finally
            {
                LogManager.Configuration = null;

                if (File.Exists(tempFile))
                {
                    File.Delete(tempFile);
                }

                if (Directory.Exists(tempPath))
                {
                    Directory.Delete(tempPath, true);
                }
            }
        }

        [Fact]
        public void DeleteArchiveFilesByDate_AlteredMaxArchive()
        {
            var tempPath = Path.Combine(Path.GetTempPath(), Guid.NewGuid().ToString());
            var tempFile = Path.Combine(tempPath, "file.txt");
            try
            {
                var ft = new FileTarget
                {
                    FileName = tempFile,
                    ArchiveFileName = Path.Combine(tempPath, "archive/{#}.txt"),
                    ArchiveAboveSize = 50,
                    LineEnding = LineEndingMode.LF,
                    ArchiveNumbering = ArchiveNumberingMode.Date,
                    ArchiveDateFormat = "yyyyMMddHHmmssfff", //make sure the milliseconds are set in the filename
                    Layout = "${message}",
                    MaxArchiveFiles = 5
                };

                SimpleConfigurator.ConfigureForTargetLogging(ft, LogLevel.Debug);
                //writing 29 times 10 bytes (9 char + linefeed) will result in 3 archive files and 1 current file
                for (var i = 0; i < 29; ++i)
                {
                    logger.Debug("123456789");
                    //build in a small sleep to make sure the current time is reflected in the filename
                    //do this every 5 entries
                    if (i % 5 == 0)
                        Thread.Sleep(50);
                }
                //Setting the Configuration to [null] will result in a 'Dump' of the current log entries
                LogManager.Configuration = null;

                var archivePath = Path.Combine(tempPath, "archive");
                var files = Directory.GetFiles(archivePath).OrderBy(s => s);
                //the amount of archived files may not exceed the set 'MaxArchiveFiles'
                Assert.Equal(ft.MaxArchiveFiles, files.Count());


                //alter the MaxArchivedFiles
                ft.MaxArchiveFiles = 2;
                SimpleConfigurator.ConfigureForTargetLogging(ft, LogLevel.Debug);
                //writing just one line of 11 bytes will trigger the cleanup of old archived files
                //as stated by the MaxArchiveFiles property, but will only delete the oldest files
                logger.Debug("1234567890");
                LogManager.Configuration = null;

                var files2 = Directory.GetFiles(archivePath).OrderBy(s => s);
                Assert.Equal(ft.MaxArchiveFiles, files2.Count());

                //the oldest files should be deleted
                Assert.DoesNotContain(files.ElementAt(0), files2);
                Assert.DoesNotContain(files.ElementAt(1), files2);
                Assert.DoesNotContain(files.ElementAt(2), files2);
                Assert.DoesNotContain(files.ElementAt(3), files2);
                //one files should still be there
                Assert.Equal(files.ElementAt(4), files2.ElementAt(0));
                //one new archive file shoud be created
                Assert.DoesNotContain(files2.ElementAt(1), files);
            }
            finally
            {
                LogManager.Configuration = null;
                if (File.Exists(tempFile))
                    File.Delete(tempFile);
                if (Directory.Exists(tempPath))
                    Directory.Delete(tempPath, true);
            }
        }

        [Fact]
        public void RepeatingHeaderTest()
        {
            var tempPath = Path.Combine(Path.GetTempPath(), Guid.NewGuid().ToString());
            var tempFile = Path.Combine(tempPath, "file.txt");
            try
            {
                const string header = "Headerline";

                var ft = new FileTarget
                {
                    FileName = tempFile,
                    ArchiveFileName = Path.Combine(tempPath, "archive/{####}.txt"),
                    ArchiveAboveSize = 51,
                    LineEnding = LineEndingMode.LF,
                    ArchiveNumbering = ArchiveNumberingMode.Sequence,
                    Layout = "${message}",
                    Header = header,
                    MaxArchiveFiles = 2,
                };

                SimpleConfigurator.ConfigureForTargetLogging(ft, LogLevel.Debug);

                for (var i = 0; i < 16; ++i)
                {
                    logger.Debug("123456789");
                }

                LogManager.Configuration = null;

                AssertFileContentsStartsWith(tempFile, header, Encoding.UTF8);

                AssertFileContentsStartsWith(Path.Combine(tempPath, "archive/0002.txt"), header, Encoding.UTF8);

                AssertFileContentsStartsWith(Path.Combine(tempPath, "archive/0001.txt"), header, Encoding.UTF8);

                Assert.True(!File.Exists(Path.Combine(tempPath, "archive/0000.txt")));
            }
            finally
            {
                LogManager.Configuration = null;
                if (File.Exists(tempFile))
                    File.Delete(tempFile);
                if (Directory.Exists(tempPath))
                    Directory.Delete(tempPath, true);
            }
        }

        [Theory]
        [InlineData(false)]
        [InlineData(true)]
        public void RollingArchiveTest(bool specifyArchiveFileName)
        {
            RollingArchiveTests(enableCompression: false, specifyArchiveFileName: specifyArchiveFileName);
        }

#if NET4_5
        [Theory]
        [InlineData(false)]
        [InlineData(true)]
        public void RollingArchiveCompressionTest(bool specifyArchiveFileName)
        {
            RollingArchiveTests(enableCompression: true, specifyArchiveFileName: specifyArchiveFileName);
        }
#endif

        private void RollingArchiveTests(bool enableCompression, bool specifyArchiveFileName)
        {
            var tempPath = Path.Combine(Path.GetTempPath(), Guid.NewGuid().ToString());
            var tempFile = Path.Combine(tempPath, "file.txt");
            var archiveExtension = enableCompression ? "zip" : "txt";
            try
            {
                var ft = new FileTarget
                {
#if NET4_5
                    EnableArchiveFileCompression = enableCompression,
#endif
                    FileName = tempFile,
                    ArchiveAboveSize = 1000,
                    LineEnding = LineEndingMode.LF,
                    ArchiveNumbering = ArchiveNumberingMode.Rolling,
                    Layout = "${message}",
                    MaxArchiveFiles = 3
                };
                if (specifyArchiveFileName)
                    ft.ArchiveFileName = Path.Combine(tempPath, "archive/{####}." + archiveExtension);

                SimpleConfigurator.ConfigureForTargetLogging(ft, LogLevel.Debug);

                // we emit 5 * 250 * (3 x aaa + \n) bytes
                // so that we should get a full file + 3 archives
                Generate1000BytesLog('a');
                Generate1000BytesLog('b');
                Generate1000BytesLog('c');
                Generate1000BytesLog('d');
                Generate1000BytesLog('e');

                LogManager.Configuration = null;

                var assertFileContents =
#if NET4_5
 enableCompression ? new Action<string, string, Encoding>(AssertZipFileContents) : AssertFileContents;
#else
 new Action<string, string, Encoding>(AssertFileContents);
#endif

                AssertFileContents(tempFile,
                    StringRepeat(250, "eee\n"),
                    Encoding.UTF8);

                string archiveFileNameFormat = specifyArchiveFileName
                    ? "archive/000{0}." + archiveExtension
                    : "file.{0}." + archiveExtension;

                assertFileContents(
                    Path.Combine(tempPath, string.Format(archiveFileNameFormat, 0)),
                    StringRepeat(250, "ddd\n"),
                    Encoding.UTF8);

                assertFileContents(
                    Path.Combine(tempPath, string.Format(archiveFileNameFormat, 1)),
                    StringRepeat(250, "ccc\n"),
                    Encoding.UTF8);

                assertFileContents(
                    Path.Combine(tempPath, string.Format(archiveFileNameFormat, 2)),
                    StringRepeat(250, "bbb\n"),
                    Encoding.UTF8);

                Assert.True(!File.Exists(Path.Combine(tempPath, string.Format(archiveFileNameFormat, 3))));
            }
            finally
            {
                LogManager.Configuration = null;
                if (File.Exists(tempFile))
                    File.Delete(tempFile);
                if (Directory.Exists(tempPath))
                    Directory.Delete(tempPath, true);
            }
        }

        [InlineData("/")]
        [InlineData("\\")]
        [Theory]
        public void RollingArchiveTest_MaxArchiveFiles_0(string slash)
        {
            var tempPath = Path.Combine(Path.GetTempPath(), Guid.NewGuid().ToString());
            var tempFile = Path.Combine(tempPath, "file.txt");
            try
            {
                var ft = new FileTarget
                {
                    FileName = tempFile,
                    ArchiveFileName = Path.Combine(tempPath, "archive" + slash + "{####}.txt"),
                    ArchiveAboveSize = 1000,
                    LineEnding = LineEndingMode.LF,
                    ArchiveNumbering = ArchiveNumberingMode.Rolling,
                    Layout = "${message}",
                    MaxArchiveFiles = 0
                };

                SimpleConfigurator.ConfigureForTargetLogging(ft, LogLevel.Debug);

                // we emit 5 * 250 * (3 x aaa + \n) bytes
                // so that we should get a full file + 4 archives
                Generate1000BytesLog('a');
                Generate1000BytesLog('b');
                Generate1000BytesLog('c');
                Generate1000BytesLog('d');
                Generate1000BytesLog('e');

                LogManager.Configuration = null;

                AssertFileContents(tempFile,
                    StringRepeat(250, "eee\n"),
                    Encoding.UTF8);

                AssertFileContents(
                    Path.Combine(tempPath, "archive" + slash + "0000.txt"),
                    StringRepeat(250, "ddd\n"),
                    Encoding.UTF8);

                AssertFileContents(
                    Path.Combine(tempPath, "archive" + slash + "0001.txt"),
                    StringRepeat(250, "ccc\n"),
                    Encoding.UTF8);

                AssertFileContents(
                    Path.Combine(tempPath, "archive" + slash + "0002.txt"),
                    StringRepeat(250, "bbb\n"),
                    Encoding.UTF8);

                AssertFileContents(
                    Path.Combine(tempPath, "archive" + slash + "0003.txt"),
                    StringRepeat(250, "aaa\n"),
                    Encoding.UTF8);
            }
            finally
            {
                LogManager.Configuration = null;

                if (File.Exists(tempFile))
                {
                    File.Delete(tempFile);
                }

                if (Directory.Exists(tempPath))
                {
                    Directory.Delete(tempPath, true);
                }
            }
        }

        [Fact]
        public void MultiFileWrite()
        {
            var tempPath = Path.Combine(Path.GetTempPath(), Guid.NewGuid().ToString());
            try
            {
                var ft = new FileTarget
                                    {
                                        FileName = Path.Combine(tempPath, "${level}.txt"),
                                        LineEnding = LineEndingMode.LF,
                                        Layout = "${message}"
                                    };

                SimpleConfigurator.ConfigureForTargetLogging(ft, LogLevel.Debug);

                for (var i = 0; i < 250; ++i)
                {
                    logger.Trace("@@@");
                    logger.Debug("aaa");
                    logger.Info("bbb");
                    logger.Warn("ccc");
                    logger.Error("ddd");
                    logger.Fatal("eee");
                }

                LogManager.Configuration = null;

                Assert.False(File.Exists(Path.Combine(tempPath, "Trace.txt")));

                AssertFileContents(Path.Combine(tempPath, "Debug.txt"),
                    StringRepeat(250, "aaa\n"), Encoding.UTF8);

                AssertFileContents(Path.Combine(tempPath, "Info.txt"),
                    StringRepeat(250, "bbb\n"), Encoding.UTF8);

                AssertFileContents(Path.Combine(tempPath, "Warn.txt"),
                    StringRepeat(250, "ccc\n"), Encoding.UTF8);

                AssertFileContents(Path.Combine(tempPath, "Error.txt"),
                    StringRepeat(250, "ddd\n"), Encoding.UTF8);

                AssertFileContents(Path.Combine(tempPath, "Fatal.txt"),
                    StringRepeat(250, "eee\n"), Encoding.UTF8);
            }
            finally
            {
                //if (File.Exists(tempFile))
                //    File.Delete(tempFile);
                LogManager.Configuration = null;
                if (Directory.Exists(tempPath))
                    Directory.Delete(tempPath, true);
            }
        }

        [Fact]
        public void BufferedMultiFileWrite()
        {
            var tempPath = Path.Combine(Path.GetTempPath(), Guid.NewGuid().ToString());
            try
            {
                var ft = new FileTarget
                                    {
                                        FileName = Path.Combine(tempPath, "${level}.txt"),
                                        LineEnding = LineEndingMode.LF,
                                        Layout = "${message}"
                                    };

                SimpleConfigurator.ConfigureForTargetLogging(new BufferingTargetWrapper(ft, 10), LogLevel.Debug);

                for (var i = 0; i < 250; ++i)
                {
                    logger.Trace("@@@");
                    logger.Debug("aaa");
                    logger.Info("bbb");
                    logger.Warn("ccc");
                    logger.Error("ddd");
                    logger.Fatal("eee");
                }

                LogManager.Configuration = null;

                Assert.False(File.Exists(Path.Combine(tempPath, "Trace.txt")));

                AssertFileContents(Path.Combine(tempPath, "Debug.txt"),
                    StringRepeat(250, "aaa\n"), Encoding.UTF8);

                AssertFileContents(Path.Combine(tempPath, "Info.txt"),
                    StringRepeat(250, "bbb\n"), Encoding.UTF8);

                AssertFileContents(Path.Combine(tempPath, "Warn.txt"),
                    StringRepeat(250, "ccc\n"), Encoding.UTF8);

                AssertFileContents(Path.Combine(tempPath, "Error.txt"),
                    StringRepeat(250, "ddd\n"), Encoding.UTF8);

                AssertFileContents(Path.Combine(tempPath, "Fatal.txt"),
                    StringRepeat(250, "eee\n"), Encoding.UTF8);
            }
            finally
            {
                //if (File.Exists(tempFile))
                //    File.Delete(tempFile);
                LogManager.Configuration = null;
                if (Directory.Exists(tempPath))
                    Directory.Delete(tempPath, true);
            }
        }

        [Fact]
        public void AsyncMultiFileWrite()
        {
            var tempPath = Path.Combine(Path.GetTempPath(), Guid.NewGuid().ToString());
            try
            {
                var ft = new FileTarget
                                    {
                                        FileName = Path.Combine(tempPath, "${level}.txt"),
                                        LineEnding = LineEndingMode.LF,
                                        Layout = "${message} ${threadid}"
                                    };

                // this also checks that thread-volatile layouts
                // such as ${threadid} are properly cached and not recalculated
                // in logging threads.

                var threadID = Thread.CurrentThread.ManagedThreadId.ToString();

                SimpleConfigurator.ConfigureForTargetLogging(new AsyncTargetWrapper(ft, 1000, AsyncTargetWrapperOverflowAction.Grow), LogLevel.Debug);
                LogManager.ThrowExceptions = true;

                for (var i = 0; i < 250; ++i)
                {
                    logger.Trace("@@@");
                    logger.Debug("aaa");
                    logger.Info("bbb");
                    logger.Warn("ccc");
                    logger.Error("ddd");
                    logger.Fatal("eee");
                }
                LogManager.Flush();
                LogManager.Configuration = null;

                Assert.False(File.Exists(Path.Combine(tempPath, "Trace.txt")));

                AssertFileContents(Path.Combine(tempPath, "Debug.txt"),
                    StringRepeat(250, "aaa " + threadID + "\n"), Encoding.UTF8);

                AssertFileContents(Path.Combine(tempPath, "Info.txt"),
                    StringRepeat(250, "bbb " + threadID + "\n"), Encoding.UTF8);

                AssertFileContents(Path.Combine(tempPath, "Warn.txt"),
                    StringRepeat(250, "ccc " + threadID + "\n"), Encoding.UTF8);

                AssertFileContents(Path.Combine(tempPath, "Error.txt"),
                    StringRepeat(250, "ddd " + threadID + "\n"), Encoding.UTF8);

                AssertFileContents(Path.Combine(tempPath, "Fatal.txt"),
                    StringRepeat(250, "eee " + threadID + "\n"), Encoding.UTF8);
            }
            finally
            {
                //if (File.Exists(tempFile))
                //    File.Delete(tempFile);
                LogManager.Configuration = null;
                if (Directory.Exists(tempPath))
                    Directory.Delete(tempPath, true);

                // Clean up configuration change, breaks onetimeonlyexceptioninhandlertest
                LogManager.ThrowExceptions = true;
            }
        }

        [Fact]
        public void BatchErrorHandlingTest()
        {
            var fileTarget = new FileTarget { FileName = "${logger}", Layout = "${message}" };
            fileTarget.Initialize(null);

            // make sure that when file names get sorted, the asynchronous continuations are sorted with them as well
            var exceptions = new List<Exception>();
            var events = new[]
            {
                new LogEventInfo(LogLevel.Info, "file99.txt", "msg1").WithContinuation(exceptions.Add),
                new LogEventInfo(LogLevel.Info, "", "msg1").WithContinuation(exceptions.Add),
                new LogEventInfo(LogLevel.Info, "", "msg2").WithContinuation(exceptions.Add),
                new LogEventInfo(LogLevel.Info, "", "msg3").WithContinuation(exceptions.Add)
            };

            fileTarget.WriteAsyncLogEvents(events);

            Assert.Equal(4, exceptions.Count);
            Assert.Null(exceptions[0]);
            Assert.NotNull(exceptions[1]);
            Assert.NotNull(exceptions[2]);
            Assert.NotNull(exceptions[3]);
        }

        [Fact]
        public void DisposingFileTarget_WhenNotIntialized_ShouldNotThrow()
        {
            var exceptionThrown = false;
            var fileTarget = new FileTarget();

            try
            {
                fileTarget.Dispose();
            }
            catch
            {
                exceptionThrown = true;
            }

            Assert.False(exceptionThrown);
        }

        [Fact]
        public void FileTarget_ArchiveNumbering_DateAndSequence()
        {
            FileTarget_ArchiveNumbering_DateAndSequenceTests(enableCompression: false);
        }

#if NET4_5
        [Fact]
        public void FileTarget_ArchiveNumbering_DateAndSequence_WithCompression()
        {
            FileTarget_ArchiveNumbering_DateAndSequenceTests(enableCompression: true);
        }
#endif

        private void FileTarget_ArchiveNumbering_DateAndSequenceTests(bool enableCompression)
        {
            var tempPath = ArchiveFilenameHelper.GenerateTempPath();
            var tempFile = Path.Combine(tempPath, "file.txt");
            var archiveExtension = enableCompression ? "zip" : "txt";
            try
            {
                var ft = new FileTarget
                {
#if NET4_5
                    EnableArchiveFileCompression = enableCompression,
#endif
                    FileName = tempFile,
                    ArchiveFileName = Path.Combine(tempPath, "archive/{#}." + archiveExtension),
                    ArchiveDateFormat = "yyyy-MM-dd",
                    ArchiveAboveSize = 1000,
                    LineEnding = LineEndingMode.LF,
                    Layout = "${message}",
                    MaxArchiveFiles = 3,
                    ArchiveNumbering = ArchiveNumberingMode.DateAndSequence,
                    ArchiveEvery = FileArchivePeriod.Day
                };

                SimpleConfigurator.ConfigureForTargetLogging(ft, LogLevel.Debug);

                // we emit 5 * 250 *(3 x aaa + \n) bytes
                // so that we should get a full file + 3 archives
                Generate1000BytesLog('a');
                Generate1000BytesLog('b');
                Generate1000BytesLog('c');
                Generate1000BytesLog('d');
                Generate1000BytesLog('e');

                string archiveFilename = DateTime.Now.ToString(ft.ArchiveDateFormat);

                LogManager.Configuration = null;


#if NET4_5
                var assertFileContents = enableCompression ? new Action<string, string, Encoding>(AssertZipFileContents) : AssertFileContents;
#else
                var assertFileContents = new Action<string, string, Encoding>(AssertFileContents);
#endif
                ArchiveFilenameHelper helper = new ArchiveFilenameHelper(Path.Combine(tempPath, "archive"), archiveFilename, archiveExtension);

                AssertFileContents(tempFile,
                    StringRepeat(250, "eee\n"),
                    Encoding.UTF8);

                assertFileContents(helper.GetFullPath(1), StringRepeat(250, "bbb\n"), Encoding.UTF8);
                AssertFileSize(helper.GetFullPath(1), ft.ArchiveAboveSize);

                assertFileContents(helper.GetFullPath(2), StringRepeat(250, "ccc\n"), Encoding.UTF8);
                AssertFileSize(helper.GetFullPath(2), ft.ArchiveAboveSize);

                assertFileContents(helper.GetFullPath(3), StringRepeat(250, "ddd\n"), Encoding.UTF8);
                AssertFileSize(helper.GetFullPath(3), ft.ArchiveAboveSize);

                Assert.False(helper.Exists(0), "First archive should have been deleted due to max archive count.");
                Assert.False(helper.Exists(4), "Fifth archive must not have been created yet.");
            }
            finally
            {
                LogManager.Configuration = null;
                if (File.Exists(tempFile))
                    File.Delete(tempFile);
                if (Directory.Exists(tempPath))
                    Directory.Delete(tempPath, true);
            }
        }
        
        [Theory]
        [InlineData("/")]
        [InlineData("\\")]
        public void FileTarget_WithArchiveFileNameEndingInNumberPlaceholder_ShouldArchiveFile(string slash)
        {
            var tempPath = Path.Combine(Path.GetTempPath(), Guid.NewGuid().ToString());
            var tempFile = Path.Combine(tempPath, "file.txt");
            try
            {
                var ft = new FileTarget
                {
                    FileName = tempFile,
                    ArchiveFileName = Path.Combine(tempPath, "archive" + slash + "test.log.{####}"),
                    ArchiveAboveSize = 1000
                };

                SimpleConfigurator.ConfigureForTargetLogging(ft, LogLevel.Debug);

                for (var i = 0; i < 100; ++i)
                {
                    logger.Debug("a");
                }

                LogManager.Configuration = null;
                Assert.True(File.Exists(tempFile));
                Assert.True(File.Exists(Path.Combine(tempPath, "archive" + slash + "test.log.0000")));
            }
            finally
            {
                LogManager.Configuration = null;
                if (File.Exists(tempFile))
                    File.Delete(tempFile);
                if (Directory.Exists(tempPath))
                    Directory.Delete(tempPath, true);
            }
        }

        [Fact]
        public void FileTarget_InvalidFileNameCorrection()
        {
            var tempFile = Path.GetTempFileName();
            var invalidTempFile = tempFile + Path.GetInvalidFileNameChars()[0];
            var expectedCorrectedTempFile = tempFile + "_";

            try
            {
                var ft = new FileTarget
                {
                    FileName = SimpleLayout.Escape(invalidTempFile),
                    LineEnding = LineEndingMode.LF,
                    Layout = "${level} ${message}",
                    OpenFileCacheTimeout = 0
                };

                SimpleConfigurator.ConfigureForTargetLogging(ft, LogLevel.Fatal);

                logger.Fatal("aaa");
                LogManager.Configuration = null;
                AssertFileContents(expectedCorrectedTempFile, "Fatal aaa\n", Encoding.UTF8);
            }
            finally
            {
                if (File.Exists(invalidTempFile))
                    File.Delete(invalidTempFile);
                if (File.Exists(expectedCorrectedTempFile))
                    File.Delete(expectedCorrectedTempFile);
            }
        }

        [Fact]
        public void FileTarget_LogAndArchiveFilesWithSameName_ShouldArchive()
        {
            var tempPath = Path.Combine(Path.GetTempPath(), Guid.NewGuid().ToString());
            var logFile = Path.Combine(tempPath, "Application.log");
            var tempDirectory = new DirectoryInfo(tempPath);
            try
            {

                var archiveFile = Path.Combine(tempPath, "Application{#}.log");
                var archiveFileMask = "Application*.log";

                var ft = new FileTarget
                {
                    FileName = logFile,
                    ArchiveFileName = archiveFile,
                    ArchiveAboveSize = 1, //Force immediate archival
                    ArchiveNumbering = ArchiveNumberingMode.DateAndSequence,
                    MaxArchiveFiles = 5
                };

                SimpleConfigurator.ConfigureForTargetLogging(ft, LogLevel.Debug);

                //Creates 5 archive files.
                for (int i = 0; i <= 5; i++)
                {
                    logger.Debug("a");
                }

                Assert.True(File.Exists(logFile));

                //Five archive files, plus the log file itself.
                Assert.True(tempDirectory.GetFiles(archiveFileMask).Count() == 5 + 1);
            }
            finally
            {
                LogManager.Configuration = null;

                if (tempDirectory.Exists)
                {
                    tempDirectory.Delete(true);
                }
            }

        }

        [Fact]
        public void SingleArchiveFileRollsCorrectly()
        {
            var tempPath = Path.Combine(Path.GetTempPath(), Guid.NewGuid().ToString());
            var tempFile = Path.Combine(tempPath, "file.txt");
            try
            {
                var ft = new FileTarget
                {
                    FileName = tempFile,
                    ArchiveFileName = Path.Combine(tempPath, "archive", "file.txt2"),
                    ArchiveAboveSize = 1000,
                    LineEnding = LineEndingMode.LF,
                    Layout = "${message}",
                    MaxArchiveFiles = 1,
                };

                SimpleConfigurator.ConfigureForTargetLogging(ft, LogLevel.Debug);

                // we emit 2 * 250 *(aaa + \n) bytes
                // so that we should get a full file + 1 archives
                for (var i = 0; i < 250; ++i)
                {
                    logger.Debug("aaa");
                }
                for (var i = 0; i < 250; ++i)
                {
                    logger.Debug("bbb");
                }

                AssertFileContents(tempFile,
                    StringRepeat(250, "bbb\n"),
                    Encoding.UTF8);
                AssertFileContents(
                    Path.Combine(tempPath, "archive", "file.txt2"),
                    StringRepeat(250, "aaa\n"),
                    Encoding.UTF8);

                for (var i = 0; i < 250; ++i)
                {
                    logger.Debug("ccc");
                }

                LogManager.Configuration = null;

                AssertFileContents(tempFile,
                    StringRepeat(250, "ccc\n"),
                    Encoding.UTF8);
                AssertFileContents(
                    Path.Combine(tempPath, "archive", "file.txt2"),
                    StringRepeat(250, "bbb\n"),
                    Encoding.UTF8);
            }
            finally
            {
                LogManager.Configuration = null;
                if (File.Exists(tempFile))
                    File.Delete(tempFile);
                if (Directory.Exists(tempPath))
                    Directory.Delete(tempPath, true);
            }
        }

        [Fact]
        public void ArchiveFileRollsCorrectly()
        {
            var tempPath = Path.Combine(Path.GetTempPath(), Guid.NewGuid().ToString());
            var tempFile = Path.Combine(tempPath, "file.txt");
            try
            {
                var ft = new FileTarget
                {
                    FileName = tempFile,
                    ArchiveFileName = Path.Combine(tempPath, "archive", "file.txt2"),
                    ArchiveAboveSize = 1000,
                    LineEnding = LineEndingMode.LF,
                    Layout = "${message}",
                    MaxArchiveFiles = 2,
                };

                SimpleConfigurator.ConfigureForTargetLogging(ft, LogLevel.Debug);

                // we emit 3 * 250 *(aaa + \n) bytes
                // so that we should get a full file + 2 archives
                for (var i = 0; i < 250; ++i)
                {
                    logger.Debug("aaa");
                }
                for (var i = 0; i < 250; ++i)
                {
                    logger.Debug("bbb");
                }
                for (var i = 0; i < 250; ++i)
                {
                    logger.Debug("ccc");
                }

                AssertFileContents(tempFile,
                    StringRepeat(250, "ccc\n"),
                    Encoding.UTF8);
                AssertFileContents(
                    Path.Combine(tempPath, "archive", "file.1.txt2"),
                    StringRepeat(250, "bbb\n"),
                    Encoding.UTF8);
                AssertFileContents(
                    Path.Combine(tempPath, "archive", "file.txt2"),
                    StringRepeat(250, "aaa\n"),
                    Encoding.UTF8);

                for (var i = 0; i < 250; ++i)
                {
                    logger.Debug("ddd");
                }

                LogManager.Configuration = null;

                AssertFileContents(tempFile,
                    StringRepeat(250, "ddd\n"),
                    Encoding.UTF8);
                AssertFileContents(
                    Path.Combine(tempPath, "archive", "file.2.txt2"),
                    StringRepeat(250, "ccc\n"),
                    Encoding.UTF8);
                AssertFileContents(
                    Path.Combine(tempPath, "archive", "file.1.txt2"),
                    StringRepeat(250, "bbb\n"),
                    Encoding.UTF8);
                Assert.False(File.Exists(Path.Combine(tempPath, "archive", "file.txt2")));
            }
            finally
            {
                LogManager.Configuration = null;
                if (File.Exists(tempFile))
                    File.Delete(tempFile);
                if (Directory.Exists(tempPath))
                    Directory.Delete(tempPath, true);
            }
        }

        [Fact]
        public void ArchiveFileRollsCorrectly_ExistingArchives()
        {
            var tempPath = Path.Combine(Path.GetTempPath(), Guid.NewGuid().ToString());
            var tempFile = Path.Combine(tempPath, "file.txt");
            try
            {
                Directory.CreateDirectory(Path.Combine(tempPath, "archive"));
                File.Create(Path.Combine(tempPath, "archive", "file.10.txt2")).Dispose();
                File.Create(Path.Combine(tempPath, "archive", "file.9.txt2")).Dispose();

                var ft = new FileTarget
                {
                    FileName = tempFile,
                    ArchiveFileName = Path.Combine(tempPath, "archive", "file.txt2"),
                    ArchiveAboveSize = 1000,
                    LineEnding = LineEndingMode.LF,
                    Layout = "${message}",
                    MaxArchiveFiles = 2,
                };

                SimpleConfigurator.ConfigureForTargetLogging(ft, LogLevel.Debug);

                // we emit 2 * 250 *(aaa + \n) bytes
                // so that we should get a full file + 1 archive
                for (var i = 0; i < 250; ++i)
                {
                    logger.Debug("aaa");
                }
                for (var i = 0; i < 250; ++i)
                {
                    logger.Debug("bbb");
                }

                AssertFileContents(tempFile,
                    StringRepeat(250, "bbb\n"),
                    Encoding.UTF8);
                AssertFileContents(
                    Path.Combine(tempPath, "archive", "file.11.txt2"),
                    StringRepeat(250, "aaa\n"),
                    Encoding.UTF8);
                Assert.True(File.Exists(Path.Combine(tempPath, "archive", "file.10.txt2")));
                Assert.False(File.Exists(Path.Combine(tempPath, "archive", "file.9.txt2")));
            }
            finally
            {
                LogManager.Configuration = null;
                if (File.Exists(tempFile))
                    File.Delete(tempFile);
                if (Directory.Exists(tempPath))
                    Directory.Delete(tempPath, true);
            }
        }

        /// <summary>
        /// Remove archived files in correct order
        /// </summary>
        [Fact]
        public void FileTarget_ArchiveNumbering_remove_correct_order()
        {
            var tempPath = ArchiveFilenameHelper.GenerateTempPath();
            var tempFile = Path.Combine(tempPath, "file.txt");
            var archiveExtension = "txt";
            try
            {
                var maxArchiveFiles = 10;
                var ft = new FileTarget
                {
                    FileName = tempFile,
                    ArchiveFileName = Path.Combine(tempPath, "archive/{#}." + archiveExtension),
                    ArchiveDateFormat = "yyyy-MM-dd",
                    ArchiveAboveSize = 1000,
                    LineEnding = LineEndingMode.LF,
                    Layout = "${message}",
                    MaxArchiveFiles = maxArchiveFiles,
                    ArchiveNumbering = ArchiveNumberingMode.DateAndSequence,
                };

                SimpleConfigurator.ConfigureForTargetLogging(ft, LogLevel.Debug);


                ArchiveFilenameHelper helper = new ArchiveFilenameHelper(Path.Combine(tempPath, "archive"), DateTime.Now.ToString(ft.ArchiveDateFormat), archiveExtension);

                Generate1000BytesLog('a');

                for (int i = 0; i < maxArchiveFiles; i++)
                {
                    Generate1000BytesLog('a');
                    Assert.True(helper.Exists(i), string.Format("file {0} is missing", i));
                }

                for (int i = maxArchiveFiles; i < 100; i++)
                {
                    Generate1000BytesLog('b');
                    var numberToBeRemoved = i - maxArchiveFiles; // number 11, we need to remove 1 etc
                    Assert.True(!helper.Exists(numberToBeRemoved), string.Format("archive file {0} has not been removed! We are created file {1}", numberToBeRemoved, i));
                }

            }
            finally
            {
                LogManager.Configuration = null;
                if (File.Exists(tempFile))
                    File.Delete(tempFile);
                if (Directory.Exists(tempPath))
                    Directory.Delete(tempPath, true);
            }
        }

        private void Generate1000BytesLog(char c)
        {
            for (var i = 0; i < 250; ++i)
            {
                //3 chars with newlines = 4 bytes
                logger.Debug(new string(c, 3));
            }
        }

        /// <summary>
        /// Archive file helepr
        /// </summary>
        /// <remarks>TODO rewrite older test</remarks>
        private class ArchiveFilenameHelper
        {
            public string FolderName { get; private set; }

            public string FileName { get; private set; }
            /// <summary>
            /// Ext without dot
            /// </summary>
            public string Ext { get; set; }

            /// <summary>
            /// Initializes a new instance of the <see cref="T:System.Object"/> class.
            /// </summary>
            public ArchiveFilenameHelper(string folderName, string fileName, string ext)
            {
                Ext = ext;
                FileName = fileName;
                FolderName = folderName;
            }

            public bool Exists(int number)
            {
                return File.Exists(GetFullPath(number));
            }

            public string GetFullPath(int number)
            {
                return Path.Combine(String.Format("{0}/{1}.{2}.{3}", FolderName, FileName, number, Ext));
            }

            public static string GenerateTempPath()
            {
                return Path.Combine(Path.GetTempPath(), Guid.NewGuid().ToString());
            }
        }

        [Theory]
        [InlineData("##", 0, "00")]
        [InlineData("###", 1, "001")]
        [InlineData("#", 20, "20")]
        public void FileTarget_WithDateAndSequenceArchiveNumbering_ShouldPadSequenceNumberInArchiveFileName(
            string placeHolderSharps, int sequenceNumber, string expectedSequenceInArchiveFileName)
        {
            string archivePath = Path.Combine(Path.GetTempPath(), Guid.NewGuid().ToString());
            const string archiveDateFormat = "yyyy-MM-dd";
            string archiveFileName = Path.Combine(archivePath, String.Format("{{{0}}}.log", placeHolderSharps));
            string expectedArchiveFullName = String.Format("{0}/{1}.{2}.log",
                archivePath,
                DateTime.Now.ToString(archiveDateFormat),
                expectedSequenceInArchiveFileName);

            GenerateArchives(count: sequenceNumber + 1, archiveDateFormat: archiveDateFormat,
                archiveFileName: archiveFileName, archiveNumbering: ArchiveNumberingMode.DateAndSequence);
            bool resultArchiveWithExpectedNameExists = File.Exists(expectedArchiveFullName);

            Assert.True(resultArchiveWithExpectedNameExists);
        }

        [Theory]
        [InlineData("yyyy-MM-dd HHmm")]
        [InlineData("y")]
        [InlineData("D")]
        public void FileTarget_WithDateAndSequenceArchiveNumbering_ShouldRespectArchiveDateFormat(
            string archiveDateFormat)
        {
            string archivePath = Path.Combine(Path.GetTempPath(), Guid.NewGuid().ToString());
            string archiveFileName = Path.Combine(archivePath, "{#}.log");
            string expectedDateInArchiveFileName = DateTime.Now.ToString(archiveDateFormat);
            string expectedArchiveFullName = String.Format("{0}/{1}.1.log",
                archivePath,
                expectedDateInArchiveFileName);

            // We generate 2 archives so that the algorithm that seeks old archives is also tested.
            GenerateArchives(count: 2, archiveDateFormat: archiveDateFormat, archiveFileName: archiveFileName,
                archiveNumbering: ArchiveNumberingMode.DateAndSequence);
            bool resultArchiveWithExpectedNameExists = File.Exists(expectedArchiveFullName);

            Assert.True(resultArchiveWithExpectedNameExists);
        }

        [Fact]
        public void Dont_throw_Exception_when_archiving_is_enabled()
        {
            LogManager.Configuration = this.CreateConfigurationFromString(@"<?xml version='1.0' encoding='utf-8' ?>
<nlog xmlns='http://www.nlog-project.org/schemas/NLog.xsd'
      xmlns:xsi='http://www.w3.org/2001/XMLSchema-instance'
 
      internalLogLevel='Debug'
      throwExceptions='true' >

  <targets>
    <target name='logfile' xsi:type='File' fileName='${basedir}/log.txt' archiveFileName='${basedir}/log.${date}' archiveEvery='Day' archiveNumbering='Date' />
  </targets>

  <rules>
    <logger name='*' writeTo='logfile' />
  </rules>
</nlog>
");

            NLog.LogManager.GetLogger("Test").Info("very important message");
        }


        [Fact]
        public void Dont_throw_Exception_when_archiving_is_enabled_with_async()
        {
            LogManager.Configuration = this.CreateConfigurationFromString(@"<?xml version='1.0' encoding='utf-8' ?>
<nlog xmlns='http://www.nlog-project.org/schemas/NLog.xsd'
      xmlns:xsi='http://www.w3.org/2001/XMLSchema-instance'
 
      internalLogLevel='Debug'
      throwExceptions='true' >

  <targets async=""true"" >
    <target  name='logfile' xsi:type='File' fileName='${basedir}/log.txt' archiveFileName='${basedir}/log.${date}' archiveEvery='Day' archiveNumbering='Date' />
  </targets>

  <rules>
    <logger name='*' writeTo='logfile' />
  </rules>
</nlog>
");

            NLog.LogManager.GetLogger("Test").Info("very important message");
        }

        [Theory]
        [InlineData(true)]
        [InlineData(false)]
        public void MaxArchiveFilesWithDate(bool changeCreationAndWriteTime)
        {
            string logdir = Path.Combine(Path.GetTempPath(), Guid.NewGuid().ToString());
            string archivePath = Path.Combine(logdir, "archive");
            TestMaxArchiveFilesWithDate(archivePath, logdir, 2, 2, "yyyyMMdd-HHmm", changeCreationAndWriteTime);
        }
        
        [Theory]
        [InlineData(true)]
        [InlineData(false)]
        public void MaxArchiveFilesWithDate_only_date(bool changeCreationAndWriteTime)
        {
            string logdir = Path.Combine(Path.GetTempPath(), Guid.NewGuid().ToString());
            string archivePath = Path.Combine(logdir, "archive");
            TestMaxArchiveFilesWithDate(archivePath, logdir, 2, 2, "yyyyMMdd", changeCreationAndWriteTime);
        }


        [Theory]
        [InlineData(true)]
        [InlineData(false)]
        public void MaxArchiveFilesWithDate_only_date2(bool changeCreationAndWriteTime)
        {
            string logdir = Path.Combine(Path.GetTempPath(), Guid.NewGuid().ToString());
            string archivePath = Path.Combine(logdir, "archive");
            TestMaxArchiveFilesWithDate(archivePath, logdir, 2, 2, "yyyy-MM-dd", changeCreationAndWriteTime);
        }

        [Theory]
        [InlineData(true)]
        [InlineData(false)]
        public void MaxArchiveFilesWithDate_in_sameDir(bool changeCreationAndWriteTime)
        {
            string logdir = Path.Combine(Path.GetTempPath(), Guid.NewGuid().ToString());
            string archivePath = Path.Combine(logdir, "archive");
            TestMaxArchiveFilesWithDate(archivePath, logdir, 2, 2, "yyyyMMdd-HHmm", changeCreationAndWriteTime);
        }


        /// <summary>
        /// 
        /// </summary>
        /// <param name="archivePath">path to dir of archived files</param>
        /// <param name="logdir">path to dir of logged files</param>
        /// <param name="maxArchiveFilesConfig">max count of archived files</param>
        /// <param name="expectedArchiveFiles">expected count of archived files</param>
        /// <param name="dateFormat">date format</param>
        /// <param name="changeCreationAndWriteTime">change file creation/last write date</param>
        private void TestMaxArchiveFilesWithDate(string archivePath, string logdir,
            int maxArchiveFilesConfig, int expectedArchiveFiles, string dateFormat, bool changeCreationAndWriteTime)
        {
            var archiveDir = new DirectoryInfo(archivePath);
            try
            {
                archiveDir.Create();
                //set-up, create files.

                //same dateformat as in config
                string fileExt = ".log";
                DateTime now = DateTime.Now;
                int i = 0;
                foreach (string filePath in ArchiveFileNamesGenerator(archivePath, dateFormat, fileExt).Take(30))
                {
                    File.WriteAllLines(filePath, new[] { "test archive ", "=====", filePath });
                    var time = now.AddDays(i);
                    if (changeCreationAndWriteTime)
                    {
                        File.SetCreationTime(filePath, time);
                        File.SetLastWriteTime(filePath, time);
                    }
                    i--;
                }

                //create config with archiving
                var configuration = CreateConfigurationFromString(@"
                <nlog throwExceptions='true' >
                    <targets>
                       <target name='fileAll' type='File' 
                            fileName='" + logdir + @"/${date:format=yyyyMMdd-HHmm}" + fileExt + @"'
                            layout='${message}' 
                            archiveEvery='minute' 
                            maxArchiveFiles='" + maxArchiveFilesConfig + @"' 
                            archiveFileName='" + archivePath + @"/{#}.log' 
                            archiveDateFormat='" + dateFormat + @"' 
                            archiveNumbering='Date'/>
     
                    </targets>
                    <rules>
                      <logger name='*' writeTo='fileAll'>
                       
                      </logger>
                    </rules>
                </nlog>");

                LogManager.Configuration = configuration;
                var logger = LogManager.GetCurrentClassLogger();
                logger.Info("test");

                var currentFilesCount = archiveDir.GetFiles().Length;
                Assert.Equal(expectedArchiveFiles, currentFilesCount);
            }
            finally
            {
                //cleanup
                archiveDir.Delete(true);
            }
        }

        /// <summary>
        /// Generate unlimited archivefiles names. Don't use toList on this ;)
        /// </summary>
        /// <param name="path"></param>
        /// <param name="dateFormat"></param>
        /// <param name="fileExt">fileext with .</param>
        /// <returns></returns>
        private static IEnumerable<string> ArchiveFileNamesGenerator(string path, string dateFormat, string fileExt)
        {
            //yyyyMMdd-HHmm
            int dateOffset = 1;
            var now = DateTime.Now;
            while (true)
            {
                dateOffset--;
                yield return Path.Combine(path, now.AddDays(dateOffset).ToString(dateFormat) + fileExt);

            }

        }
    }

}

#endif<|MERGE_RESOLUTION|>--- conflicted
+++ resolved
@@ -709,12 +709,8 @@
         [MemberData("DateArchive_UsesDateFromCurrentTimeSource_TestParameters")]
 #else
         [PropertyData("DateArchive_UsesDateFromCurrentTimeSource_TestParameters")]
-<<<<<<< HEAD
+        public void DateArchive_UsesDateFromCurrentTimeSource(DateTimeKind timeKind, bool concurrentWrites, bool keepFileOpen, bool networkWrites, bool includeSequenceInArchive)
 #endif
-        public void DateArchive_UsesDateFromCurrentTimeSource(DateTimeKind timeKind, bool concurrentWrites, bool keepFileOpen, bool networkWrites)
-=======
-        public void DateArchive_UsesDateFromCurrentTimeSource(DateTimeKind timeKind, bool concurrentWrites, bool keepFileOpen, bool networkWrites, bool includeSequenceInArchive)
->>>>>>> ec637148
         {
             var tempPath = Path.Combine(Path.GetTempPath(), Guid.NewGuid().ToString());
             var tempFile = Path.Combine(tempPath, "file.txt");
@@ -1464,7 +1460,7 @@
                     Directory.Delete(tempPath, true);
             }
         }
-        
+
         [Theory]
         [InlineData("/")]
         [InlineData("\\")]
