--- conflicted
+++ resolved
@@ -65,15 +65,11 @@
                     from concurrentWrites in booleanValues
                     from keepFileOpen in booleanValues
                     from networkWrites in booleanValues
-<<<<<<< HEAD
-                    from poolSetupActive in booleanValues
-                    select new object[] { concurrentWrites, keepFileOpen, networkWrites, poolSetupActive };
-=======
                     from forceMutexConcurrentWrites in booleanValues
                     where UniqueBaseAppender(concurrentWrites, keepFileOpen, networkWrites, forceMutexConcurrentWrites)
                     from forceManaged in booleanValues
-                    select new object[] { concurrentWrites, keepFileOpen, networkWrites, forceManaged, forceMutexConcurrentWrites };
->>>>>>> f9473d5c
+                    from poolSetupActive in booleanValues
+                    select new object[] { concurrentWrites, keepFileOpen, networkWrites, forceManaged, forceMutexConcurrentWrites, poolSetupActive };
             }
         }
 
@@ -90,11 +86,7 @@
 
         [Theory]
         [PropertyData("SimpleFileTest_TestParameters")]
-<<<<<<< HEAD
-        public void SimpleFileTest(bool concurrentWrites, bool keepFileOpen, bool networkWrites, bool poolSetupActive)
-=======
-        public void SimpleFileTest(bool concurrentWrites, bool keepFileOpen, bool networkWrites, bool forceManaged, bool forceMutexConcurrentWrites)
->>>>>>> f9473d5c
+        public void SimpleFileTest(bool concurrentWrites, bool keepFileOpen, bool networkWrites, bool forceManaged, bool forceMutexConcurrentWrites, bool poolSetupActive)
         {
             var logFile = Path.GetTempFileName();
             try
@@ -108,12 +100,9 @@
                     ConcurrentWrites = concurrentWrites,
                     KeepFileOpen = keepFileOpen,
                     NetworkWrites = networkWrites,
-<<<<<<< HEAD
+                    ForceManaged = forceManaged,
+                    ForceMutexConcurrentWrites = forceMutexConcurrentWrites,
                     PoolSetup = poolSetupActive ? NLog.Common.PoolSetup.Active : NLog.Common.PoolSetup.None,
-=======
-                    ForceManaged = forceManaged,
-                    ForceMutexConcurrentWrites = forceMutexConcurrentWrites
->>>>>>> f9473d5c
                 });
 
                 SimpleConfigurator.ConfigureForTargetLogging(fileTarget, LogLevel.Debug);
@@ -179,11 +168,7 @@
         /// </summary>
         [Theory(Timeout = FIVE_SECONDS)]
         [PropertyData("SimpleFileTest_TestParameters")]
-<<<<<<< HEAD
-        public void NonExistingDriveShouldNotDelayMuch(bool concurrentWrites, bool keepFileOpen, bool networkWrites, bool poolSetupActive)
-=======
-        public void NonExistingDriveShouldNotDelayMuch(bool concurrentWrites, bool keepFileOpen, bool networkWrites, bool forceManaged, bool forceMutexConcurrentWrites)
->>>>>>> f9473d5c
+        public void NonExistingDriveShouldNotDelayMuch(bool concurrentWrites, bool keepFileOpen, bool networkWrites, bool forceManaged, bool forceMutexConcurrentWrites, bool poolSetupActive)
         {
             var nonExistingDrive = GetFirstNonExistingDriveWindows();
 
@@ -198,12 +183,9 @@
                     ConcurrentWrites = concurrentWrites,
                     KeepFileOpen = keepFileOpen,
                     NetworkWrites = networkWrites,
-<<<<<<< HEAD
+                    ForceManaged = forceManaged,
+                    ForceMutexConcurrentWrites = forceMutexConcurrentWrites,
                     PoolSetup = poolSetupActive ? NLog.Common.PoolSetup.Active : NLog.Common.PoolSetup.None,
-=======
-                    ForceManaged = forceManaged,
-                    ForceMutexConcurrentWrites = forceMutexConcurrentWrites
->>>>>>> f9473d5c
                 });
 
                 SimpleConfigurator.ConfigureForTargetLogging(fileTarget, LogLevel.Debug);
@@ -1102,18 +1084,14 @@
                     from concurrentWrites in booleanValues
                     from keepFileOpen in booleanValues
                     from networkWrites in booleanValues
-                    from poolSetupActive in booleanValues
                     where AllowsExternalFileModification(concurrentWrites, keepFileOpen, networkWrites)
                     from forceMutexConcurrentWrites in booleanValues
                     where UniqueBaseAppender(concurrentWrites, keepFileOpen, networkWrites, forceMutexConcurrentWrites)
                     from includeDateInLogFilePath in booleanValues
                     from includeSequenceInArchive in booleanValues
-<<<<<<< HEAD
-                    select new object[] { concurrentWrites, keepFileOpen, networkWrites, poolSetupActive, includeDateInLogFilePath, includeSequenceInArchive };
-=======
                     from forceManaged in booleanValues
-                    select new object[] { concurrentWrites, keepFileOpen, networkWrites, includeDateInLogFilePath, includeSequenceInArchive, forceManaged, forceMutexConcurrentWrites };
->>>>>>> f9473d5c
+                    from poolSetupActive in booleanValues
+                    select new object[] { concurrentWrites, keepFileOpen, networkWrites, includeDateInLogFilePath, includeSequenceInArchive, forceManaged, forceMutexConcurrentWrites, poolSetupActive };
             }
         }
 
@@ -1124,11 +1102,7 @@
 
         [Theory]
         [PropertyData("DateArchive_ArchiveOnceOnly_TestParameters")]
-<<<<<<< HEAD
-        public void DateArchive_ArchiveOnceOnly(bool concurrentWrites, bool keepFileOpen, bool networkWrites, bool poolSetupActive, bool dateInLogFilePath, bool includeSequenceInArchive)
-=======
-        public void DateArchive_ArchiveOnceOnly(bool concurrentWrites, bool keepFileOpen, bool networkWrites, bool dateInLogFilePath, bool includeSequenceInArchive, bool forceManaged, bool forceMutexConcurrentWrites)
->>>>>>> f9473d5c
+        public void DateArchive_ArchiveOnceOnly(bool concurrentWrites, bool keepFileOpen, bool networkWrites, bool dateInLogFilePath, bool includeSequenceInArchive, bool forceManaged, bool forceMutexConcurrentWrites, bool poolSetupActive)
         {
             var tempPath = Path.Combine(Path.GetTempPath(), Guid.NewGuid().ToString());
             var logFile = Path.Combine(tempPath, dateInLogFilePath ? "file_${shortdate}.txt" : "file.txt");
@@ -1147,12 +1121,9 @@
                     ConcurrentWrites = concurrentWrites,
                     KeepFileOpen = keepFileOpen,
                     NetworkWrites = networkWrites,
-<<<<<<< HEAD
+                    ForceManaged = forceManaged,
+                    ForceMutexConcurrentWrites = forceMutexConcurrentWrites,
                     PoolSetup = poolSetupActive ? NLog.Common.PoolSetup.Active : NLog.Common.PoolSetup.None,
-=======
-                    ForceManaged = forceManaged,
-                    ForceMutexConcurrentWrites = forceMutexConcurrentWrites
->>>>>>> f9473d5c
                 });
 
                 SimpleConfigurator.ConfigureForTargetLogging(fileTarget, LogLevel.Debug);
@@ -1267,29 +1238,21 @@
                     from concurrentWrites in booleanValues
                     from keepFileOpen in booleanValues
                     from networkWrites in booleanValues
-                    from poolSetupActive in booleanValues
                     where AllowsExternalFileModification(concurrentWrites, keepFileOpen, networkWrites)
                     from forceMutexConcurrentWrites in booleanValues
                     where UniqueBaseAppender(concurrentWrites, keepFileOpen, networkWrites, forceMutexConcurrentWrites)
                     from includeDateInLogFilePath in booleanValues
                     from includeSequenceInArchive in booleanValues
                     from enableArchiveCompression in booleanValues
-<<<<<<< HEAD
-                    select new object[] { concurrentWrites, keepFileOpen, networkWrites, poolSetupActive, includeDateInLogFilePath, includeSequenceInArchive, enableArchiveCompression };
-=======
                     from forceManaged in booleanValues
-                    select new object[] { concurrentWrites, keepFileOpen, networkWrites, includeDateInLogFilePath, includeSequenceInArchive, enableArchiveCompression, forceManaged, forceMutexConcurrentWrites };
->>>>>>> f9473d5c
+                    from poolSetupActive in booleanValues
+                    select new object[] { concurrentWrites, keepFileOpen, networkWrites, includeDateInLogFilePath, includeSequenceInArchive, enableArchiveCompression, forceManaged, forceMutexConcurrentWrites, poolSetupActive };
             }
         }
 
         [Theory]
         [PropertyData("DateArchive_AllLoggersTransferToCurrentLogFile_TestParameters")]
-<<<<<<< HEAD
-        public void DateArchive_AllLoggersTransferToCurrentLogFile(bool concurrentWrites, bool keepFileOpen, bool networkWrites, bool poolSetupActive, bool includeDateInLogFilePath, bool includeSequenceInArchive, bool enableArchiveCompression)
-=======
-        public void DateArchive_AllLoggersTransferToCurrentLogFile(bool concurrentWrites, bool keepFileOpen, bool networkWrites, bool includeDateInLogFilePath, bool includeSequenceInArchive, bool enableArchiveCompression, bool forceManaged, bool forceMutexConcurrentWrites)
->>>>>>> f9473d5c
+        public void DateArchive_AllLoggersTransferToCurrentLogFile(bool concurrentWrites, bool keepFileOpen, bool networkWrites, bool includeDateInLogFilePath, bool includeSequenceInArchive, bool enableArchiveCompression, bool forceManaged, bool forceMutexConcurrentWrites, bool poolSetupActive)
         {
             var tempPath = Path.Combine(Path.GetTempPath(), Guid.NewGuid().ToString());
             var logfile = Path.Combine(tempPath, includeDateInLogFilePath ? "file_${shortdate}.txt" : "file.txt");
@@ -1313,12 +1276,9 @@
                     ConcurrentWrites = concurrentWrites,
                     KeepFileOpen = keepFileOpen,
                     NetworkWrites = networkWrites,
-<<<<<<< HEAD
+                    ForceManaged = forceManaged,
+                    ForceMutexConcurrentWrites = forceMutexConcurrentWrites,
                     PoolSetup = poolSetupActive ? NLog.Common.PoolSetup.Active : NLog.Common.PoolSetup.None,
-=======
-                    ForceManaged = forceManaged,
-                    ForceMutexConcurrentWrites = forceMutexConcurrentWrites
->>>>>>> f9473d5c
                 });
                 var logger1Rule = new LoggingRule("logger1", LogLevel.Debug, fileTarget1);
                 config.LoggingRules.Add(logger1Rule);
@@ -1338,12 +1298,9 @@
                     ConcurrentWrites = concurrentWrites,
                     KeepFileOpen = keepFileOpen,
                     NetworkWrites = networkWrites,
-<<<<<<< HEAD
+                    ForceManaged = forceManaged,
+                    ForceMutexConcurrentWrites = forceMutexConcurrentWrites,
                     PoolSetup = poolSetupActive ? NLog.Common.PoolSetup.Active : NLog.Common.PoolSetup.None,
-=======
-                    ForceManaged = forceManaged,
-                    ForceMutexConcurrentWrites = forceMutexConcurrentWrites
->>>>>>> f9473d5c
                 });
                 var logger2Rule = new LoggingRule("logger2", LogLevel.Debug, fileTarget2);
                 config.LoggingRules.Add(logger2Rule);
