--- conflicted
+++ resolved
@@ -100,10 +100,7 @@
                     NetworkWrites = networkWrites,
                     ForceManaged = forceManaged,
                     ForceMutexConcurrentWrites = forceMutexConcurrentWrites,
-<<<<<<< HEAD
-=======
                     OptimizeBufferReuse = optimizeBufferReuse,
->>>>>>> 27e03e6a
                 });
 
                 SimpleConfigurator.ConfigureForTargetLogging(fileTarget, LogLevel.Debug);
@@ -1190,14 +1187,8 @@
                 logger.Debug("123456789");
                 LogManager.Flush();
 
-<<<<<<< HEAD
                 timeSource.AddToLocalTime(TimeSpan.FromDays(1));
 
-=======
-                string currentLogFile = Directory.GetFiles(tempPath)[0];
-                File.SetCreationTime(currentLogFile, File.GetCreationTime(currentLogFile).AddDays(-1));
-                File.SetLastWriteTime(currentLogFile, File.GetLastWriteTime(currentLogFile).AddDays(-1));
->>>>>>> 27e03e6a
                 // This should archive the log before logging.
                 logger.Debug("123456789");  
 
@@ -1209,13 +1200,10 @@
                 LogManager.Configuration = null;    // Flush
 
                 Assert.Equal(1, Directory.GetFiles(archiveFolder).Length);
-<<<<<<< HEAD
                 var prevLogFile = Directory.GetFiles(archiveFolder)[0];
                 AssertFileContents(prevLogFile, StringRepeat(1, "123456789\n"), Encoding.UTF8);
 
                 var currentLogFile = Directory.GetFiles(tempPath)[0];
-=======
->>>>>>> 27e03e6a
                 AssertFileContents(currentLogFile, StringRepeat(2, "123456789\n"), Encoding.UTF8);
             }
             finally
@@ -1333,12 +1321,9 @@
                 return; // No need to test with compression
 #endif
 
-<<<<<<< HEAD
             if (keepFileOpen && !networkWrites && !concurrentWrites)
                 return; // This combination do not support two local FileTargets to the same file
 
-=======
->>>>>>> 27e03e6a
             var tempPath = Path.Combine(Path.GetTempPath(), Guid.NewGuid().ToString());
             var logfile = Path.Combine(tempPath, includeDateInLogFilePath ? "file_${shortdate}.txt" : "file.txt");
             var defaultTimeSource = TimeSource.Current;
@@ -1408,15 +1393,9 @@
                 logger2.Debug("123456789");
                 LogManager.Flush();
 
-<<<<<<< HEAD
                 timeSource.AddToLocalTime(TimeSpan.FromDays(1));
 
                 // This should archive the log before logging.
-=======
-                string currentLogFile = Directory.GetFiles(tempPath)[0];
-                File.SetCreationTime(currentLogFile, File.GetCreationTime(currentLogFile).AddDays(-1));
-                File.SetLastWriteTime(currentLogFile, File.GetLastWriteTime(currentLogFile).AddDays(-1));
->>>>>>> 27e03e6a
                 logger1.Debug("123456789");
 
                 timeSource.AddToSystemTime(TimeSpan.FromDays(1));   // Archive only once
