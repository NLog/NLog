--- conflicted
+++ resolved
@@ -46,13 +46,10 @@
     using NLog.Targets;
     using NLog.Targets.Wrappers;
     using NLog.Time;
-<<<<<<< HEAD
     using JetBrains.Annotations;
     using NSubstitute.Core;
-=======
     using NSubstitute;
     using Xunit;
->>>>>>> bed8fd1c
 
     public abstract class FileTargetTests : NLogTestBase
     {
@@ -479,22 +476,22 @@
                         timeSource.AddToSystemTime(TimeSpan.FromDays(32 * 3));
                     }
 
-                    var fileTarget = WrapFileTarget(new FileTarget
-                    {
+                var fileTarget = WrapFileTarget(new FileTarget
+                {
                         FileName = logFile,
-                        LineEnding = LineEndingMode.LF,
+                    LineEnding = LineEndingMode.LF,
                         Encoding = Encoding.ASCII,
-                        Layout = "${message}",
+                    Layout = "${message}",
                         KeepFileOpen = i % 2 != 0,
                         ArchiveFileName = archiveSubFolder ? Path.Combine(archivePath, "AppName.{#}.log") : (Layout)null,
                         ArchiveNumbering = archiveNumberingMode,
-                        ArchiveEvery = FileArchivePeriod.Month,
-                        ArchiveDateFormat = "yyyyMMdd",
+                    ArchiveEvery = FileArchivePeriod.Month,
+                    ArchiveDateFormat = "yyyyMMdd",
                         MaxArchiveFiles = maxArchiveDays ? 0 : 2,
                         MaxArchiveDays = maxArchiveDays ? 5 * 30 : 0
-                    });
-
-                    SimpleConfigurator.ConfigureForTargetLogging(fileTarget, LogLevel.Debug);
+                });
+
+                SimpleConfigurator.ConfigureForTargetLogging(fileTarget, LogLevel.Debug);
                     logger.Debug($"{i.ToString()}{i.ToString()}{i.ToString()}");
                     LogManager.Configuration = null;    // Flush
 
@@ -504,7 +501,7 @@
 
                     string newFile = string.Empty;
                     foreach (var fileName in currentFiles)
-                    {
+                {
                         if (!createdFiles.Contains(fileName))
                         {
                             Assert.Empty(newFile);
@@ -513,20 +510,20 @@
                             if (archiveNumberingMode == ArchiveNumberingMode.DateAndSequence && createdFiles.Count > 1)
                             {
                                 // Verify it used the last-modified-time (And not file-creation-time)
-                                string dateName = string.Empty;
-                                dateName = Path.GetFileName(fileName);
-                                dateName = dateName.Replace("AppName.", "");
+                string dateName = string.Empty;
+                        dateName = Path.GetFileName(fileName);
+                        dateName = dateName.Replace("AppName.", "");
                                 dateName = dateName.Replace(".0.log", "");
-                                dateName = dateName.Replace("log", "");
+                        dateName = dateName.Replace("log", "");
                                 Assert.NotEmpty(dateName);
                                 Assert.Equal(timeSource.Time.Month, DateTime.ParseExact(dateName, "yyyyMMdd", null).Month);
-                            }
-                        }
+                    }
+                }
                     }
 
                     Assert.False(string.IsNullOrEmpty(newFile), $"Missing new file. OldFileCount={createdFiles.Count}, NewFileCount={currentFiles.Count}");
                     createdFiles.Add(newFile);
-                }
+            }
 
                 Assert.Equal(3, currentFiles.Count);
                 AssertFileContents(logFile, "333\n", Encoding.ASCII);
