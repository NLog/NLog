// 
// Copyright (c) 2004-2021 Jaroslaw Kowalski <jaak@jkowalski.net>, Kim Christensen, Julian Verdurmen
// 
// All rights reserved.
// 
// Redistribution and use in source and binary forms, with or without 
// modification, are permitted provided that the following conditions 
// are met:
// 
// * Redistributions of source code must retain the above copyright notice, 
//   this list of conditions and the following disclaimer. 
// 
// * Redistributions in binary form must reproduce the above copyright notice,
//   this list of conditions and the following disclaimer in the documentation
//   and/or other materials provided with the distribution. 
// 
// * Neither the name of Jaroslaw Kowalski nor the names of its 
//   contributors may be used to endorse or promote products derived from this
//   software without specific prior written permission. 
// 
// THIS SOFTWARE IS PROVIDED BY THE COPYRIGHT HOLDERS AND CONTRIBUTORS "AS IS"
// AND ANY EXPRESS OR IMPLIED WARRANTIES, INCLUDING, BUT NOT LIMITED TO, THE 
// IMPLIED WARRANTIES OF MERCHANTABILITY AND FITNESS FOR A PARTICULAR PURPOSE 
// ARE DISCLAIMED. IN NO EVENT SHALL THE COPYRIGHT OWNER OR CONTRIBUTORS BE 
// LIABLE FOR ANY DIRECT, INDIRECT, INCIDENTAL, SPECIAL, EXEMPLARY, OR 
// CONSEQUENTIAL DAMAGES (INCLUDING, BUT NOT LIMITED TO, PROCUREMENT OF
// SUBSTITUTE GOODS OR SERVICES; LOSS OF USE, DATA, OR PROFITS; OR BUSINESS 
// INTERRUPTION) HOWEVER CAUSED AND ON ANY THEORY OF LIABILITY, WHETHER IN 
// CONTRACT, STRICT LIABILITY, OR TORT (INCLUDING NEGLIGENCE OR OTHERWISE) 
// ARISING IN ANY WAY OUT OF THE USE OF THIS SOFTWARE, EVEN IF ADVISED OF 
// THE POSSIBILITY OF SUCH DAMAGE.
// 

using System;
using System.Collections;
using System.Collections.Generic;
using System.Dynamic;
using System.Globalization;
using System.Text.RegularExpressions;
using NLog.Config;
using NLog.Internal;
using NLog.Targets;
using Xunit;

namespace NLog.UnitTests.Targets
{
    /// <summary>
    /// Base class for the <see cref="DefaultJsonSerializer"/> (<see cref="IJsonConverter"/> and <see cref="IJsonSerializer"/> interfaces)
    /// </summary>
    public abstract class DefaultJsonSerializerTestsBase : NLogTestBase
    {
        protected abstract string SerializeObject(object o);

        [Fact]
        public void SingleLineString_Test()
        {
            var text = "This is, sort of, surprising the 1. time you see that test-result.";
            var expected = "\"This is, sort of, surprising the 1. time you see that test-result.\"";

            var actual = SerializeObject(text);
            Assert.Equal(expected, actual);
        }
        
        [Fact]
        public void MultiLineString_Test()
        {
            var text = "First line followed by Windows line break\r\nNow this is second with UNIX\nand third at last";
            var expected = "\"First line followed by Windows line break\\r\\nNow this is second with UNIX\\nand third at last\"";

            var actual = SerializeObject(text);
            Assert.Equal(expected, actual);
        }
        
        [Fact]
        public void StringWithTabBackSpaceFormfeed_Test()
        {
            var text = "A tab\tis followed by a feed\fand finally cancel last character\b";
            var expected = "\"A tab\\tis followed by a feed\\fand finally cancel last character\\b\"";

            var actual = SerializeObject(text);
            Assert.Equal(expected, actual);
        }


        [Fact]
        public void StringWithSlashAndQuotes_Test()
        {
            var text = "This sentence/text is \"normal\", we think.";
            var expected = "\"This sentence/text is \\\"normal\\\", we think.\"";

            var actual = SerializeObject(text);
            Assert.Equal(expected, actual);
        }

        [Fact]
        public void SerializeUnicode_test()
        {
            var actual = SerializeObject("©");
            Assert.Equal("\"©\"", actual);
        }

        [Fact]
        public void SerializeUnicodeInAnomObject_test()
        {
            var item = new
            {
                text = "©"
            };

            var actual = SerializeObject(item);
            Assert.Equal("{\"text\":\"©\"}", actual);
        }

        [Fact]
        public void ReferenceLoopInDictionary_Test()
        {
            var d = new Dictionary<string, object>();
            d.Add("First", 17);
            d.Add("Loop", d);
            var target = new Dictionary<string, object>
            {
                {"Name", "TestObject" },
                {"Assets" , d }
            };

            var expected = "{\"Name\":\"TestObject\",\"Assets\":{\"First\":17}}";
            var actual = SerializeObject(target);

            Assert.Equal(expected, actual);
        }

        [Fact]
        public void ReferenceLoopInList_Test()
        {
            var d = new List<object>();
            d.Add(17);
            d.Add(d);
            d.Add(3.14);
            var target = new List<object>
            {
                {"TestObject" },
                {d }
            };

            var expected = "[\"TestObject\",[17,3.14]]";
            var actual = SerializeObject(target);

            Assert.Equal(expected, actual);
        }

        [Fact]
        public void InfiniteLoop_Test()
        {
            var d = new TestList();
            var actual = SerializeObject(d);

            var cnt = Regex.Matches(actual, "\\[\"alpha\",\"bravo\"\\]").Count;
            Assert.Equal(10, cnt);
        }

        [Fact]
        public void StringWithMixedControlCharacters_Test()
        {
            var text = "First\\Second\tand" + (char)3 + "for" + (char)0x1f + "with" + (char)0x10 + "but" + (char)0x0d + "and no" + (char)0x20;
            var expected = "\"First\\\\Second\\tand\\u0003for\\u001fwith\\u0010but\\rand no \"";

            var actual = SerializeObject(text);
            Assert.Equal(expected, actual);
        }

        [Theory]
        [InlineData((short)177, "177")]
        [InlineData((ushort)177, "177")]
        [InlineData((int)177, "177")]
        [InlineData((uint)177, "177")]
        [InlineData((long)32711520331, "32711520331")]
        [InlineData((ulong)32711520331, "32711520331")]
        [InlineData(3.14159265, "3.14159265")]
        [InlineData(2776145.7743, "2776145.7743")]
        [InlineData(0D, "0.0")]
        [InlineData(0F, "0.0")]
        [InlineData(1D, "1.0")]
        [InlineData(1F, "1.0")]
        [InlineData(-1D, "-1.0")]
        [InlineData(-1F, "-1.0")]
        [InlineData(5e30D, "5E+30")]
        [InlineData(5e30F, "5E+30")]
        [InlineData(-5e30D, "-5E+30")]
        [InlineData(-5e30F, "-5E+30")]
        [InlineData(double.NaN, "\"NaN\"")]
        [InlineData(double.PositiveInfinity, "\"Infinity\"")]
        [InlineData(float.NaN, "\"NaN\"")]
        [InlineData(float.PositiveInfinity, "\"Infinity\"")]
        public void SerializeNumber_Test(object o, string expected)
        {
            var actual = SerializeObject(o);
            Assert.Equal(expected, actual);
        }

        [Fact]
        public void SerializeBool_Test()
        {
            var actual = SerializeObject(true);
            Assert.Equal("true", actual);
            actual = SerializeObject(false);
            Assert.Equal("false", actual);
        }

        [Fact]
        public void SerializeNumberDecimal_Test()
        {
            var actual = SerializeObject(-1M);
            Assert.Equal("-1.0", actual);

            actual = SerializeObject(0M);
            Assert.Equal("0.0", actual);

            actual = SerializeObject(1M);
            Assert.Equal("1.0", actual);

            actual = SerializeObject(2M);
            Assert.Equal("2.0", actual);

            actual = SerializeObject(3M);
            Assert.Equal("3.0", actual);

            actual = SerializeObject(4M);
            Assert.Equal("4.0", actual);

            actual = SerializeObject(5M);
            Assert.Equal("5.0", actual);

            actual = SerializeObject(6M);
            Assert.Equal("6.0", actual);

            actual = SerializeObject(7M);
            Assert.Equal("7.0", actual);

            actual = SerializeObject(8M);
            Assert.Equal("8.0", actual);

            actual = SerializeObject(9M);
            Assert.Equal("9.0", actual);

            actual = SerializeObject(3.14159265M);
            Assert.Equal("3.14159265", actual);
        }

        [Fact]
        public void SerializeDateTime_Test()
        {
            DateTime utcNow = DateTime.UtcNow;
            utcNow = utcNow.AddTicks(-utcNow.Ticks % TimeSpan.TicksPerSecond);
            var actual = SerializeObject(utcNow);
            Assert.Equal("\"" + utcNow.ToString("yyyy-MM-ddTHH:mm:ssZ", CultureInfo.InvariantCulture) + "\"", actual);
        }

        [Fact]
        public void SerializeDateTime_Test2()
        {
            var culture = System.Threading.Thread.CurrentThread.CurrentCulture;

            try
            {
                System.Threading.Thread.CurrentThread.CurrentCulture = new CultureInfo("en-GB");    // uses "." instead of ":" for time

                var val = new DateTime(2016, 12, 31);
                var actual = SerializeObject(val);
                Assert.Equal("\"" + "2016-12-31T00:00:00Z" + "\"", actual);
            }
            finally
            {
                // Restore
                System.Threading.Thread.CurrentThread.CurrentCulture = culture;
            }
        }

        [Fact]
        public void SerializeDateTimeOffset_Test()
        {
            var culture = System.Threading.Thread.CurrentThread.CurrentCulture;

            try
            {
                System.Threading.Thread.CurrentThread.CurrentCulture = new CultureInfo("en-GB");    // uses "." instead of ":" for time

                var val = new DateTimeOffset(new DateTime(2016, 12, 31, 2, 30, 59), new TimeSpan(4, 30, 0));
                var actual = SerializeObject(val);
                Assert.Equal("\"" + "2016-12-31 02:30:59 +04:30" + "\"", actual);
            }
            finally
            {
                // Restore
                System.Threading.Thread.CurrentThread.CurrentCulture = culture;
            }
        }

        [Fact]
        public void SerializeTime_Test()
        {
            var actual = SerializeObject(new TimeSpan(1, 2, 3, 4));
            Assert.Equal("\"1.02:03:04\"", actual);
        }

        [Fact]
        public void SerializeTime2_Test()
        {
            var actual = SerializeObject(new TimeSpan(0, 2, 3, 4));
            Assert.Equal("\"02:03:04\"", actual);
        }

        [Fact]
        public void SerializeTime3_Test()
        {
            var culture = System.Threading.Thread.CurrentThread.CurrentCulture;

            try
            {
                System.Threading.Thread.CurrentThread.CurrentCulture = new CultureInfo("en-GB");    // uses "." instead of ":" for time

                var actual = SerializeObject(new TimeSpan(0, 0, 2, 3, 4));
                Assert.Equal("\"00:02:03.0040000\"", actual);
            }
            finally
            {
                // Restore
                System.Threading.Thread.CurrentThread.CurrentCulture = culture;
            }
        }

        [Fact]
        public void SerializeEmptyDict_Test()
        {
            var actual = SerializeObject(new Dictionary<string, int>());
            Assert.Equal("{}", actual);
        }

        [Fact]
        public void SerializeDict_Test()
        {
            var dictionary = new Dictionary<string, object>();
            dictionary.Add("key1", 13);
            dictionary.Add("key 2", 1.3m);
            var actual = SerializeObject(dictionary);
            Assert.Equal("{\"key1\":13,\"key 2\":1.3}", actual);
        }

        [Fact]
        public void SerializeCustomNullDict_Test()
        {
            var dictionary = new Dictionary<string, object>();
            dictionary.Add("key1", 13);
            dictionary.Add("key 2", new CustomNullProperty());
            var actual = SerializeObject(dictionary);
            Assert.Equal("{\"key1\":13,\"key 2\":null}", actual);
        }

        [Fact]
        public void SerializeTrickyDict_Test()
        {
            IDictionary<object,object> dictionary = new Internal.TrickyTestDictionary();
            dictionary.Add("key1", 13);
            dictionary.Add("key 2", 1.3m);
            var actual = SerializeObject(dictionary);
            Assert.Equal("{\"key1\":13,\"key 2\":1.3}", actual);
        }

        [Fact]
        public void SerializeExpandoDict_Test()
        {
            IDictionary<string, IConvertible> dictionary = new Internal.ExpandoTestDictionary();
            dictionary.Add("key 2", 1.3m);
            dictionary.Add("level", LogLevel.Info);
            var actual = SerializeObject(dictionary);
            Assert.Equal("{\"key 2\":1.3, \"level\":{\"Name\":\"Info\", \"Ordinal\":2}}", actual);
        }

        [Fact]
        public void SerializEmptyExpandoDict_Test()
        {
            IDictionary<string, IConvertible> dictionary = new Internal.ExpandoTestDictionary();
            var actual = SerializeObject(dictionary);
            Assert.Equal("{}", actual);
        }

#if !NET35 && !NET40
        [Fact]
        public void SerializeReadOnlyExpandoDict_Test()
        {
            var dictionary = new Dictionary<string, object>();
            dictionary.Add("key 2", 1.3m);
            dictionary.Add("level", LogLevel.Info);

            var readonlyDictionary = new Internal.ReadOnlyExpandoTestDictionary(dictionary);
            var actual = SerializeObject(readonlyDictionary);
            Assert.Equal("{\"key 2\":1.3, \"level\":{\"Name\":\"Info\", \"Ordinal\":2}}", actual);
        }
#endif

        [Fact]
        public void SerializeIntegerKeyDict_Test()
        {
            var dictionary = new Dictionary<int, string>();
            dictionary.Add(1, "One");
            dictionary.Add(2, "Two");
            var actual = SerializeObject(dictionary);
            Assert.Equal("{\"1\":\"One\",\"2\":\"Two\"}", actual);
        }

        [Fact]
        public void SerializeEnumKeyDict_Test()
        {
            var dictionary = new Dictionary<ExceptionRenderingFormat, int>();
            dictionary.Add(ExceptionRenderingFormat.Method, 4);
            dictionary.Add(ExceptionRenderingFormat.StackTrace, 5);
            var actual = SerializeObject(dictionary);
            Assert.Equal("{\"Method\":4,\"StackTrace\":5}", actual);
        }

        [Fact]
        public void SerializeObjectKeyDict_Test()
        {
            var dictionary = new Dictionary<object, string>();
            dictionary.Add(new { Name = "Hello" }, "World");
            dictionary.Add(new { Name = "Goodbye" }, "Money");
            var actual = SerializeObject(dictionary);
            Assert.Equal("{\"{ Name = Hello }\":\"World\",\"{ Name = Goodbye }\":\"Money\"}", actual);
        }

        [Fact]
        public void SerializeBadStringKeyDict_Test()
        {
            var dictionary = new Dictionary<string, string>();
            dictionary.Add("\t", "Tab");
            dictionary.Add("\n", "Newline");
            var actual = SerializeObject(dictionary);
            Assert.Equal("{\"\\t\":\"Tab\",\"\\n\":\"Newline\"}", actual);
        }

        [Fact]
        public void SerializeNull_Test()
        {
            var actual = SerializeObject(null);
            Assert.Equal("null", actual);
        }

        [Fact]
        public void SerializeGuid_Test()
        {
            Guid newGuid = Guid.NewGuid();
            var actual = SerializeObject(newGuid);
            Assert.Equal("\"" + newGuid.ToString() + "\"", actual);
        }
        
        [Fact]
        public void SerializeEnum_Test()
        {
            var val = ExceptionRenderingFormat.Method;
            var actual = SerializeObject(val);
            Assert.Equal("\"Method\"", actual);
        }

        [Fact]
        public void SerializeFlagEnum_Test()
        {
            var val = UrlHelper.EscapeEncodingOptions.LegacyRfc2396 | UrlHelper.EscapeEncodingOptions.LowerCaseHex;
            var actual = SerializeObject(val);
            Assert.Equal("\"LegacyRfc2396, LowerCaseHex\"", actual);
        }

        [Fact]
        public void SerializeObject_Test()
        {
            var object1 = new TestObject("object1");
            var object2 = new TestObject("object2");

            object1.Linked = object2;
            var actual = SerializeObject(object1);
            Assert.Equal("{\"Name\":\"object1\", \"Linked\":{\"Name\":\"object2\"}}", actual);
        }

        [Fact]
        public void SerializeRecusiveObject_Test()
        {
            var object1 = new TestObject("object1");

            object1.Linked = object1;
            var actual = SerializeObject(object1);
            Assert.Equal("{\"Name\":\"object1\"}", actual);
        }

        [Fact]
        public void SerializeListObject_Test()
        {
            var object1 = new TestObject("object1");
            var object2 = new TestObject("object2");
            object1.Linked = object2;

            var list = new[] { object1, object2 };

            var actual = SerializeObject(list);
            Assert.Equal("[{\"Name\":\"object1\", \"Linked\":{\"Name\":\"object2\"}},{\"Name\":\"object2\"}]", actual);
        }

        [Fact]
        public void SerializeNoPropsObject_Test()
        {
            var object1 = new NoPropsObject();
            var actual = SerializeObject(object1);
            Assert.Equal("\"something\"", actual);
        }

        [Fact]
        public void SerializeObjectWithExceptionAndPrivateSetter_Test()
        {
            var object1 = new ObjectWithExceptionAndPrivateSetter("test name");
            var actual = SerializeObject(object1);
            Assert.Equal("{\"Name\":\"test name\"}", actual);
        }

#if !NET35 && !NET45
        [Fact]
        public void SerializeValueTuple_Test()
        {
            // Could perform reflection on fields, but one have to lookup TupleElementNamesAttribute to get names
            // ValueTuples are for internal usage, better to use AnonymousObject for key/value-pairs
            var object1 = (Name: "test name", Id: 1);
            var actual = SerializeObject(object1);
            Assert.Equal("\"(test name, 1)\"", actual);
        }
#endif

        [Fact]
        public void SerializeAnonymousObject_Test()
        {
            var object1 = new { Id = 123, Name = "test name" };
            var actual = SerializeObject(object1);
            Assert.Equal("{\"Id\":123, \"Name\":\"test name\"}", actual);
        }

<<<<<<< HEAD
#if !NET35 && !NET40
=======
        /// <summary>
        /// Simulate behavior of JProperty("nullValue", null) from Newtonsoft.Json
        /// </summary>
        private class CustomNullProperty : IConvertible
        {
            TypeCode IConvertible.GetTypeCode() => TypeCode.Empty;
            bool IConvertible.ToBoolean(IFormatProvider provider) => default(bool);
            byte IConvertible.ToByte(IFormatProvider provider) => default(byte);
            char IConvertible.ToChar(IFormatProvider provider) => default(char);
            DateTime IConvertible.ToDateTime(IFormatProvider provider) => default(DateTime);
            decimal IConvertible.ToDecimal(IFormatProvider provider) => default(decimal);
            double IConvertible.ToDouble(IFormatProvider provider) => default(double);
            short IConvertible.ToInt16(IFormatProvider provider) => default(short);
            int IConvertible.ToInt32(IFormatProvider provider) => default(int);
            long IConvertible.ToInt64(IFormatProvider provider) => default(long);
            sbyte IConvertible.ToSByte(IFormatProvider provider) => default(sbyte);
            float IConvertible.ToSingle(IFormatProvider provider) => default(float);
            string IConvertible.ToString(IFormatProvider provider) => default(string);
            object IConvertible.ToType(Type conversionType, IFormatProvider provider) => default(object);
            ushort IConvertible.ToUInt16(IFormatProvider provider) => default(ushort);
            uint IConvertible.ToUInt32(IFormatProvider provider) => default(uint);
            ulong IConvertible.ToUInt64(IFormatProvider provider) => default(ulong);
            public override string ToString() => "nullValue";
        }

#if DYNAMIC_OBJECT
>>>>>>> 8142cd03

        [Fact]
        public void SerializeExpandoObject_Test()
        {
            dynamic object1 = new ExpandoObject();
            object1.Id = 123;
            object1.Name = "test name";
            var actual = SerializeObject(object1);
            Assert.Equal("{\"Id\":123, \"Name\":\"test name\"}", actual);
        }

        [Fact]
        public void SerializeDynamicObject_Test()
        {
            var object1 = new MyDynamicClass();
            var actual = SerializeObject(object1);
            Assert.Equal("{\"Id\":123, \"Name\":\"test name\"}", actual);
        }

        private class MyDynamicClass : DynamicObject
        {
            private int _id = 123;
            private string _name = "test name";

            public override bool TryGetMember(GetMemberBinder binder,
                out object result)
            {
                if (binder.Name == "Id")
                {
                    result = _id;
                    return true;
                }
                if (binder.Name == "Name")
                {
                    result = _name;
                    return true;
                }
                result = null;
                return false;
            }

            public override bool TrySetMember(SetMemberBinder binder, object value)
            {
                if (binder.Name == "Id")
                {
                    _id = (int)value;
                    return true;
                }
                if (binder.Name == "Name")
                {
                    _name = (string)value;
                    return true;
                }
                return false;
            }

            public override IEnumerable<string> GetDynamicMemberNames()
            {
                return new List<string>() { "Id", "Name" };
            }
        }

#endif

        [Fact]
        public void SingleItemOptimizedHashSetTest()
        {
            var hashSet = default(NLog.Internal.SingleItemOptimizedHashSet<object>);
            Assert.Empty(hashSet);
            Assert.DoesNotContain(new object(), hashSet);
            foreach (var obj in hashSet)
                throw new Exception("Wrong");
            hashSet.Clear();
            Assert.Empty(hashSet);
            hashSet.Add(new object());
            Assert.Single(hashSet);
            hashSet.Add(new object());
            Assert.Equal(2, hashSet.Count);
            foreach (var obj in hashSet)
                Assert.Contains(obj, hashSet);
            object[] objArray = new object[2];
            hashSet.CopyTo(objArray, 0);
            foreach (var obj in objArray)
            {
                Assert.NotNull(obj);
                hashSet.Remove(obj);
            }
            Assert.Empty(hashSet);
            hashSet.Clear();
            Assert.Empty(hashSet);
        }

        protected class TestObject
        {
            /// <summary>Initializes a new instance of the <see cref="T:System.Object" /> class.</summary>
            public TestObject(string name)
            {
                Name = name;
            }

            public string Name { get; set; }

            public TestObject Linked { get; set; }
        }

        protected class NoPropsObject
        {
            private readonly string something = "something";

            #region Overrides of Object

            /// <summary>Returns a string that represents the current object.</summary>
            /// <returns>A string that represents the current object.</returns>
            public override string ToString()
            {
                return something;
            }

            #endregion
        }

        private class ObjectWithExceptionAndPrivateSetter
        {
            /// <summary>Initializes a new instance of the <see cref="T:System.Object" /> class.</summary>
            public ObjectWithExceptionAndPrivateSetter(string name)
            {
                Name = name;
            }

            public string Name { get; }

            public string SetOnly { private get; set; }

            public object Ex => throw new Exception("oops");
        }


        private class TestList : IEnumerable<IEnumerable>
        {
            static List<int> _list1 = new List<int> { 17, 3 };
            static List<string> _list2 = new List<string> { "alpha", "bravo" };

            public IEnumerator<IEnumerable> GetEnumerator()
            {
                yield return _list1;
                yield return _list2;
                yield return new TestList();
            }

            IEnumerator IEnumerable.GetEnumerator()
            {
                return GetEnumerator();
            }

            public override bool Equals(object obj)
            {
                throw new Exception("object.Equals should never be called");
            }

            public override int GetHashCode()
            {
                throw new Exception("GetHashCode should never be called");
            }
        }
    }
}<|MERGE_RESOLUTION|>--- conflicted
+++ resolved
@@ -538,9 +538,6 @@
             Assert.Equal("{\"Id\":123, \"Name\":\"test name\"}", actual);
         }
 
-<<<<<<< HEAD
-#if !NET35 && !NET40
-=======
         /// <summary>
         /// Simulate behavior of JProperty("nullValue", null) from Newtonsoft.Json
         /// </summary>
@@ -566,8 +563,7 @@
             public override string ToString() => "nullValue";
         }
 
-#if DYNAMIC_OBJECT
->>>>>>> 8142cd03
+#if !NET35 && !NET40
 
         [Fact]
         public void SerializeExpandoObject_Test()
