// 
// Copyright (c) 2004-2011 Jaroslaw Kowalski <jaak@jkowalski.net>
// 
// All rights reserved.
// 
// Redistribution and use in source and binary forms, with or without 
// modification, are permitted provided that the following conditions 
// are met:
// 
// * Redistributions of source code must retain the above copyright notice, 
//   this list of conditions and the following disclaimer. 
// 
// * Redistributions in binary form must reproduce the above copyright notice,
//   this list of conditions and the following disclaimer in the documentation
//   and/or other materials provided with the distribution. 
// 
// * Neither the name of Jaroslaw Kowalski nor the names of its 
//   contributors may be used to endorse or promote products derived from this
//   software without specific prior written permission. 
// 
// THIS SOFTWARE IS PROVIDED BY THE COPYRIGHT HOLDERS AND CONTRIBUTORS "AS IS"
// AND ANY EXPRESS OR IMPLIED WARRANTIES, INCLUDING, BUT NOT LIMITED TO, THE 
// IMPLIED WARRANTIES OF MERCHANTABILITY AND FITNESS FOR A PARTICULAR PURPOSE 
// ARE DISCLAIMED. IN NO EVENT SHALL THE COPYRIGHT OWNER OR CONTRIBUTORS BE 
// LIABLE FOR ANY DIRECT, INDIRECT, INCIDENTAL, SPECIAL, EXEMPLARY, OR 
// CONSEQUENTIAL DAMAGES (INCLUDING, BUT NOT LIMITED TO, PROCUREMENT OF
// SUBSTITUTE GOODS OR SERVICES; LOSS OF USE, DATA, OR PROFITS; OR BUSINESS 
// INTERRUPTION) HOWEVER CAUSED AND ON ANY THEORY OF LIABILITY, WHETHER IN 
// CONTRACT, STRICT LIABILITY, OR TORT (INCLUDING NEGLIGENCE OR OTHERWISE) 
// ARISING IN ANY WAY OUT OF THE USE OF THIS SOFTWARE, EVEN IF ADVISED OF 
// THE POSSIBILITY OF SUCH DAMAGE.
// 

namespace NLog
{
    using System;
    using System.ComponentModel;
<<<<<<< HEAD
    using NLog.Internal;
    using JetBrains.Annotations;
=======
    using NLog.Internal;
#if ASYNC_SUPPORTED
    using System.Threading.Tasks;
#endif
>>>>>>> b196b9b3

    /// <summary>
    /// Provides logging interface and utility functions.
    /// </summary>
    [CLSCompliant(true)]
    public partial class Logger
    {
        private readonly Type loggerType = typeof(Logger);

        private volatile LoggerConfiguration configuration;
        private volatile bool isTraceEnabled;
        private volatile bool isDebugEnabled;
        private volatile bool isInfoEnabled;
        private volatile bool isWarnEnabled;
        private volatile bool isErrorEnabled;
        private volatile bool isFatalEnabled;

        /// <summary>
        /// Initializes a new instance of the <see cref="Logger"/> class.
        /// </summary>
        protected internal Logger()
        {
        }

        /// <summary>
        /// Occurs when logger configuration changes.
        /// </summary>
        public event EventHandler<EventArgs> LoggerReconfigured;

        /// <summary>
        /// Gets the name of the logger.
        /// </summary>
        public string Name { get; private set; }

        /// <summary>
        /// Gets the factory that created this logger.
        /// </summary>
        public LogFactory Factory { get; private set; }

        /// <summary>
        /// Gets a value indicating whether logging is enabled for the <c>Trace</c> level.
        /// </summary>
        /// <returns>A value of <see langword="true" /> if logging is enabled for the <c>Trace</c> level, otherwise it returns <see langword="false" />.</returns>
        public bool IsTraceEnabled
        {
            get { return this.isTraceEnabled; }
        }

        /// <summary>
        /// Gets a value indicating whether logging is enabled for the <c>Debug</c> level.
        /// </summary>
        /// <returns>A value of <see langword="true" /> if logging is enabled for the <c>Debug</c> level, otherwise it returns <see langword="false" />.</returns>
        public bool IsDebugEnabled
        {
            get { return this.isDebugEnabled; }
        }

        /// <summary>
        /// Gets a value indicating whether logging is enabled for the <c>Info</c> level.
        /// </summary>
        /// <returns>A value of <see langword="true" /> if logging is enabled for the <c>Info</c> level, otherwise it returns <see langword="false" />.</returns>
        public bool IsInfoEnabled
        {
            get { return this.isInfoEnabled; }
        }

        /// <summary>
        /// Gets a value indicating whether logging is enabled for the <c>Warn</c> level.
        /// </summary>
        /// <returns>A value of <see langword="true" /> if logging is enabled for the <c>Warn</c> level, otherwise it returns <see langword="false" />.</returns>
        public bool IsWarnEnabled
        {
            get { return this.isWarnEnabled; }
        }

        /// <summary>
        /// Gets a value indicating whether logging is enabled for the <c>Error</c> level.
        /// </summary>
        /// <returns>A value of <see langword="true" /> if logging is enabled for the <c>Error</c> level, otherwise it returns <see langword="false" />.</returns>
        public bool IsErrorEnabled
        {
            get { return this.isErrorEnabled; }
        }

        /// <summary>
        /// Gets a value indicating whether logging is enabled for the <c>Fatal</c> level.
        /// </summary>
        /// <returns>A value of <see langword="true" /> if logging is enabled for the <c>Fatal</c> level, otherwise it returns <see langword="false" />.</returns>
        public bool IsFatalEnabled
        {
            get { return this.isFatalEnabled; }
        }

        /// <summary>
        /// Gets a value indicating whether logging is enabled for the specified level.
        /// </summary>
        /// <param name="level">Log level to be checked.</param>
        /// <returns>A value of <see langword="true" /> if logging is enabled for the specified level, otherwise it returns <see langword="false" />.</returns>
        public bool IsEnabled(LogLevel level)
        {
            if (level == null)
            {
                throw new InvalidOperationException("Log level must be defined");
            }

            return this.GetTargetsForLevel(level) != null;
        }

        /// <summary>
        /// Writes the specified diagnostic message.
        /// </summary>
        /// <param name="logEvent">Log event.</param>
        public void Log(LogEventInfo logEvent)
        {
            if (this.IsEnabled(logEvent.Level))
            {
                this.WriteToTargets(logEvent);
            }
        }

        /// <summary>
        /// Writes the specified diagnostic message.
        /// </summary>
        /// <param name="wrapperType">The name of the type that wraps Logger.</param>
        /// <param name="logEvent">Log event.</param>
        public void Log(Type wrapperType, LogEventInfo logEvent)
        {
            if (this.IsEnabled(logEvent.Level))
            {
                this.WriteToTargets(wrapperType, logEvent);
            }
        }

        // the following code has been automatically generated by a PERL script
        #region Log() overloads 

        /// <overloads>
        /// Writes the diagnostic message at the specified level using the specified format provider and format parameters.
        /// </overloads>
        /// <summary>
        /// Writes the diagnostic message at the specified level.
        /// </summary>
        /// <typeparam name="T">Type of the value.</typeparam>
        /// <param name="level">The log level.</param>
        /// <param name="value">The value to be written.</param>
        public void Log<T>(LogLevel level, T value)
        {
            if (this.IsEnabled(level))
            {
                this.WriteToTargets(level, null, value);
            }
        }

        /// <summary>
        /// Writes the diagnostic message at the specified level.
        /// </summary>
        /// <typeparam name="T">Type of the value.</typeparam>
        /// <param name="level">The log level.</param>
        /// <param name="formatProvider">An IFormatProvider that supplies culture-specific formatting information.</param>
        /// <param name="value">The value to be written.</param>
        public void Log<T>(LogLevel level, IFormatProvider formatProvider, T value)
        {
            if (this.IsEnabled(level))
            {
                this.WriteToTargets(level, formatProvider, value);
            }
        }

        /// <summary>
        /// Writes the diagnostic message at the specified level.
        /// </summary>
        /// <param name="level">The log level.</param>
        /// <param name="messageFunc">A function returning message to be written. Function is not evaluated if logging is not enabled.</param>
        public void Log(LogLevel level, LogMessageGenerator messageFunc)
        {
            if (this.IsEnabled(level))
            {
                if (messageFunc == null)
                {
                    throw new ArgumentNullException("messageFunc");
                }

                this.WriteToTargets(level, null, messageFunc());
            }
        }

        /// <summary>
        /// Writes the diagnostic message and exception at the specified level.
        /// </summary>
        /// <param name="level">The log level.</param>
        /// <param name="message">A <see langword="string" /> to be written.</param>
        /// <param name="exception">An exception to be logged.</param>
        public void LogException(LogLevel level, [Localizable(false)] string message, Exception exception)
        {
            if (this.IsEnabled(level))
            {
                this.WriteToTargets(level, message, exception);
            }
        }

        /// <summary>
        /// Writes the diagnostic message at the specified level using the specified parameters and formatting them with the supplied format provider.
        /// </summary>
        /// <param name="level">The log level.</param>
        /// <param name="formatProvider">An IFormatProvider that supplies culture-specific formatting information.</param>
        /// <param name="message">A <see langword="string" /> containing format items.</param>
        /// <param name="args">Arguments to format.</param>
        [StringFormatMethod("message")]
        public void Log(LogLevel level, IFormatProvider formatProvider, [Localizable(false)] string message, params object[] args)
        { 
            if (this.IsEnabled(level))
            {
                this.WriteToTargets(level, formatProvider, message, args); 
            }
        }

        /// <summary>
        /// Writes the diagnostic message at the specified level.
        /// </summary>
        /// <param name="level">The log level.</param>
        /// <param name="message">Log message.</param>
        public void Log(LogLevel level, [Localizable(false)] string message) 
        { 
            if (this.IsEnabled(level))
            {
                this.WriteToTargets(level, null, message);
            }
        }

        /// <summary>
        /// Writes the diagnostic message at the specified level using the specified parameters.
        /// </summary>
        /// <param name="level">The log level.</param>
        /// <param name="message">A <see langword="string" /> containing format items.</param>
        /// <param name="args">Arguments to format.</param>
        public void Log(LogLevel level, [Localizable(false)] string message, params object[] args) 
        { 
            if (this.IsEnabled(level))
            {
                this.WriteToTargets(level, message, args);
            }
        }

        /// <summary>
        /// Writes the diagnostic message at the specified level using the specified parameter and formatting it with the supplied format provider.
        /// </summary>
        /// <typeparam name="TArgument">The type of the argument.</typeparam>
        /// <param name="level">The log level.</param>
        /// <param name="formatProvider">An IFormatProvider that supplies culture-specific formatting information.</param>
        /// <param name="message">A <see langword="string" /> containing one format item.</param>
        /// <param name="argument">The argument to format.</param>
        [StringFormatMethod("message")]
        public void Log<TArgument>(LogLevel level, IFormatProvider formatProvider, [Localizable(false)] string message, TArgument argument)
        { 
            if (this.IsEnabled(level))
            {
                this.WriteToTargets(level, formatProvider, message, new object[] { argument }); 
            }
        }

        /// <summary>
        /// Writes the diagnostic message at the specified level using the specified parameter.
        /// </summary>
        /// <typeparam name="TArgument">The type of the argument.</typeparam>
        /// <param name="level">The log level.</param>
        /// <param name="message">A <see langword="string" /> containing one format item.</param>
        /// <param name="argument">The argument to format.</param>
        [StringFormatMethod("message")]
        public void Log<TArgument>(LogLevel level, [Localizable(false)] string message, TArgument argument)
        { 
            if (this.IsEnabled(level))
            {
                var exceptionCandidate = argument as Exception;
                if (exceptionCandidate != null)
                {
                    this.LogException(level, message, exceptionCandidate);
                    return;
                }

                this.WriteToTargets(level, message, new object[] { argument });
            }
        }

        /// <summary>
        /// Writes the diagnostic message at the specified level using the specified arguments formatting it with the supplied format provider.
        /// </summary>
        /// <typeparam name="TArgument1">The type of the first argument.</typeparam>
        /// <typeparam name="TArgument2">The type of the second argument.</typeparam>
        /// <param name="level">The log level.</param>
        /// <param name="formatProvider">An IFormatProvider that supplies culture-specific formatting information.</param>
        /// <param name="message">A <see langword="string" /> containing one format item.</param>
        /// <param name="argument1">The first argument to format.</param>
        /// <param name="argument2">The second argument to format.</param>
        public void Log<TArgument1, TArgument2>(LogLevel level, IFormatProvider formatProvider, [Localizable(false)] string message, TArgument1 argument1, TArgument2 argument2) 
        { 
            if (this.IsEnabled(level))
            {
                this.WriteToTargets(level, formatProvider, message, new object[] { argument1, argument2 }); 
            }
        }

        /// <summary>
        /// Writes the diagnostic message at the specified level using the specified parameters.
        /// </summary>
        /// <typeparam name="TArgument1">The type of the first argument.</typeparam>
        /// <typeparam name="TArgument2">The type of the second argument.</typeparam>
        /// <param name="level">The log level.</param>
        /// <param name="message">A <see langword="string" /> containing one format item.</param>
        /// <param name="argument1">The first argument to format.</param>
        /// <param name="argument2">The second argument to format.</param>
        [StringFormatMethod("message")]
        public void Log<TArgument1, TArgument2>(LogLevel level, [Localizable(false)] string message, TArgument1 argument1, TArgument2 argument2)
        { 
            if (this.IsEnabled(level))
            {
                this.WriteToTargets(level, message, new object[] { argument1, argument2 });
            }
        }

        /// <summary>
        /// Writes the diagnostic message at the specified level using the specified arguments formatting it with the supplied format provider.
        /// </summary>
        /// <typeparam name="TArgument1">The type of the first argument.</typeparam>
        /// <typeparam name="TArgument2">The type of the second argument.</typeparam>
        /// <typeparam name="TArgument3">The type of the third argument.</typeparam>
        /// <param name="level">The log level.</param>
        /// <param name="formatProvider">An IFormatProvider that supplies culture-specific formatting information.</param>
        /// <param name="message">A <see langword="string" /> containing one format item.</param>
        /// <param name="argument1">The first argument to format.</param>
        /// <param name="argument2">The second argument to format.</param>
        /// <param name="argument3">The third argument to format.</param>
        public void Log<TArgument1, TArgument2, TArgument3>(LogLevel level, IFormatProvider formatProvider, [Localizable(false)] string message, TArgument1 argument1, TArgument2 argument2, TArgument3 argument3) 
        { 
            if (this.IsEnabled(level))
            {
                this.WriteToTargets(level, formatProvider, message, new object[] { argument1, argument2, argument3 }); 
            }
        }

        /// <summary>
        /// Writes the diagnostic message at the specified level using the specified parameters.
        /// </summary>
        /// <typeparam name="TArgument1">The type of the first argument.</typeparam>
        /// <typeparam name="TArgument2">The type of the second argument.</typeparam>
        /// <typeparam name="TArgument3">The type of the third argument.</typeparam>
        /// <param name="level">The log level.</param>
        /// <param name="message">A <see langword="string" /> containing one format item.</param>
        /// <param name="argument1">The first argument to format.</param>
        /// <param name="argument2">The second argument to format.</param>
        /// <param name="argument3">The third argument to format.</param>
        [StringFormatMethod("message")]
        public void Log<TArgument1, TArgument2, TArgument3>(LogLevel level, [Localizable(false)] string message, TArgument1 argument1, TArgument2 argument2, TArgument3 argument3)
        { 
            if (this.IsEnabled(level))
            {
                this.WriteToTargets(level, message, new object[] { argument1, argument2, argument3 });
            }
        }

        #endregion

        #region Trace() overloads 

        /// <overloads>
        /// Writes the diagnostic message at the <c>Trace</c> level using the specified format provider and format parameters.
        /// </overloads>
        /// <summary>
        /// Writes the diagnostic message at the <c>Trace</c> level.
        /// </summary>
        /// <typeparam name="T">Type of the value.</typeparam>
        /// <param name="value">The value to be written.</param>
        public void Trace<T>(T value)
        {
            if (this.IsTraceEnabled)
            {
                this.WriteToTargets(LogLevel.Trace, null, value);
            }
        }

        /// <summary>
        /// Writes the diagnostic message at the <c>Trace</c> level.
        /// </summary>
        /// <typeparam name="T">Type of the value.</typeparam>
        /// <param name="formatProvider">An IFormatProvider that supplies culture-specific formatting information.</param>
        /// <param name="value">The value to be written.</param>
        public void Trace<T>(IFormatProvider formatProvider, T value)
        {
            if (this.IsTraceEnabled)
            {
                this.WriteToTargets(LogLevel.Trace, formatProvider, value);
            }
        }

        /// <summary>
        /// Writes the diagnostic message at the <c>Trace</c> level.
        /// </summary>
        /// <param name="messageFunc">A function returning message to be written. Function is not evaluated if logging is not enabled.</param>
        public void Trace(LogMessageGenerator messageFunc)
        {
            if (this.IsTraceEnabled)
            {
                if (messageFunc == null)
                {
                    throw new ArgumentNullException("messageFunc");
                }

                this.WriteToTargets(LogLevel.Trace, null, messageFunc());
            }
        }

        /// <summary>
        /// Writes the diagnostic message and exception at the <c>Trace</c> level.
        /// </summary>
        /// <param name="message">A <see langword="string" /> to be written.</param>
        /// <param name="exception">An exception to be logged.</param>
        public void TraceException([Localizable(false)] string message, Exception exception)
        {
            if (this.IsTraceEnabled)
            {
                this.WriteToTargets(LogLevel.Trace, message, exception);
            }
        }

        /// <summary>
        /// Writes the diagnostic message at the <c>Trace</c> level using the specified parameters and formatting them with the supplied format provider.
        /// </summary>
        /// <param name="formatProvider">An IFormatProvider that supplies culture-specific formatting information.</param>
        /// <param name="message">A <see langword="string" /> containing format items.</param>
        /// <param name="args">Arguments to format.</param>
        [StringFormatMethod("message")]
        public void Trace(IFormatProvider formatProvider, [Localizable(false)] string message, params object[] args)
        { 
            if (this.IsTraceEnabled)
            {
                this.WriteToTargets(LogLevel.Trace, formatProvider, message, args); 
            }
        }

        /// <summary>
        /// Writes the diagnostic message at the <c>Trace</c> level.
        /// </summary>
        /// <param name="message">Log message.</param>
        public void Trace([Localizable(false)] string message) 
        { 
            if (this.IsTraceEnabled)
            {
                this.WriteToTargets(LogLevel.Trace, null, message);
            }
        }

        /// <summary>
        /// Writes the diagnostic message at the <c>Trace</c> level using the specified parameters.
        /// </summary>
        /// <param name="message">A <see langword="string" /> containing format items.</param>
        /// <param name="args">Arguments to format.</param>
        public void Trace([Localizable(false)] string message, params object[] args) 
        { 
            if (this.IsTraceEnabled)
            {
                this.WriteToTargets(LogLevel.Trace, message, args);
            }
        }

        /// <summary>
        /// Writes the diagnostic message at the <c>Trace</c> level using the specified parameter and formatting it with the supplied format provider.
        /// </summary>
        /// <typeparam name="TArgument">The type of the argument.</typeparam>
        /// <param name="formatProvider">An IFormatProvider that supplies culture-specific formatting information.</param>
        /// <param name="message">A <see langword="string" /> containing one format item.</param>
        /// <param name="argument">The argument to format.</param>
        [StringFormatMethod("message")]
        public void Trace<TArgument>(IFormatProvider formatProvider, [Localizable(false)] string message, TArgument argument)
        { 
            if (this.IsTraceEnabled)
            {
                this.WriteToTargets(LogLevel.Trace, formatProvider, message, new object[] { argument }); 
            }
        }

        /// <summary>
        /// Writes the diagnostic message at the <c>Trace</c> level using the specified parameter.
        /// </summary>
        /// <typeparam name="TArgument">The type of the argument.</typeparam>
        /// <param name="message">A <see langword="string" /> containing one format item.</param>
        /// <param name="argument">The argument to format.</param>
        [StringFormatMethod("message")]
        public void Trace<TArgument>([Localizable(false)] string message, TArgument argument)
        { 
            if (this.IsTraceEnabled)
            {
                var exceptionCandidate = argument as Exception;
                if (exceptionCandidate != null)
                {
                    this.TraceException(message, exceptionCandidate);
                    return;
                }

                this.WriteToTargets(LogLevel.Trace, message, new object[] { argument });
            }
        }

        /// <summary>
        /// Writes the diagnostic message at the <c>Trace</c> level using the specified arguments formatting it with the supplied format provider.
        /// </summary>
        /// <typeparam name="TArgument1">The type of the first argument.</typeparam>
        /// <typeparam name="TArgument2">The type of the second argument.</typeparam>
        /// <param name="formatProvider">An IFormatProvider that supplies culture-specific formatting information.</param>
        /// <param name="message">A <see langword="string" /> containing one format item.</param>
        /// <param name="argument1">The first argument to format.</param>
        /// <param name="argument2">The second argument to format.</param>
        public void Trace<TArgument1, TArgument2>(IFormatProvider formatProvider, [Localizable(false)] string message, TArgument1 argument1, TArgument2 argument2) 
        { 
            if (this.IsTraceEnabled)
            {
                this.WriteToTargets(LogLevel.Trace, formatProvider, message, new object[] { argument1, argument2 }); 
            }
        }

        /// <summary>
        /// Writes the diagnostic message at the <c>Trace</c> level using the specified parameters.
        /// </summary>
        /// <typeparam name="TArgument1">The type of the first argument.</typeparam>
        /// <typeparam name="TArgument2">The type of the second argument.</typeparam>
        /// <param name="message">A <see langword="string" /> containing one format item.</param>
        /// <param name="argument1">The first argument to format.</param>
        /// <param name="argument2">The second argument to format.</param>
        [StringFormatMethod("message")]
        public void Trace<TArgument1, TArgument2>([Localizable(false)] string message, TArgument1 argument1, TArgument2 argument2)
        { 
            if (this.IsTraceEnabled)
            {
                this.WriteToTargets(LogLevel.Trace, message, new object[] { argument1, argument2 });
            }
        }

        /// <summary>
        /// Writes the diagnostic message at the <c>Trace</c> level using the specified arguments formatting it with the supplied format provider.
        /// </summary>
        /// <typeparam name="TArgument1">The type of the first argument.</typeparam>
        /// <typeparam name="TArgument2">The type of the second argument.</typeparam>
        /// <typeparam name="TArgument3">The type of the third argument.</typeparam>
        /// <param name="formatProvider">An IFormatProvider that supplies culture-specific formatting information.</param>
        /// <param name="message">A <see langword="string" /> containing one format item.</param>
        /// <param name="argument1">The first argument to format.</param>
        /// <param name="argument2">The second argument to format.</param>
        /// <param name="argument3">The third argument to format.</param>
        public void Trace<TArgument1, TArgument2, TArgument3>(IFormatProvider formatProvider, [Localizable(false)] string message, TArgument1 argument1, TArgument2 argument2, TArgument3 argument3) 
        { 
            if (this.IsTraceEnabled)
            {
                this.WriteToTargets(LogLevel.Trace, formatProvider, message, new object[] { argument1, argument2, argument3 }); 
            }
        }

        /// <summary>
        /// Writes the diagnostic message at the <c>Trace</c> level using the specified parameters.
        /// </summary>
        /// <typeparam name="TArgument1">The type of the first argument.</typeparam>
        /// <typeparam name="TArgument2">The type of the second argument.</typeparam>
        /// <typeparam name="TArgument3">The type of the third argument.</typeparam>
        /// <param name="message">A <see langword="string" /> containing one format item.</param>
        /// <param name="argument1">The first argument to format.</param>
        /// <param name="argument2">The second argument to format.</param>
        /// <param name="argument3">The third argument to format.</param>
        [StringFormatMethod("message")]
        public void Trace<TArgument1, TArgument2, TArgument3>([Localizable(false)] string message, TArgument1 argument1, TArgument2 argument2, TArgument3 argument3)
        { 
            if (this.IsTraceEnabled)
            {
                this.WriteToTargets(LogLevel.Trace, message, new object[] { argument1, argument2, argument3 });
            }
        }

        #endregion

        #region Debug() overloads 

        /// <overloads>
        /// Writes the diagnostic message at the <c>Debug</c> level using the specified format provider and format parameters.
        /// </overloads>
        /// <summary>
        /// Writes the diagnostic message at the <c>Debug</c> level.
        /// </summary>
        /// <typeparam name="T">Type of the value.</typeparam>
        /// <param name="value">The value to be written.</param>
        public void Debug<T>(T value)
        {
            if (this.IsDebugEnabled)
            {
                this.WriteToTargets(LogLevel.Debug, null, value);
            }
        }

        /// <summary>
        /// Writes the diagnostic message at the <c>Debug</c> level.
        /// </summary>
        /// <typeparam name="T">Type of the value.</typeparam>
        /// <param name="formatProvider">An IFormatProvider that supplies culture-specific formatting information.</param>
        /// <param name="value">The value to be written.</param>
        public void Debug<T>(IFormatProvider formatProvider, T value)
        {
            if (this.IsDebugEnabled)
            {
                this.WriteToTargets(LogLevel.Debug, formatProvider, value);
            }
        }

        /// <summary>
        /// Writes the diagnostic message at the <c>Debug</c> level.
        /// </summary>
        /// <param name="messageFunc">A function returning message to be written. Function is not evaluated if logging is not enabled.</param>
        public void Debug(LogMessageGenerator messageFunc)
        {
            if (this.IsDebugEnabled)
            {
                if (messageFunc == null)
                {
                    throw new ArgumentNullException("messageFunc");
                }

                this.WriteToTargets(LogLevel.Debug, null, messageFunc());
            }
        }

        /// <summary>
        /// Writes the diagnostic message and exception at the <c>Debug</c> level.
        /// </summary>
        /// <param name="message">A <see langword="string" /> to be written.</param>
        /// <param name="exception">An exception to be logged.</param>
        public void DebugException([Localizable(false)] string message, Exception exception)
        {
            if (this.IsDebugEnabled)
            {
                this.WriteToTargets(LogLevel.Debug, message, exception);
            }
        }

        /// <summary>
        /// Writes the diagnostic message at the <c>Debug</c> level using the specified parameters and formatting them with the supplied format provider.
        /// </summary>
        /// <param name="formatProvider">An IFormatProvider that supplies culture-specific formatting information.</param>
        /// <param name="message">A <see langword="string" /> containing format items.</param>
        /// <param name="args">Arguments to format.</param>
        [StringFormatMethod("message")]
        public void Debug(IFormatProvider formatProvider, [Localizable(false)] string message, params object[] args)
        { 
            if (this.IsDebugEnabled)
            {
                this.WriteToTargets(LogLevel.Debug, formatProvider, message, args); 
            }
        }

        /// <summary>
        /// Writes the diagnostic message at the <c>Debug</c> level.
        /// </summary>
        /// <param name="message">Log message.</param>
        public void Debug([Localizable(false)] string message) 
        { 
            if (this.IsDebugEnabled)
            {
                this.WriteToTargets(LogLevel.Debug, null, message);
            }
        }

        /// <summary>
        /// Writes the diagnostic message at the <c>Debug</c> level using the specified parameters.
        /// </summary>
        /// <param name="message">A <see langword="string" /> containing format items.</param>
        /// <param name="args">Arguments to format.</param>
        public void Debug([Localizable(false)] string message, params object[] args) 
        { 
            if (this.IsDebugEnabled)
            {
                this.WriteToTargets(LogLevel.Debug, message, args);
            }
        }

        /// <summary>
        /// Writes the diagnostic message at the <c>Debug</c> level using the specified parameter and formatting it with the supplied format provider.
        /// </summary>
        /// <typeparam name="TArgument">The type of the argument.</typeparam>
        /// <param name="formatProvider">An IFormatProvider that supplies culture-specific formatting information.</param>
        /// <param name="message">A <see langword="string" /> containing one format item.</param>
        /// <param name="argument">The argument to format.</param>
        [StringFormatMethod("message")]
        public void Debug<TArgument>(IFormatProvider formatProvider, [Localizable(false)] string message, TArgument argument)
        { 
            if (this.IsDebugEnabled)
            {
                this.WriteToTargets(LogLevel.Debug, formatProvider, message, new object[] { argument }); 
            }
        }

        /// <summary>
        /// Writes the diagnostic message at the <c>Debug</c> level using the specified parameter.
        /// </summary>
        /// <typeparam name="TArgument">The type of the argument.</typeparam>
        /// <param name="message">A <see langword="string" /> containing one format item.</param>
        /// <param name="argument">The argument to format.</param>
        [StringFormatMethod("message")]
        public void Debug<TArgument>([Localizable(false)] string message, TArgument argument)
        { 
            if (this.IsDebugEnabled)
            {
                var exceptionCandidate = argument as Exception;
                if (exceptionCandidate != null)
                {
                    this.DebugException(message, exceptionCandidate);
                    return;
                }

                this.WriteToTargets(LogLevel.Debug, message, new object[] { argument });
            }
        }

        /// <summary>
        /// Writes the diagnostic message at the <c>Debug</c> level using the specified arguments formatting it with the supplied format provider.
        /// </summary>
        /// <typeparam name="TArgument1">The type of the first argument.</typeparam>
        /// <typeparam name="TArgument2">The type of the second argument.</typeparam>
        /// <param name="formatProvider">An IFormatProvider that supplies culture-specific formatting information.</param>
        /// <param name="message">A <see langword="string" /> containing one format item.</param>
        /// <param name="argument1">The first argument to format.</param>
        /// <param name="argument2">The second argument to format.</param>
        public void Debug<TArgument1, TArgument2>(IFormatProvider formatProvider, [Localizable(false)] string message, TArgument1 argument1, TArgument2 argument2) 
        { 
            if (this.IsDebugEnabled)
            {
                this.WriteToTargets(LogLevel.Debug, formatProvider, message, new object[] { argument1, argument2 }); 
            }
        }

        /// <summary>
        /// Writes the diagnostic message at the <c>Debug</c> level using the specified parameters.
        /// </summary>
        /// <typeparam name="TArgument1">The type of the first argument.</typeparam>
        /// <typeparam name="TArgument2">The type of the second argument.</typeparam>
        /// <param name="message">A <see langword="string" /> containing one format item.</param>
        /// <param name="argument1">The first argument to format.</param>
        /// <param name="argument2">The second argument to format.</param>
        [StringFormatMethod("message")]
        public void Debug<TArgument1, TArgument2>([Localizable(false)] string message, TArgument1 argument1, TArgument2 argument2)
        { 
            if (this.IsDebugEnabled)
            {
                this.WriteToTargets(LogLevel.Debug, message, new object[] { argument1, argument2 });
            }
        }

        /// <summary>
        /// Writes the diagnostic message at the <c>Debug</c> level using the specified arguments formatting it with the supplied format provider.
        /// </summary>
        /// <typeparam name="TArgument1">The type of the first argument.</typeparam>
        /// <typeparam name="TArgument2">The type of the second argument.</typeparam>
        /// <typeparam name="TArgument3">The type of the third argument.</typeparam>
        /// <param name="formatProvider">An IFormatProvider that supplies culture-specific formatting information.</param>
        /// <param name="message">A <see langword="string" /> containing one format item.</param>
        /// <param name="argument1">The first argument to format.</param>
        /// <param name="argument2">The second argument to format.</param>
        /// <param name="argument3">The third argument to format.</param>
        public void Debug<TArgument1, TArgument2, TArgument3>(IFormatProvider formatProvider, [Localizable(false)] string message, TArgument1 argument1, TArgument2 argument2, TArgument3 argument3) 
        { 
            if (this.IsDebugEnabled)
            {
                this.WriteToTargets(LogLevel.Debug, formatProvider, message, new object[] { argument1, argument2, argument3 }); 
            }
        }

        /// <summary>
        /// Writes the diagnostic message at the <c>Debug</c> level using the specified parameters.
        /// </summary>
        /// <typeparam name="TArgument1">The type of the first argument.</typeparam>
        /// <typeparam name="TArgument2">The type of the second argument.</typeparam>
        /// <typeparam name="TArgument3">The type of the third argument.</typeparam>
        /// <param name="message">A <see langword="string" /> containing one format item.</param>
        /// <param name="argument1">The first argument to format.</param>
        /// <param name="argument2">The second argument to format.</param>
        /// <param name="argument3">The third argument to format.</param>
        [StringFormatMethod("message")]
        public void Debug<TArgument1, TArgument2, TArgument3>([Localizable(false)] string message, TArgument1 argument1, TArgument2 argument2, TArgument3 argument3)
        { 
            if (this.IsDebugEnabled)
            {
                this.WriteToTargets(LogLevel.Debug, message, new object[] { argument1, argument2, argument3 });
            }
        }

        #endregion

        #region Info() overloads 

        /// <overloads>
        /// Writes the diagnostic message at the <c>Info</c> level using the specified format provider and format parameters.
        /// </overloads>
        /// <summary>
        /// Writes the diagnostic message at the <c>Info</c> level.
        /// </summary>
        /// <typeparam name="T">Type of the value.</typeparam>
        /// <param name="value">The value to be written.</param>
        public void Info<T>(T value)
        {
            if (this.IsInfoEnabled)
            {
                this.WriteToTargets(LogLevel.Info, null, value);
            }
        }

        /// <summary>
        /// Writes the diagnostic message at the <c>Info</c> level.
        /// </summary>
        /// <typeparam name="T">Type of the value.</typeparam>
        /// <param name="formatProvider">An IFormatProvider that supplies culture-specific formatting information.</param>
        /// <param name="value">The value to be written.</param>
        public void Info<T>(IFormatProvider formatProvider, T value)
        {
            if (this.IsInfoEnabled)
            {
                this.WriteToTargets(LogLevel.Info, formatProvider, value);
            }
        }

        /// <summary>
        /// Writes the diagnostic message at the <c>Info</c> level.
        /// </summary>
        /// <param name="messageFunc">A function returning message to be written. Function is not evaluated if logging is not enabled.</param>
        public void Info(LogMessageGenerator messageFunc)
        {
            if (this.IsInfoEnabled)
            {
                if (messageFunc == null)
                {
                    throw new ArgumentNullException("messageFunc");
                }

                this.WriteToTargets(LogLevel.Info, null, messageFunc());
            }
        }

        /// <summary>
        /// Writes the diagnostic message and exception at the <c>Info</c> level.
        /// </summary>
        /// <param name="message">A <see langword="string" /> to be written.</param>
        /// <param name="exception">An exception to be logged.</param>
        public void InfoException([Localizable(false)] string message, Exception exception)
        {
            if (this.IsInfoEnabled)
            {
                this.WriteToTargets(LogLevel.Info, message, exception);
            }
        }

        /// <summary>
        /// Writes the diagnostic message at the <c>Info</c> level using the specified parameters and formatting them with the supplied format provider.
        /// </summary>
        /// <param name="formatProvider">An IFormatProvider that supplies culture-specific formatting information.</param>
        /// <param name="message">A <see langword="string" /> containing format items.</param>
        /// <param name="args">Arguments to format.</param>
        [StringFormatMethod("message")]
        public void Info(IFormatProvider formatProvider, [Localizable(false)] string message, params object[] args)
        { 
            if (this.IsInfoEnabled)
            {
                this.WriteToTargets(LogLevel.Info, formatProvider, message, args); 
            }
        }

        /// <summary>
        /// Writes the diagnostic message at the <c>Info</c> level.
        /// </summary>
        /// <param name="message">Log message.</param>
        public void Info([Localizable(false)] string message) 
        { 
            if (this.IsInfoEnabled)
            {
                this.WriteToTargets(LogLevel.Info, null, message);
            }
        }

        /// <summary>
        /// Writes the diagnostic message at the <c>Info</c> level using the specified parameters.
        /// </summary>
        /// <param name="message">A <see langword="string" /> containing format items.</param>
        /// <param name="args">Arguments to format.</param>
        public void Info([Localizable(false)] string message, params object[] args) 
        { 
            if (this.IsInfoEnabled)
            {
                this.WriteToTargets(LogLevel.Info, message, args);
            }
        }

        /// <summary>
        /// Writes the diagnostic message at the <c>Info</c> level using the specified parameter and formatting it with the supplied format provider.
        /// </summary>
        /// <typeparam name="TArgument">The type of the argument.</typeparam>
        /// <param name="formatProvider">An IFormatProvider that supplies culture-specific formatting information.</param>
        /// <param name="message">A <see langword="string" /> containing one format item.</param>
        /// <param name="argument">The argument to format.</param>
        [StringFormatMethod("message")]
        public void Info<TArgument>(IFormatProvider formatProvider, [Localizable(false)] string message, TArgument argument)
        { 
            if (this.IsInfoEnabled)
            {
                this.WriteToTargets(LogLevel.Info, formatProvider, message, new object[] { argument }); 
            }
        }

        /// <summary>
        /// Writes the diagnostic message at the <c>Info</c> level using the specified parameter.
        /// </summary>
        /// <typeparam name="TArgument">The type of the argument.</typeparam>
        /// <param name="message">A <see langword="string" /> containing one format item.</param>
        /// <param name="argument">The argument to format.</param>
        [StringFormatMethod("message")]
        public void Info<TArgument>([Localizable(false)] string message, TArgument argument)
        { 
            if (this.IsInfoEnabled)
            {
                var exceptionCandidate = argument as Exception;
                if (exceptionCandidate != null)
                {
                    this.InfoException(message, exceptionCandidate);
                    return;
                }

                this.WriteToTargets(LogLevel.Info, message, new object[] { argument });
            }
        }

        /// <summary>
        /// Writes the diagnostic message at the <c>Info</c> level using the specified arguments formatting it with the supplied format provider.
        /// </summary>
        /// <typeparam name="TArgument1">The type of the first argument.</typeparam>
        /// <typeparam name="TArgument2">The type of the second argument.</typeparam>
        /// <param name="formatProvider">An IFormatProvider that supplies culture-specific formatting information.</param>
        /// <param name="message">A <see langword="string" /> containing one format item.</param>
        /// <param name="argument1">The first argument to format.</param>
        /// <param name="argument2">The second argument to format.</param>
        public void Info<TArgument1, TArgument2>(IFormatProvider formatProvider, [Localizable(false)] string message, TArgument1 argument1, TArgument2 argument2) 
        { 
            if (this.IsInfoEnabled)
            {
                this.WriteToTargets(LogLevel.Info, formatProvider, message, new object[] { argument1, argument2 }); 
            }
        }

        /// <summary>
        /// Writes the diagnostic message at the <c>Info</c> level using the specified parameters.
        /// </summary>
        /// <typeparam name="TArgument1">The type of the first argument.</typeparam>
        /// <typeparam name="TArgument2">The type of the second argument.</typeparam>
        /// <param name="message">A <see langword="string" /> containing one format item.</param>
        /// <param name="argument1">The first argument to format.</param>
        /// <param name="argument2">The second argument to format.</param>
        [StringFormatMethod("message")]
        public void Info<TArgument1, TArgument2>([Localizable(false)] string message, TArgument1 argument1, TArgument2 argument2)
        { 
            if (this.IsInfoEnabled)
            {
                this.WriteToTargets(LogLevel.Info, message, new object[] { argument1, argument2 });
            }
        }

        /// <summary>
        /// Writes the diagnostic message at the <c>Info</c> level using the specified arguments formatting it with the supplied format provider.
        /// </summary>
        /// <typeparam name="TArgument1">The type of the first argument.</typeparam>
        /// <typeparam name="TArgument2">The type of the second argument.</typeparam>
        /// <typeparam name="TArgument3">The type of the third argument.</typeparam>
        /// <param name="formatProvider">An IFormatProvider that supplies culture-specific formatting information.</param>
        /// <param name="message">A <see langword="string" /> containing one format item.</param>
        /// <param name="argument1">The first argument to format.</param>
        /// <param name="argument2">The second argument to format.</param>
        /// <param name="argument3">The third argument to format.</param>
        public void Info<TArgument1, TArgument2, TArgument3>(IFormatProvider formatProvider, [Localizable(false)] string message, TArgument1 argument1, TArgument2 argument2, TArgument3 argument3) 
        { 
            if (this.IsInfoEnabled)
            {
                this.WriteToTargets(LogLevel.Info, formatProvider, message, new object[] { argument1, argument2, argument3 }); 
            }
        }

        /// <summary>
        /// Writes the diagnostic message at the <c>Info</c> level using the specified parameters.
        /// </summary>
        /// <typeparam name="TArgument1">The type of the first argument.</typeparam>
        /// <typeparam name="TArgument2">The type of the second argument.</typeparam>
        /// <typeparam name="TArgument3">The type of the third argument.</typeparam>
        /// <param name="message">A <see langword="string" /> containing one format item.</param>
        /// <param name="argument1">The first argument to format.</param>
        /// <param name="argument2">The second argument to format.</param>
        /// <param name="argument3">The third argument to format.</param>
        [StringFormatMethod("message")]
        public void Info<TArgument1, TArgument2, TArgument3>([Localizable(false)] string message, TArgument1 argument1, TArgument2 argument2, TArgument3 argument3)
        { 
            if (this.IsInfoEnabled)
            {
                this.WriteToTargets(LogLevel.Info, message, new object[] { argument1, argument2, argument3 });
            }
        }

        #endregion

        #region Warn() overloads 

        /// <overloads>
        /// Writes the diagnostic message at the <c>Warn</c> level using the specified format provider and format parameters.
        /// </overloads>
        /// <summary>
        /// Writes the diagnostic message at the <c>Warn</c> level.
        /// </summary>
        /// <typeparam name="T">Type of the value.</typeparam>
        /// <param name="value">The value to be written.</param>
        public void Warn<T>(T value)
        {
            if (this.IsWarnEnabled)
            {
                this.WriteToTargets(LogLevel.Warn, null, value);
            }
        }

        /// <summary>
        /// Writes the diagnostic message at the <c>Warn</c> level.
        /// </summary>
        /// <typeparam name="T">Type of the value.</typeparam>
        /// <param name="formatProvider">An IFormatProvider that supplies culture-specific formatting information.</param>
        /// <param name="value">The value to be written.</param>
        public void Warn<T>(IFormatProvider formatProvider, T value)
        {
            if (this.IsWarnEnabled)
            {
                this.WriteToTargets(LogLevel.Warn, formatProvider, value);
            }
        }

        /// <summary>
        /// Writes the diagnostic message at the <c>Warn</c> level.
        /// </summary>
        /// <param name="messageFunc">A function returning message to be written. Function is not evaluated if logging is not enabled.</param>
        public void Warn(LogMessageGenerator messageFunc)
        {
            if (this.IsWarnEnabled)
            {
                if (messageFunc == null)
                {
                    throw new ArgumentNullException("messageFunc");
                }

                this.WriteToTargets(LogLevel.Warn, null, messageFunc());
            }
        }

        /// <summary>
        /// Writes the diagnostic message and exception at the <c>Warn</c> level.
        /// </summary>
        /// <param name="message">A <see langword="string" /> to be written.</param>
        /// <param name="exception">An exception to be logged.</param>
        public void WarnException([Localizable(false)] string message, Exception exception)
        {
            if (this.IsWarnEnabled)
            {
                this.WriteToTargets(LogLevel.Warn, message, exception);
            }
        }

        /// <summary>
        /// Writes the diagnostic message at the <c>Warn</c> level using the specified parameters and formatting them with the supplied format provider.
        /// </summary>
        /// <param name="formatProvider">An IFormatProvider that supplies culture-specific formatting information.</param>
        /// <param name="message">A <see langword="string" /> containing format items.</param>
        /// <param name="args">Arguments to format.</param>
        [StringFormatMethod("message")]
        public void Warn(IFormatProvider formatProvider, [Localizable(false)] string message, params object[] args)
        { 
            if (this.IsWarnEnabled)
            {
                this.WriteToTargets(LogLevel.Warn, formatProvider, message, args); 
            }
        }

        /// <summary>
        /// Writes the diagnostic message at the <c>Warn</c> level.
        /// </summary>
        /// <param name="message">Log message.</param>
        public void Warn([Localizable(false)] string message) 
        { 
            if (this.IsWarnEnabled)
            {
                this.WriteToTargets(LogLevel.Warn, null, message);
            }
        }

        /// <summary>
        /// Writes the diagnostic message at the <c>Warn</c> level using the specified parameters.
        /// </summary>
        /// <param name="message">A <see langword="string" /> containing format items.</param>
        /// <param name="args">Arguments to format.</param>
        public void Warn([Localizable(false)] string message, params object[] args) 
        { 
            if (this.IsWarnEnabled)
            {
                this.WriteToTargets(LogLevel.Warn, message, args);
            }
        }

        /// <summary>
        /// Writes the diagnostic message at the <c>Warn</c> level using the specified parameter and formatting it with the supplied format provider.
        /// </summary>
        /// <typeparam name="TArgument">The type of the argument.</typeparam>
        /// <param name="formatProvider">An IFormatProvider that supplies culture-specific formatting information.</param>
        /// <param name="message">A <see langword="string" /> containing one format item.</param>
        /// <param name="argument">The argument to format.</param>
        [StringFormatMethod("message")]
        public void Warn<TArgument>(IFormatProvider formatProvider, [Localizable(false)] string message, TArgument argument)
        { 
            if (this.IsWarnEnabled)
            {
                this.WriteToTargets(LogLevel.Warn, formatProvider, message, new object[] { argument }); 
            }
        }

        /// <summary>
        /// Writes the diagnostic message at the <c>Warn</c> level using the specified parameter.
        /// </summary>
        /// <typeparam name="TArgument">The type of the argument.</typeparam>
        /// <param name="message">A <see langword="string" /> containing one format item.</param>
        /// <param name="argument">The argument to format.</param>
        [StringFormatMethod("message")]
        public void Warn<TArgument>([Localizable(false)] string message, TArgument argument)
        { 
            if (this.IsWarnEnabled)
            {
                var exceptionCandidate = argument as Exception;
                if (exceptionCandidate != null)
                {
                    this.WarnException(message, exceptionCandidate);
                    return;
                }

                this.WriteToTargets(LogLevel.Warn, message, new object[] { argument });
            }
        }

        /// <summary>
        /// Writes the diagnostic message at the <c>Warn</c> level using the specified arguments formatting it with the supplied format provider.
        /// </summary>
        /// <typeparam name="TArgument1">The type of the first argument.</typeparam>
        /// <typeparam name="TArgument2">The type of the second argument.</typeparam>
        /// <param name="formatProvider">An IFormatProvider that supplies culture-specific formatting information.</param>
        /// <param name="message">A <see langword="string" /> containing one format item.</param>
        /// <param name="argument1">The first argument to format.</param>
        /// <param name="argument2">The second argument to format.</param>
        public void Warn<TArgument1, TArgument2>(IFormatProvider formatProvider, [Localizable(false)] string message, TArgument1 argument1, TArgument2 argument2) 
        { 
            if (this.IsWarnEnabled)
            {
                this.WriteToTargets(LogLevel.Warn, formatProvider, message, new object[] { argument1, argument2 }); 
            }
        }

        /// <summary>
        /// Writes the diagnostic message at the <c>Warn</c> level using the specified parameters.
        /// </summary>
        /// <typeparam name="TArgument1">The type of the first argument.</typeparam>
        /// <typeparam name="TArgument2">The type of the second argument.</typeparam>
        /// <param name="message">A <see langword="string" /> containing one format item.</param>
        /// <param name="argument1">The first argument to format.</param>
        /// <param name="argument2">The second argument to format.</param>
        [StringFormatMethod("message")]
        public void Warn<TArgument1, TArgument2>([Localizable(false)] string message, TArgument1 argument1, TArgument2 argument2)
        { 
            if (this.IsWarnEnabled)
            {
                this.WriteToTargets(LogLevel.Warn, message, new object[] { argument1, argument2 });
            }
        }

        /// <summary>
        /// Writes the diagnostic message at the <c>Warn</c> level using the specified arguments formatting it with the supplied format provider.
        /// </summary>
        /// <typeparam name="TArgument1">The type of the first argument.</typeparam>
        /// <typeparam name="TArgument2">The type of the second argument.</typeparam>
        /// <typeparam name="TArgument3">The type of the third argument.</typeparam>
        /// <param name="formatProvider">An IFormatProvider that supplies culture-specific formatting information.</param>
        /// <param name="message">A <see langword="string" /> containing one format item.</param>
        /// <param name="argument1">The first argument to format.</param>
        /// <param name="argument2">The second argument to format.</param>
        /// <param name="argument3">The third argument to format.</param>
        public void Warn<TArgument1, TArgument2, TArgument3>(IFormatProvider formatProvider, [Localizable(false)] string message, TArgument1 argument1, TArgument2 argument2, TArgument3 argument3) 
        { 
            if (this.IsWarnEnabled)
            {
                this.WriteToTargets(LogLevel.Warn, formatProvider, message, new object[] { argument1, argument2, argument3 }); 
            }
        }

        /// <summary>
        /// Writes the diagnostic message at the <c>Warn</c> level using the specified parameters.
        /// </summary>
        /// <typeparam name="TArgument1">The type of the first argument.</typeparam>
        /// <typeparam name="TArgument2">The type of the second argument.</typeparam>
        /// <typeparam name="TArgument3">The type of the third argument.</typeparam>
        /// <param name="message">A <see langword="string" /> containing one format item.</param>
        /// <param name="argument1">The first argument to format.</param>
        /// <param name="argument2">The second argument to format.</param>
        /// <param name="argument3">The third argument to format.</param>
        [StringFormatMethod("message")]
        public void Warn<TArgument1, TArgument2, TArgument3>([Localizable(false)] string message, TArgument1 argument1, TArgument2 argument2, TArgument3 argument3)
        { 
            if (this.IsWarnEnabled)
            {
                this.WriteToTargets(LogLevel.Warn, message, new object[] { argument1, argument2, argument3 });
            }
        }

        #endregion

        #region Error() overloads 

        /// <overloads>
        /// Writes the diagnostic message at the <c>Error</c> level using the specified format provider and format parameters.
        /// </overloads>
        /// <summary>
        /// Writes the diagnostic message at the <c>Error</c> level.
        /// </summary>
        /// <typeparam name="T">Type of the value.</typeparam>
        /// <param name="value">The value to be written.</param>
        public void Error<T>(T value)
        {
            if (this.IsErrorEnabled)
            {
                this.WriteToTargets(LogLevel.Error, null, value);
            }
        }

        /// <summary>
        /// Writes the diagnostic message at the <c>Error</c> level.
        /// </summary>
        /// <typeparam name="T">Type of the value.</typeparam>
        /// <param name="formatProvider">An IFormatProvider that supplies culture-specific formatting information.</param>
        /// <param name="value">The value to be written.</param>
        public void Error<T>(IFormatProvider formatProvider, T value)
        {
            if (this.IsErrorEnabled)
            {
                this.WriteToTargets(LogLevel.Error, formatProvider, value);
            }
        }

        /// <summary>
        /// Writes the diagnostic message at the <c>Error</c> level.
        /// </summary>
        /// <param name="messageFunc">A function returning message to be written. Function is not evaluated if logging is not enabled.</param>
        public void Error(LogMessageGenerator messageFunc)
        {
            if (this.IsErrorEnabled)
            {
                if (messageFunc == null)
                {
                    throw new ArgumentNullException("messageFunc");
                }

                this.WriteToTargets(LogLevel.Error, null, messageFunc());
            }
        }

        /// <summary>
        /// Writes the diagnostic message and exception at the <c>Error</c> level.
        /// </summary>
        /// <param name="message">A <see langword="string" /> to be written.</param>
        /// <param name="exception">An exception to be logged.</param>
        public void ErrorException([Localizable(false)] string message, Exception exception)
        {
            if (this.IsErrorEnabled)
            {
                this.WriteToTargets(LogLevel.Error, message, exception);
            }
        }

        /// <summary>
        /// Writes the diagnostic message at the <c>Error</c> level using the specified parameters and formatting them with the supplied format provider.
        /// </summary>
        /// <param name="formatProvider">An IFormatProvider that supplies culture-specific formatting information.</param>
        /// <param name="message">A <see langword="string" /> containing format items.</param>
        /// <param name="args">Arguments to format.</param>
        [StringFormatMethod("message")]
        public void Error(IFormatProvider formatProvider, [Localizable(false)] string message, params object[] args)
        { 
            if (this.IsErrorEnabled)
            {
                this.WriteToTargets(LogLevel.Error, formatProvider, message, args); 
            }
        }

        /// <summary>
        /// Writes the diagnostic message at the <c>Error</c> level.
        /// </summary>
        /// <param name="message">Log message.</param>
        public void Error([Localizable(false)] string message) 
        { 
            if (this.IsErrorEnabled)
            {
                this.WriteToTargets(LogLevel.Error, null, message);
            }
        }

        /// <summary>
        /// Writes the diagnostic message at the <c>Error</c> level using the specified parameters.
        /// </summary>
        /// <param name="message">A <see langword="string" /> containing format items.</param>
        /// <param name="args">Arguments to format.</param>
        public void Error([Localizable(false)] string message, params object[] args) 
        { 
            if (this.IsErrorEnabled)
            {
                this.WriteToTargets(LogLevel.Error, message, args);
            }
        }

        /// <summary>
        /// Writes the diagnostic message at the <c>Error</c> level using the specified parameter and formatting it with the supplied format provider.
        /// </summary>
        /// <typeparam name="TArgument">The type of the argument.</typeparam>
        /// <param name="formatProvider">An IFormatProvider that supplies culture-specific formatting information.</param>
        /// <param name="message">A <see langword="string" /> containing one format item.</param>
        /// <param name="argument">The argument to format.</param>
        [StringFormatMethod("message")]
        public void Error<TArgument>(IFormatProvider formatProvider, [Localizable(false)] string message, TArgument argument)
        { 
            if (this.IsErrorEnabled)
            {
                this.WriteToTargets(LogLevel.Error, formatProvider, message, new object[] { argument }); 
            }
        }

        /// <summary>
        /// Writes the diagnostic message at the <c>Error</c> level using the specified parameter.
        /// </summary>
        /// <typeparam name="TArgument">The type of the argument.</typeparam>
        /// <param name="message">A <see langword="string" /> containing one format item.</param>
        /// <param name="argument">The argument to format.</param>
        [StringFormatMethod("message")]
        public void Error<TArgument>([Localizable(false)] string message, TArgument argument)
        { 
            var exceptionCandidate = argument as Exception;
            if (exceptionCandidate != null)
            {
                this.ErrorException(message, exceptionCandidate);
                return;
            }

            if (this.IsErrorEnabled)
            {
                this.WriteToTargets(LogLevel.Error, message, new object[] { argument });
            }
        }

        /// <summary>
        /// Writes the diagnostic message at the <c>Error</c> level using the specified arguments formatting it with the supplied format provider.
        /// </summary>
        /// <typeparam name="TArgument1">The type of the first argument.</typeparam>
        /// <typeparam name="TArgument2">The type of the second argument.</typeparam>
        /// <param name="formatProvider">An IFormatProvider that supplies culture-specific formatting information.</param>
        /// <param name="message">A <see langword="string" /> containing one format item.</param>
        /// <param name="argument1">The first argument to format.</param>
        /// <param name="argument2">The second argument to format.</param>
        public void Error<TArgument1, TArgument2>(IFormatProvider formatProvider, [Localizable(false)] string message, TArgument1 argument1, TArgument2 argument2) 
        { 
            if (this.IsErrorEnabled)
            {
                this.WriteToTargets(LogLevel.Error, formatProvider, message, new object[] { argument1, argument2 }); 
            }
        }

        /// <summary>
        /// Writes the diagnostic message at the <c>Error</c> level using the specified parameters.
        /// </summary>
        /// <typeparam name="TArgument1">The type of the first argument.</typeparam>
        /// <typeparam name="TArgument2">The type of the second argument.</typeparam>
        /// <param name="message">A <see langword="string" /> containing one format item.</param>
        /// <param name="argument1">The first argument to format.</param>
        /// <param name="argument2">The second argument to format.</param>
        [StringFormatMethod("message")]
        public void Error<TArgument1, TArgument2>([Localizable(false)] string message, TArgument1 argument1, TArgument2 argument2)
        { 
            if (this.IsErrorEnabled)
            {
                this.WriteToTargets(LogLevel.Error, message, new object[] { argument1, argument2 });
            }
        }

        /// <summary>
        /// Writes the diagnostic message at the <c>Error</c> level using the specified arguments formatting it with the supplied format provider.
        /// </summary>
        /// <typeparam name="TArgument1">The type of the first argument.</typeparam>
        /// <typeparam name="TArgument2">The type of the second argument.</typeparam>
        /// <typeparam name="TArgument3">The type of the third argument.</typeparam>
        /// <param name="formatProvider">An IFormatProvider that supplies culture-specific formatting information.</param>
        /// <param name="message">A <see langword="string" /> containing one format item.</param>
        /// <param name="argument1">The first argument to format.</param>
        /// <param name="argument2">The second argument to format.</param>
        /// <param name="argument3">The third argument to format.</param>
        public void Error<TArgument1, TArgument2, TArgument3>(IFormatProvider formatProvider, [Localizable(false)] string message, TArgument1 argument1, TArgument2 argument2, TArgument3 argument3) 
        { 
            if (this.IsErrorEnabled)
            {
                this.WriteToTargets(LogLevel.Error, formatProvider, message, new object[] { argument1, argument2, argument3 }); 
            }
        }

        /// <summary>
        /// Writes the diagnostic message at the <c>Error</c> level using the specified parameters.
        /// </summary>
        /// <typeparam name="TArgument1">The type of the first argument.</typeparam>
        /// <typeparam name="TArgument2">The type of the second argument.</typeparam>
        /// <typeparam name="TArgument3">The type of the third argument.</typeparam>
        /// <param name="message">A <see langword="string" /> containing one format item.</param>
        /// <param name="argument1">The first argument to format.</param>
        /// <param name="argument2">The second argument to format.</param>
        /// <param name="argument3">The third argument to format.</param>
        [StringFormatMethod("message")]
        public void Error<TArgument1, TArgument2, TArgument3>([Localizable(false)] string message, TArgument1 argument1, TArgument2 argument2, TArgument3 argument3)
        { 
            if (this.IsErrorEnabled)
            {
                this.WriteToTargets(LogLevel.Error, message, new object[] { argument1, argument2, argument3 });
            }
        }

        #endregion

        #region Fatal() overloads 

        /// <overloads>
        /// Writes the diagnostic message at the <c>Fatal</c> level using the specified format provider and format parameters.
        /// </overloads>
        /// <summary>
        /// Writes the diagnostic message at the <c>Fatal</c> level.
        /// </summary>
        /// <typeparam name="T">Type of the value.</typeparam>
        /// <param name="value">The value to be written.</param>
        public void Fatal<T>(T value)
        {
            if (this.IsFatalEnabled)
            {
                this.WriteToTargets(LogLevel.Fatal, null, value);
            }
        }

        /// <summary>
        /// Writes the diagnostic message at the <c>Fatal</c> level.
        /// </summary>
        /// <typeparam name="T">Type of the value.</typeparam>
        /// <param name="formatProvider">An IFormatProvider that supplies culture-specific formatting information.</param>
        /// <param name="value">The value to be written.</param>
        public void Fatal<T>(IFormatProvider formatProvider, T value)
        {
            if (this.IsFatalEnabled)
            {
                this.WriteToTargets(LogLevel.Fatal, formatProvider, value);
            }
        }

        /// <summary>
        /// Writes the diagnostic message at the <c>Fatal</c> level.
        /// </summary>
        /// <param name="messageFunc">A function returning message to be written. Function is not evaluated if logging is not enabled.</param>
        public void Fatal(LogMessageGenerator messageFunc)
        {
            if (this.IsFatalEnabled)
            {
                if (messageFunc == null)
                {
                    throw new ArgumentNullException("messageFunc");
                }

                this.WriteToTargets(LogLevel.Fatal, null, messageFunc());
            }
        }

        /// <summary>
        /// Writes the diagnostic message and exception at the <c>Fatal</c> level.
        /// </summary>
        /// <param name="message">A <see langword="string" /> to be written.</param>
        /// <param name="exception">An exception to be logged.</param>
        public void FatalException([Localizable(false)] string message, Exception exception)
        {
            if (this.IsFatalEnabled)
            {
                this.WriteToTargets(LogLevel.Fatal, message, exception);
            }
        }

        /// <summary>
        /// Writes the diagnostic message at the <c>Fatal</c> level using the specified parameters and formatting them with the supplied format provider.
        /// </summary>
        /// <param name="formatProvider">An IFormatProvider that supplies culture-specific formatting information.</param>
        /// <param name="message">A <see langword="string" /> containing format items.</param>
        /// <param name="args">Arguments to format.</param>
        [StringFormatMethod("message")]
        public void Fatal(IFormatProvider formatProvider, [Localizable(false)] string message, params object[] args)
        { 
            if (this.IsFatalEnabled)
            {
                this.WriteToTargets(LogLevel.Fatal, formatProvider, message, args); 
            }
        }

        /// <summary>
        /// Writes the diagnostic message at the <c>Fatal</c> level.
        /// </summary>
        /// <param name="message">Log message.</param>
        public void Fatal([Localizable(false)] string message) 
        { 
            if (this.IsFatalEnabled)
            {
                this.WriteToTargets(LogLevel.Fatal, null, message);
            }
        }

        /// <summary>
        /// Writes the diagnostic message at the <c>Fatal</c> level using the specified parameters.
        /// </summary>
        /// <param name="message">A <see langword="string" /> containing format items.</param>
        /// <param name="args">Arguments to format.</param>
        public void Fatal([Localizable(false)] string message, params object[] args) 
        { 
            if (this.IsFatalEnabled)
            {
                this.WriteToTargets(LogLevel.Fatal, message, args);
            }
        }

        /// <summary>
        /// Writes the diagnostic message at the <c>Fatal</c> level using the specified parameter and formatting it with the supplied format provider.
        /// </summary>
        /// <typeparam name="TArgument">The type of the argument.</typeparam>
        /// <param name="formatProvider">An IFormatProvider that supplies culture-specific formatting information.</param>
        /// <param name="message">A <see langword="string" /> containing one format item.</param>
        /// <param name="argument">The argument to format.</param>
        [StringFormatMethod("message")]
        public void Fatal<TArgument>(IFormatProvider formatProvider, [Localizable(false)] string message, TArgument argument)
        { 
            if (this.IsFatalEnabled)
            {
                this.WriteToTargets(LogLevel.Fatal, formatProvider, message, new object[] { argument }); 
            }
        }

        /// <summary>
        /// Writes the diagnostic message at the <c>Fatal</c> level using the specified parameter.
        /// </summary>
        /// <typeparam name="TArgument">The type of the argument.</typeparam>
        /// <param name="message">A <see langword="string" /> containing one format item.</param>
        /// <param name="argument">The argument to format.</param>
        [StringFormatMethod("message")]
        public void Fatal<TArgument>([Localizable(false)] string message, TArgument argument)
        { 
            if (this.IsFatalEnabled)
            {
                var exceptionCandidate = argument as Exception;
                if (exceptionCandidate != null)
                {
                    this.FatalException(message, exceptionCandidate);
                    return;
                }

                this.WriteToTargets(LogLevel.Fatal, message, new object[] { argument });
            }
        }

        /// <summary>
        /// Writes the diagnostic message at the <c>Fatal</c> level using the specified arguments formatting it with the supplied format provider.
        /// </summary>
        /// <typeparam name="TArgument1">The type of the first argument.</typeparam>
        /// <typeparam name="TArgument2">The type of the second argument.</typeparam>
        /// <param name="formatProvider">An IFormatProvider that supplies culture-specific formatting information.</param>
        /// <param name="message">A <see langword="string" /> containing one format item.</param>
        /// <param name="argument1">The first argument to format.</param>
        /// <param name="argument2">The second argument to format.</param>
        public void Fatal<TArgument1, TArgument2>(IFormatProvider formatProvider, [Localizable(false)] string message, TArgument1 argument1, TArgument2 argument2) 
        { 
            if (this.IsFatalEnabled)
            {
                this.WriteToTargets(LogLevel.Fatal, formatProvider, message, new object[] { argument1, argument2 }); 
            }
        }

        /// <summary>
        /// Writes the diagnostic message at the <c>Fatal</c> level using the specified parameters.
        /// </summary>
        /// <typeparam name="TArgument1">The type of the first argument.</typeparam>
        /// <typeparam name="TArgument2">The type of the second argument.</typeparam>
        /// <param name="message">A <see langword="string" /> containing one format item.</param>
        /// <param name="argument1">The first argument to format.</param>
        /// <param name="argument2">The second argument to format.</param>
        [StringFormatMethod("message")]
        public void Fatal<TArgument1, TArgument2>([Localizable(false)] string message, TArgument1 argument1, TArgument2 argument2)
        { 
            if (this.IsFatalEnabled)
            {
                this.WriteToTargets(LogLevel.Fatal, message, new object[] { argument1, argument2 });
            }
        }

        /// <summary>
        /// Writes the diagnostic message at the <c>Fatal</c> level using the specified arguments formatting it with the supplied format provider.
        /// </summary>
        /// <typeparam name="TArgument1">The type of the first argument.</typeparam>
        /// <typeparam name="TArgument2">The type of the second argument.</typeparam>
        /// <typeparam name="TArgument3">The type of the third argument.</typeparam>
        /// <param name="formatProvider">An IFormatProvider that supplies culture-specific formatting information.</param>
        /// <param name="message">A <see langword="string" /> containing one format item.</param>
        /// <param name="argument1">The first argument to format.</param>
        /// <param name="argument2">The second argument to format.</param>
        /// <param name="argument3">The third argument to format.</param>
        public void Fatal<TArgument1, TArgument2, TArgument3>(IFormatProvider formatProvider, [Localizable(false)] string message, TArgument1 argument1, TArgument2 argument2, TArgument3 argument3) 
        { 
            if (this.IsFatalEnabled)
            {
                this.WriteToTargets(LogLevel.Fatal, formatProvider, message, new object[] { argument1, argument2, argument3 }); 
            }
        }

        /// <summary>
        /// Writes the diagnostic message at the <c>Fatal</c> level using the specified parameters.
        /// </summary>
        /// <typeparam name="TArgument1">The type of the first argument.</typeparam>
        /// <typeparam name="TArgument2">The type of the second argument.</typeparam>
        /// <typeparam name="TArgument3">The type of the third argument.</typeparam>
        /// <param name="message">A <see langword="string" /> containing one format item.</param>
        /// <param name="argument1">The first argument to format.</param>
        /// <param name="argument2">The second argument to format.</param>
        /// <param name="argument3">The third argument to format.</param>
        [StringFormatMethod("message")]
        public void Fatal<TArgument1, TArgument2, TArgument3>([Localizable(false)] string message, TArgument1 argument1, TArgument2 argument2, TArgument3 argument3)
        { 
            if (this.IsFatalEnabled)
            {
                this.WriteToTargets(LogLevel.Fatal, message, new object[] { argument1, argument2, argument3 });
            }
        }

        #endregion

        // end of generated code

        /// <summary>
        /// Runs action. If the action throws, the exception is logged at <c>Error</c> level. Exception is not propagated outside of this method.
        /// </summary>
        /// <param name="action">Action to execute.</param>
        public void Swallow(Action action)
        {
            try
            {
                action();
            }
            catch (Exception e)
            {
                Error(e);
            }
        }

        /// <summary>
        /// Runs the provided function and returns its result. If exception is thrown, it is logged at <c>Error</c> level.
        /// Exception is not propagated outside of this method. Fallback value is returned instead.
        /// </summary>
        /// <typeparam name="T">Return type of the provided function.</typeparam>
        /// <param name="func">Function to run.</param>
        /// <param name="fallback">Fallback value to return in case of exception. Defaults to default value of type T.</param>
        /// <returns>Result returned by the provided function or fallback value in case of exception.</returns>
        public T Swallow<T>(Func<T> func, T fallback = default(T))
        {
            try
            {
                return func();
            }
            catch (Exception e)
            {
                Error(e);
                return fallback;
            }
        }

#if ASYNC_SUPPORTED
        /// <summary>
        /// Runs async action. If the action throws, the exception is logged at <c>Error</c> level. Exception is not propagated outside of this method.
        /// </summary>
        /// <param name="asyncAction">Async action to execute.</param>
        public async Task SwallowAsync(Func<Task> asyncAction)
        {
            try
            {
                await asyncAction();
            }
            catch (Exception e)
            {
                Error(e);
            }
        }

        /// <summary>
        /// Runs the provided async function and returns its result. If exception is thrown, it is logged at <c>Error</c> level.
        /// Exception is not propagated outside of this method. Fallback value is returned instead.
        /// </summary>
        /// <typeparam name="T">Return type of the provided function.</typeparam>
        /// <param name="asyncFunc">Async function to run.</param>
        /// <param name="fallback">Fallback value to return in case of exception. Defaults to default value of type T.</param>
        /// <returns>Result returned by the provided function or fallback value in case of exception.</returns>
        public async Task<T> SwallowAsync<T>(Func<Task<T>> asyncFunc, T fallback = default(T))
        {
            try
            {
                return await asyncFunc();
            }
            catch (Exception e)
            {
                Error(e);
                return fallback;
            }
        }
#endif

        internal void Initialize(string name, LoggerConfiguration loggerConfiguration, LogFactory factory)
        {
            this.Name = name;
            this.Factory = factory;
            this.SetConfiguration(loggerConfiguration);
        }

        internal void WriteToTargets(LogLevel level, IFormatProvider formatProvider, [Localizable(false)] string message, object[] args)
        {
            LoggerImpl.Write(this.loggerType, this.GetTargetsForLevel(level), LogEventInfo.Create(level, this.Name, formatProvider, message, args), this.Factory);
        }

        internal void WriteToTargets<T>(LogLevel level, IFormatProvider formatProvider, T value)
        {
            LoggerImpl.Write(this.loggerType, this.GetTargetsForLevel(level), LogEventInfo.Create(level, this.Name, formatProvider, value), this.Factory);
        }

        internal void WriteToTargets(LogLevel level, [Localizable(false)] string message, Exception ex)
        {
            LoggerImpl.Write(this.loggerType, this.GetTargetsForLevel(level), LogEventInfo.Create(level, this.Name, message, ex), this.Factory);
        }

        internal void WriteToTargets(LogLevel level, [Localizable(false)] string message, object[] args)
        {
            this.WriteToTargets(level, null, message, args);
        }

        internal void WriteToTargets(LogEventInfo logEvent)
        {
            LoggerImpl.Write(this.loggerType, this.GetTargetsForLevel(logEvent.Level), logEvent, this.Factory);
        }

        internal void WriteToTargets(Type wrapperType, LogEventInfo logEvent)
        {
            LoggerImpl.Write(wrapperType, this.GetTargetsForLevel(logEvent.Level), logEvent, this.Factory);
        }

        internal void SetConfiguration(LoggerConfiguration newConfiguration)
        {
            this.configuration = newConfiguration;

            // pre-calculate 'enabled' flags
            this.isTraceEnabled = newConfiguration.IsEnabled(LogLevel.Trace);
            this.isDebugEnabled = newConfiguration.IsEnabled(LogLevel.Debug);
            this.isInfoEnabled = newConfiguration.IsEnabled(LogLevel.Info);
            this.isWarnEnabled = newConfiguration.IsEnabled(LogLevel.Warn);
            this.isErrorEnabled = newConfiguration.IsEnabled(LogLevel.Error);
            this.isFatalEnabled = newConfiguration.IsEnabled(LogLevel.Fatal);

            var loggerReconfiguredDelegate = this.LoggerReconfigured;

            if (loggerReconfiguredDelegate != null)
            {
                loggerReconfiguredDelegate(this, new EventArgs());
            }
        }

        private TargetWithFilterChain GetTargetsForLevel(LogLevel level)
        {
            return this.configuration.GetTargetsForLevel(level);
        }
    }
}<|MERGE_RESOLUTION|>--- conflicted
+++ resolved
@@ -35,15 +35,11 @@
 {
     using System;
     using System.ComponentModel;
-<<<<<<< HEAD
     using NLog.Internal;
     using JetBrains.Annotations;
-=======
-    using NLog.Internal;
 #if ASYNC_SUPPORTED
     using System.Threading.Tasks;
 #endif
->>>>>>> b196b9b3
 
     /// <summary>
     /// Provides logging interface and utility functions.
