// 
// Copyright (c) 2004-2011 Jaroslaw Kowalski <jaak@jkowalski.net>
// 
// All rights reserved.
// 
// Redistribution and use in source and binary forms, with or without 
// modification, are permitted provided that the following conditions 
// are met:
// 
// * Redistributions of source code must retain the above copyright notice, 
//   this list of conditions and the following disclaimer. 
// 
// * Redistributions in binary form must reproduce the above copyright notice,
//   this list of conditions and the following disclaimer in the documentation
//   and/or other materials provided with the distribution. 
// 
// * Neither the name of Jaroslaw Kowalski nor the names of its 
//   contributors may be used to endorse or promote products derived from this
//   software without specific prior written permission. 
// 
// THIS SOFTWARE IS PROVIDED BY THE COPYRIGHT HOLDERS AND CONTRIBUTORS "AS IS"
// AND ANY EXPRESS OR IMPLIED WARRANTIES, INCLUDING, BUT NOT LIMITED TO, THE 
// IMPLIED WARRANTIES OF MERCHANTABILITY AND FITNESS FOR A PARTICULAR PURPOSE 
// ARE DISCLAIMED. IN NO EVENT SHALL THE COPYRIGHT OWNER OR CONTRIBUTORS BE 
// LIABLE FOR ANY DIRECT, INDIRECT, INCIDENTAL, SPECIAL, EXEMPLARY, OR 
// CONSEQUENTIAL DAMAGES (INCLUDING, BUT NOT LIMITED TO, PROCUREMENT OF
// SUBSTITUTE GOODS OR SERVICES; LOSS OF USE, DATA, OR PROFITS; OR BUSINESS 
// INTERRUPTION) HOWEVER CAUSED AND ON ANY THEORY OF LIABILITY, WHETHER IN 
// CONTRACT, STRICT LIABILITY, OR TORT (INCLUDING NEGLIGENCE OR OTHERWISE) 
// ARISING IN ANY WAY OUT OF THE USE OF THIS SOFTWARE, EVEN IF ADVISED OF 
// THE POSSIBILITY OF SUCH DAMAGE.
// 

namespace NLog.Common
{
    using JetBrains.Annotations;
    using System;
    using System.ComponentModel;
    using System.Configuration;
    using System.Globalization;
    using System.IO;
    using System.Reflection;
    using System.Text;
<<<<<<< HEAD
    using NLog.Internal;
    using NLog.Time;
#if !SILVERLIGHT && !__IOS__ && !__ANDROID__
    using ConfigurationManager = System.Configuration.ConfigurationManager;
#endif

	/// <summary>
=======
    using NLog.Internal;
    using NLog.Time;
#if !SILVERLIGHT
    using ConfigurationManager = System.Configuration.ConfigurationManager;
    using System.Diagnostics;
#endif

    /// <summary>
>>>>>>> 56a15f15
    /// NLog internal logger.
    /// </summary>
    public static class InternalLogger
    {
        private static object lockObject = new object();
        private static string _logFile;

        /// <summary>
        /// Initializes static members of the InternalLogger class.
        /// </summary>
        [System.Diagnostics.CodeAnalysis.SuppressMessage("Microsoft.Performance", "CA1810:InitializeReferenceTypeStaticFieldsInline", Justification = "Significant logic in .cctor()")]
        static InternalLogger()
		{
#if !SILVERLIGHT && !__IOS__ && !__ANDROID__
            LogToConsole = GetSetting("nlog.internalLogToConsole", "NLOG_INTERNAL_LOG_TO_CONSOLE", false);
            LogToConsoleError = GetSetting("nlog.internalLogToConsoleError", "NLOG_INTERNAL_LOG_TO_CONSOLE_ERROR", false);
            LogLevel = GetSetting("nlog.internalLogLevel", "NLOG_INTERNAL_LOG_LEVEL", LogLevel.Info);
            LogFile = GetSetting("nlog.internalLogFile", "NLOG_INTERNAL_LOG_FILE", string.Empty);
			
            Info("NLog internal logger initialized.");
#else
			LogLevel = LogLevel.Info;
#endif
            IncludeTimestamp = true;
        }

        /// <summary>
        /// Gets or sets the internal log level.
        /// </summary>
        public static LogLevel LogLevel { get; set; }

        /// <summary>
        /// Gets or sets a value indicating whether internal messages should be written to the console output stream.
        /// </summary>
        public static bool LogToConsole { get; set; }

        /// <summary>
        /// Gets or sets a value indicating whether internal messages should be written to the console error stream.
        /// </summary>
        public static bool LogToConsoleError { get; set; }

        /// <summary>
        /// Gets or sets the file path of the internal log file.
        /// </summary>
        /// <remarks>A value of <see langword="null" /> value disables internal logging to a file.</remarks>
        public static string LogFile
        {
            get
            {
                return _logFile;
            }

            set
            {
                _logFile = value;

#if !SILVERLIGHT
                if (!string.IsNullOrEmpty(_logFile))
                {
                    CreateDirectoriesIfNeeded(_logFile);
                }
#endif
            }
        }

        /// <summary>
        /// Gets or sets the text writer that will receive internal logs.
        /// </summary>
        public static TextWriter LogWriter { get; set; }

        /// <summary>
        /// Gets or sets a value indicating whether timestamp should be included in internal log output.
        /// </summary>
        public static bool IncludeTimestamp { get; set; }

        /// <summary>
        /// Gets a value indicating whether internal log includes Trace messages.
        /// </summary>
        public static bool IsTraceEnabled
        {
            get { return LogLevel.Trace >= LogLevel; }
        }

        /// <summary>
        /// Gets a value indicating whether internal log includes Debug messages.
        /// </summary>
        public static bool IsDebugEnabled
        {
            get { return LogLevel.Debug >= LogLevel; }
        }

        /// <summary>
        /// Gets a value indicating whether internal log includes Info messages.
        /// </summary>
        public static bool IsInfoEnabled
        {
            get { return LogLevel.Info >= LogLevel; }
        }

        /// <summary>
        /// Gets a value indicating whether internal log includes Warn messages.
        /// </summary>
        public static bool IsWarnEnabled
        {
            get { return LogLevel.Warn >= LogLevel; }
        }

        /// <summary>
        /// Gets a value indicating whether internal log includes Error messages.
        /// </summary>
        public static bool IsErrorEnabled
        {
            get { return LogLevel.Error >= LogLevel; }
        }

        /// <summary>
        /// Gets a value indicating whether internal log includes Fatal messages.
        /// </summary>
        public static bool IsFatalEnabled
        {
            get { return LogLevel.Fatal >= LogLevel; }
        }

        /// <summary>
        /// Logs the specified message at the specified level.
        /// </summary>
        /// <param name="level">Log level.</param>
        /// <param name="message">Message which may include positional parameters.</param>
        /// <param name="args">Arguments to the message.</param>
        [StringFormatMethod("message")]
        public static void Log(LogLevel level, string message, params object[] args)
        {
            Write(level, message, args);
        }

        /// <summary>
        /// Logs the specified message at the specified level.
        /// </summary>
        /// <param name="level">Log level.</param>
        /// <param name="message">Log message.</param>
        public static void Log(LogLevel level, [Localizable(false)] string message)
        {
            Write(level, message, null);
        }

        /// <summary>
        /// Logs the specified message at the Trace level.
        /// </summary>
        /// <param name="message">Message which may include positional parameters.</param>
        /// <param name="args">Arguments to the message.</param>
        [StringFormatMethod("message")]
        public static void Trace([Localizable(false)] string message, params object[] args)
        {
            Write(LogLevel.Trace, message, args);
        }

        /// <summary>
        /// Logs the specified message at the Trace level.
        /// </summary>
        /// <param name="message">Log message.</param>
        public static void Trace([Localizable(false)] string message)
        {
            Write(LogLevel.Trace, message, null);
        }

        /// <summary>
        /// Logs the specified message at the Debug level.
        /// </summary>
        /// <param name="message">Message which may include positional parameters.</param>
        /// <param name="args">Arguments to the message.</param>
        [StringFormatMethod("message")]
        public static void Debug([Localizable(false)] string message, params object[] args)
        {
            Write(LogLevel.Debug, message, args);
        }

        /// <summary>
        /// Logs the specified message at the Debug level.
        /// </summary>
        /// <param name="message">Log message.</param>
        public static void Debug([Localizable(false)] string message)
        {
            Write(LogLevel.Debug, message, null);
        }

        /// <summary>
        /// Logs the specified message at the Info level.
        /// </summary>
        /// <param name="message">Message which may include positional parameters.</param>
        /// <param name="args">Arguments to the message.</param>
        [StringFormatMethod("message")]
        public static void Info([Localizable(false)] string message, params object[] args)
        {
            Write(LogLevel.Info, message, args);
        }

        /// <summary>
        /// Logs the specified message at the Info level.
        /// </summary>
        /// <param name="message">Log message.</param>
        public static void Info([Localizable(false)] string message)
        {
            Write(LogLevel.Info, message, null);
        }

        /// <summary>
        /// Logs the specified message at the Warn level.
        /// </summary>
        /// <param name="message">Message which may include positional parameters.</param>
        /// <param name="args">Arguments to the message.</param>
        [StringFormatMethod("message")]
        public static void Warn([Localizable(false)] string message, params object[] args)
        {
            Write(LogLevel.Warn, message, args);
        }

        /// <summary>
        /// Logs the specified message at the Warn level.
        /// </summary>
        /// <param name="message">Log message.</param>
        public static void Warn([Localizable(false)] string message)
        {
            Write(LogLevel.Warn, message, null);
        }

        /// <summary>
        /// Logs the specified message at the Error level.
        /// </summary>
        /// <param name="message">Message which may include positional parameters.</param>
        /// <param name="args">Arguments to the message.</param>
        [StringFormatMethod("message")]
        public static void Error([Localizable(false)] string message, params object[] args)
        {
            Write(LogLevel.Error, message, args);
        }

        /// <summary>
        /// Logs the specified message at the Error level.
        /// </summary>
        /// <param name="message">Log message.</param>
        public static void Error([Localizable(false)] string message)
        {
            Write(LogLevel.Error, message, null);
        }

        /// <summary>
        /// Logs the specified message at the Fatal level.
        /// </summary>
        /// <param name="message">Message which may include positional parameters.</param>
        /// <param name="args">Arguments to the message.</param>
        [StringFormatMethod("message")]
        public static void Fatal([Localizable(false)] string message, params object[] args)
        {
            Write(LogLevel.Fatal, message, args);
        }

        /// <summary>
        /// Logs the specified message at the Fatal level.
        /// </summary>
        /// <param name="message">Log message.</param>
        public static void Fatal([Localizable(false)] string message)
        {
            Write(LogLevel.Fatal, message, null);
        }

        private static void Write(LogLevel level, string message, object[] args)
        {
            if (level < LogLevel)
            {
                return;
            }

            if (string.IsNullOrEmpty(LogFile) && !LogToConsole && !LogToConsoleError && LogWriter == null)
            {
                return;
            }

            try
            {
                string formattedMessage = message;
                if (args != null)
                {
                    formattedMessage = string.Format(CultureInfo.InvariantCulture, message, args);
                }

                var builder = new StringBuilder(message.Length + 32);
                if (IncludeTimestamp)
                {
                    builder.Append(TimeSource.Current.Time.ToString("yyyy-MM-dd HH:mm:ss.ffff", CultureInfo.InvariantCulture));
                    builder.Append(" ");
                }

                builder.Append(level.ToString());
                builder.Append(" ");
                builder.Append(formattedMessage);
                string msg = builder.ToString();

                // log to file
                var logFile = LogFile;
                if (!string.IsNullOrEmpty(logFile))
                {
                    using (var textWriter = File.AppendText(logFile))
                    {
                        textWriter.WriteLine(msg);
                    }
                }

                // log to LogWriter
                var writer = LogWriter;
                if (writer != null)
                {
                    lock (lockObject)
                    {
                        writer.WriteLine(msg);
                    }
                }

                // log to console
                if (LogToConsole)
                {
                    Console.WriteLine(msg);
                }

                // log to console error
                if (LogToConsoleError)
                {
                    Console.Error.WriteLine(msg);
                }
            }
            catch (Exception exception)
            {
                if (exception.MustBeRethrown())
                {
                    throw;
                }

                // we have no place to log the message to so we ignore it
<<<<<<< HEAD
            }
		}

#if !SILVERLIGHT && !__IOS__ && !__ANDROID__
=======
            }
        }

        /// <summary>
        /// Logs the assembly version and file version of the given Assembly.
        /// </summary>
        /// <param name="assembly">The assembly to log.</param>
        public static void LogAssemblyVersion(Assembly assembly)
        {
            try
            {
#if SILVERLIGHT
                Info(assembly.FullName);
#else
                var fileVersionInfo = FileVersionInfo.GetVersionInfo(assembly.Location);
                Info("{0}. File version: {1}. Product version: {2}.",
                    assembly.FullName,
                    fileVersionInfo.FileVersion,
                    fileVersionInfo.ProductVersion);
#endif
            }
            catch (Exception exc)
            {
                Error("Error logging version of assembly {0}: {1}.", assembly.FullName, exc.Message);
            }
        }

#if !SILVERLIGHT
>>>>>>> 56a15f15
        private static string GetSettingString(string configName, string envName)
        {
            string settingValue = ConfigurationManager.AppSettings[configName];
            if (settingValue == null)
            {
                try
                {
                    settingValue = Environment.GetEnvironmentVariable(envName);
                }
                catch (Exception exception)
                {
                    if (exception.MustBeRethrown())
                    {
                        throw;
                    }
                }
            }

            return settingValue;
        }

        private static LogLevel GetSetting(string configName, string envName, LogLevel defaultValue)
        {
            string value = GetSettingString(configName, envName);
            if (value == null)
            {
                return defaultValue;
            }

            try
            {
                return LogLevel.FromString(value);
            }
            catch (Exception exception)
            {
                if (exception.MustBeRethrown())
                {
                    throw;
                }

                return defaultValue;
            }
        }

        private static T GetSetting<T>(string configName, string envName, T defaultValue)
        {
            string value = GetSettingString(configName, envName);
            if (value == null)
            {
                return defaultValue;
            }

            try
            {
                return (T)Convert.ChangeType(value, typeof(T), CultureInfo.InvariantCulture);
            }
            catch (Exception exception)
            {
                if (exception.MustBeRethrown())
                {
                    throw;
                }

                return defaultValue;
            }
        }
<<<<<<< HEAD
#endif
	}
=======
        
        private static void CreateDirectoriesIfNeeded(string filename)
        {
            try
            {
                string parentDirectory = Path.GetDirectoryName(filename);
                if (!string.IsNullOrEmpty(parentDirectory))
                {
                    Directory.CreateDirectory(parentDirectory);
                }
            }
            catch (Exception exception)
            {
                Error("Cannot create needed directories to {0}. {1}", filename, exception.Message);

                if (exception.MustBeRethrown())
                {
                    throw;
                }
            }
        }
#endif
    }
>>>>>>> 56a15f15
}<|MERGE_RESOLUTION|>--- conflicted
+++ resolved
@@ -41,24 +41,14 @@
     using System.IO;
     using System.Reflection;
     using System.Text;
-<<<<<<< HEAD
     using NLog.Internal;
     using NLog.Time;
 #if !SILVERLIGHT && !__IOS__ && !__ANDROID__
     using ConfigurationManager = System.Configuration.ConfigurationManager;
-#endif
-
-	/// <summary>
-=======
-    using NLog.Internal;
-    using NLog.Time;
-#if !SILVERLIGHT
-    using ConfigurationManager = System.Configuration.ConfigurationManager;
     using System.Diagnostics;
 #endif
 
-    /// <summary>
->>>>>>> 56a15f15
+	/// <summary>
     /// NLog internal logger.
     /// </summary>
     public static class InternalLogger
@@ -396,14 +386,8 @@
                 }
 
                 // we have no place to log the message to so we ignore it
-<<<<<<< HEAD
             }
 		}
-
-#if !SILVERLIGHT && !__IOS__ && !__ANDROID__
-=======
-            }
-        }
 
         /// <summary>
         /// Logs the assembly version and file version of the given Assembly.
@@ -429,8 +413,7 @@
             }
         }
 
-#if !SILVERLIGHT
->>>>>>> 56a15f15
+#if !SILVERLIGHT && !__IOS__ && !__ANDROID__
         private static string GetSettingString(string configName, string envName)
         {
             string settingValue = ConfigurationManager.AppSettings[configName];
@@ -497,32 +480,27 @@
                 return defaultValue;
             }
         }
-<<<<<<< HEAD
+        
+        private static void CreateDirectoriesIfNeeded(string filename)
+        {
+            try
+            {
+                string parentDirectory = Path.GetDirectoryName(filename);
+                if (!string.IsNullOrEmpty(parentDirectory))
+                {
+                    Directory.CreateDirectory(parentDirectory);
+                }
+            }
+            catch (Exception exception)
+            {
+                Error("Cannot create needed directories to {0}. {1}", filename, exception.Message);
+
+                if (exception.MustBeRethrown())
+                {
+                    throw;
+                }
+            }
+        }
 #endif
 	}
-=======
-        
-        private static void CreateDirectoriesIfNeeded(string filename)
-        {
-            try
-            {
-                string parentDirectory = Path.GetDirectoryName(filename);
-                if (!string.IsNullOrEmpty(parentDirectory))
-                {
-                    Directory.CreateDirectory(parentDirectory);
-                }
-            }
-            catch (Exception exception)
-            {
-                Error("Cannot create needed directories to {0}. {1}", filename, exception.Message);
-
-                if (exception.MustBeRethrown())
-                {
-                    throw;
-                }
-            }
-        }
-#endif
-    }
->>>>>>> 56a15f15
 }