// 
// Copyright (c) 2004-2016 Jaroslaw Kowalski <jaak@jkowalski.net>, Kim Christensen, Julian Verdurmen
// 
// All rights reserved.
// 
// Redistribution and use in source and binary forms, with or without 
// modification, are permitted provided that the following conditions 
// are met:
// 
// * Redistributions of source code must retain the above copyright notice, 
//   this list of conditions and the following disclaimer. 
// 
// * Redistributions in binary form must reproduce the above copyright notice,
//   this list of conditions and the following disclaimer in the documentation
//   and/or other materials provided with the distribution. 
// 
// * Neither the name of Jaroslaw Kowalski nor the names of its 
//   contributors may be used to endorse or promote products derived from this
//   software without specific prior written permission. 
// 
// THIS SOFTWARE IS PROVIDED BY THE COPYRIGHT HOLDERS AND CONTRIBUTORS "AS IS"
// AND ANY EXPRESS OR IMPLIED WARRANTIES, INCLUDING, BUT NOT LIMITED TO, THE 
// IMPLIED WARRANTIES OF MERCHANTABILITY AND FITNESS FOR A PARTICULAR PURPOSE 
// ARE DISCLAIMED. IN NO EVENT SHALL THE COPYRIGHT OWNER OR CONTRIBUTORS BE 
// LIABLE FOR ANY DIRECT, INDIRECT, INCIDENTAL, SPECIAL, EXEMPLARY, OR 
// CONSEQUENTIAL DAMAGES (INCLUDING, BUT NOT LIMITED TO, PROCUREMENT OF
// SUBSTITUTE GOODS OR SERVICES; LOSS OF USE, DATA, OR PROFITS; OR BUSINESS 
// INTERRUPTION) HOWEVER CAUSED AND ON ANY THEORY OF LIABILITY, WHETHER IN 
// CONTRACT, STRICT LIABILITY, OR TORT (INCLUDING NEGLIGENCE OR OTHERWISE) 
// ARISING IN ANY WAY OUT OF THE USE OF THIS SOFTWARE, EVEN IF ADVISED OF 
// THE POSSIBILITY OF SUCH DAMAGE.
// 



namespace NLog
{
    using System;
    using System.Collections.Generic;
    using System.Diagnostics;
    using System.Globalization;
    using System.IO;
    using System.Linq;
    using System.Runtime.CompilerServices;
    using System.Text;
    using System.Threading;

    using JetBrains.Annotations;

    using NLog.Common;
    using NLog.Config;
    using NLog.Internal;
    using NLog.Targets;
#if !UWP10
    using NLog.Internal.Fakeables;
#endif
    using System.Reflection;

#if SILVERLIGHT && !__IOS__ && !__ANDROID__
    using System.Windows;
#endif

    /// <summary>
    /// Creates and manages instances of <see cref="T:NLog.Logger" /> objects.
    /// </summary>
    public class LogFactory : IDisposable
    {
#if !SILVERLIGHT && !__IOS__ && !__ANDROID__ && !UWP10 || NETSTANDARD1_3
        private const int ReconfigAfterFileChangedTimeout = 1000;
        private Timer reloadTimer;
        private readonly MultiFileWatcher watcher;
#endif
#if !UWP10
        private static IAppDomain currentAppDomain;
#endif
        private static TimeSpan defaultFlushTimeout = TimeSpan.FromSeconds(15);
        private readonly object syncRoot = new object();

        private LoggingConfiguration config;
        private LogLevel globalThreshold = LogLevel.MinLevel;
        private bool configLoaded;
        // TODO: logsEnabled property might be possible to be encapsulated into LogFactory.LogsEnabler class. 
        private int logsEnabled;
        private readonly LoggerCache loggerCache = new LoggerCache();

        /// <summary>
        /// Overwrite possible file paths (including filename) for possible NLog config files. 
        /// When this property is <c>null</c>, the default file paths (<see cref="GetCandidateConfigFilePaths"/> are used.
        /// </summary>
        private List<string> candidateConfigFilePaths;

        /// <summary>
        /// Occurs when logging <see cref="Configuration" /> changes.
        /// </summary>
        public event EventHandler<LoggingConfigurationChangedEventArgs> ConfigurationChanged;

#if !SILVERLIGHT && !__IOS__ && !__ANDROID__
        /// <summary>
        /// Occurs when logging <see cref="Configuration" /> gets reloaded.
        /// </summary>
        public event EventHandler<LoggingConfigurationReloadedEventArgs> ConfigurationReloaded;
#endif

        /// <summary>
        /// Initializes a new instance of the <see cref="LogFactory" /> class.
        /// </summary>
        public LogFactory()
        {
#if !SILVERLIGHT && !__IOS__ && !__ANDROID__ && !UWP10 || NETSTANDARD1_3
            this.watcher = new MultiFileWatcher();
            this.watcher.OnChange += this.ConfigFileChanged;
#if ! NETSTANDARD1_3
            CurrentAppDomain.DomainUnload += currentAppDomain_DomainUnload;
#endif            
#endif
        }

        /// <summary>
        /// Initializes a new instance of the <see cref="LogFactory" /> class.
        /// </summary>
        /// <param name="config">The config.</param>
        public LogFactory(LoggingConfiguration config)
            : this()
        {
            this.Configuration = config;
        }

#if !UWP10 
        /// <summary>
        /// Gets the current <see cref="IAppDomain"/>.
        /// </summary>
        public static IAppDomain CurrentAppDomain
        {
            get { return currentAppDomain ?? (currentAppDomain = AppDomainWrapper.CurrentDomain); }
            set { currentAppDomain = value; }
        }
#endif

        /// <summary>
        /// Gets or sets a value indicating whether exceptions should be thrown. See also <see cref="ThrowConfigExceptions"/>.
        /// </summary>
        /// <value>A value of <c>true</c> if exception should be thrown; otherwise, <c>false</c>.</value>
        /// <remarks>By default exceptions are not thrown under any circumstances.</remarks>
        public bool ThrowExceptions { get; set; }

        /// <summary>
        /// Gets or sets a value indicating whether <see cref="NLogConfigurationException"/> should be thrown.
        /// 
        /// If <c>null</c> then <see cref="ThrowExceptions"/> is used.
        /// </summary>
        /// <value>A value of <c>true</c> if exception should be thrown; otherwise, <c>false</c>.</value>
        /// <remarks>
        /// This option is for backwards-compatiblity.
        /// By default exceptions are not thrown under any circumstances.
        /// 
        /// </remarks>
        public bool? ThrowConfigExceptions { get; set; }


        /// <summary>
        /// Gets or sets the current logging configuration. After setting this property all
        /// existing loggers will be re-configured, so that there is no need to call <see cref="ReconfigExistingLoggers" />	manually.
        /// </summary>
        public LoggingConfiguration Configuration
        {
            get
            {
                if (this.configLoaded)
                    return this.config;

                lock (this.syncRoot)
                {
                    if (this.configLoaded)
                        return this.config;

#if !SILVERLIGHT && !__IOS__ && !__ANDROID__ && !UWP10
                    if (this.config == null)
                    {
                        // Try to load default configuration.
                        this.config = XmlLoggingConfiguration.AppConfig;
                    }
#endif
                    // Retest the condition as we might have loaded a config.
                    if (this.config == null)
                    {
                        var configFileNames = GetCandidateConfigFilePaths();
                        foreach (string configFile in configFileNames)
                        {
#if SILVERLIGHT
                            Uri configFileUri = new Uri(configFile, UriKind.Relative);
                            if (Application.GetResourceStream(configFileUri) != null)
                            {
                                LoadLoggingConfiguration(configFile);
                                break;
                            }
#else
                            if (File.Exists(configFile))
                            {
                                LoadLoggingConfiguration(configFile);
                                break;
                            }
#endif
                        }
                    }

#if __ANDROID__
                    if (this.config == null)
                    {
                        //try nlog.config in assets folder
                        const string nlogConfigFilename = "NLog.config";
                        try
                        {
                            using (var stream = Android.App.Application.Context.Assets.Open(nlogConfigFilename))
                            {
                                if (stream != null)
                                {
                                    LoadLoggingConfiguration(XmlLoggingConfiguration.AssetsPrefix + nlogConfigFilename);
                                }
                            }
                        }
                        catch (Exception e)
                        {
                            InternalLogger.Trace(e, "no {0} in assets folder", nlogConfigFilename);
                        }

                    }
#endif

                    if (this.config != null)
                    {
                        try
                        {
#if !SILVERLIGHT && !__IOS__ && !__ANDROID__ && !UWP10 || NETSTANDARD1_3
                            config.Dump();

                            try
                            {
                                this.watcher.Watch(this.config.FileNamesToWatch);
                            }
                            catch (Exception exception)
                            {
                                if (exception.MustBeRethrownImmediately())
                                {
                                    throw;
                                }

                                InternalLogger.Warn(exception, "Cannot start file watching. File watching is disabled");
                                //TODO NLog 5: check "MustBeRethrown" 
                            }
#endif
                            this.config.InitializeAll();
                            LogConfigurationInitialized();
                        }
                        finally
                        {
                            this.configLoaded = true;
                        }
                    }

                    return this.config;
                }
            }

            set
            {
#if !SILVERLIGHT && !__IOS__ && !__ANDROID__ && !UWP10 || NETSTANDARD1_3
                try
                {
                    this.watcher.StopWatching();
                }
                catch (Exception exception)
                {
                    InternalLogger.Error(exception, "Cannot stop file watching.");

                    if (exception.MustBeRethrown())
                    {
                        throw;
                    }
                }
#endif

                lock (this.syncRoot)
                {
                    LoggingConfiguration oldConfig = this.config;
                    if (oldConfig != null)
                    {
                        InternalLogger.Info("Closing old configuration.");
#if !SILVERLIGHT && !UWP10 || NETSTANDARD1_3
                        this.Flush();
#endif
                        oldConfig.Close();
                    }

                    this.config = value;

                    if (this.config == null)
                        this.configLoaded = false;
                    else
                    {
                        try
                        {
                            config.Dump();

                            this.config.InitializeAll();
                            this.ReconfigExistingLoggers();
#if !SILVERLIGHT && !__IOS__ && !__ANDROID__ && !UWP10 || NETSTANDARD1_3
                            try
                            {
                                this.watcher.Watch(this.config.FileNamesToWatch);
                            }
                            catch (Exception exception)
                            {
                                //ToArray needed for .Net 3.5
                                InternalLogger.Warn(exception, "Cannot start file watching: {0}", string.Join(",", this.config.FileNamesToWatch.ToArray()));

                                if (exception.MustBeRethrown())
                                {
                                    throw;
                                }
                            }
#endif
                        }
                        finally
                        {
                            this.configLoaded = true;
                        }
                    }

                    this.OnConfigurationChanged(new LoggingConfigurationChangedEventArgs(value, oldConfig));
                }
            }
        }

        /// <summary>
        /// Gets or sets the global log threshold. Log events below this threshold are not logged.
        /// </summary>
        public LogLevel GlobalThreshold
        {
            get
            {
                return this.globalThreshold;
            }

            set
            {
                lock (this.syncRoot)
                {
                    this.globalThreshold = value;
                    this.ReconfigExistingLoggers();
                }
            }
        }

        /// <summary>
        /// Gets the default culture info to use as <see cref="LogEventInfo.FormatProvider"/>.
        /// </summary>
        /// <value>
        /// Specific culture info or null to use <see cref="CultureInfo.CurrentCulture"/>
        /// </value>
        [CanBeNull]
        public CultureInfo DefaultCultureInfo
        {
            get
            {
                var configuration = this.Configuration;
                return configuration != null ? configuration.DefaultCultureInfo : null;
            }
        }

        private void LogConfigurationInitialized()
        {
            InternalLogger.Info("Configuration initialized.");
            InternalLogger.LogAssemblyVersion(typeof(ILogger).GetAssembly());
        }
        /// <summary>
        /// Performs application-defined tasks associated with freeing, releasing, or resetting 
        /// unmanaged resources.
        /// </summary>
        public void Dispose()
        {
            this.Dispose(true);
            GC.SuppressFinalize(this);
        }

        /// <summary>
        /// Creates a logger that discards all log messages.
        /// </summary>
        /// <returns>Null logger instance.</returns>
        public Logger CreateNullLogger()
        {
            TargetWithFilterChain[] targetsByLevel = new TargetWithFilterChain[LogLevel.MaxLevel.Ordinal + 1];
            Logger newLogger = new Logger();
            newLogger.Initialize(string.Empty, new LoggerConfiguration(targetsByLevel, false), this);
            return newLogger;
        }

        /// <summary>
        /// Gets the logger with the name of the current class. 
        /// </summary>
        /// <returns>The logger.</returns>
        /// <remarks>This is a slow-running method. 
        /// Make sure you're not doing this in a loop.</remarks>
        [MethodImpl(MethodImplOptions.NoInlining)]
#if UWP10
        public Logger GetCurrentClassLogger([CallerFilePath] string path = "")
#else
        public Logger GetCurrentClassLogger()
#endif
        {
#if !UWP10
#if SILVERLIGHT
            var frame = new StackFrame(1);
#else
            var frame = new StackFrame(1, false);
#endif
            return this.GetLogger(frame.GetMethod().DeclaringType.FullName);
#else

            var filename = Path.GetFileNameWithoutExtension(path);

            return this.GetLogger(filename);
#endif

        }

#if !UWP10
        /// <summary>
        /// Gets a custom logger with the name of the current class. Use <typeparamref name="T"/> to pass the type of the needed Logger.
        /// </summary>
        /// <returns>The logger with type <typeparamref name="T"/>.</returns>
        /// <typeparam name="T">Type of the logger</typeparam>
        /// <remarks>This is a slow-running method. 
        /// Make sure you're not doing this in a loop.</remarks>
        [MethodImpl(MethodImplOptions.NoInlining)]
        public T GetCurrentClassLogger<T>() where T : Logger
        {
#if SILVERLIGHT
            var frame = new StackFrame(1);
#else
            var frame = new StackFrame(1, false);
#endif

            return (T)this.GetLogger(frame.GetMethod().DeclaringType.FullName, typeof(T));
        }

        /// <summary>
        /// Gets a custom logger with the name of the current class. Use <paramref name="loggerType"/> to pass the type of the needed Logger.
        /// </summary>
        /// <param name="loggerType">The type of the logger to create. The type must inherit from 
        /// NLog.Logger.</param>
        /// <returns>The logger of type <paramref name="loggerType"/>.</returns>
        /// <remarks>This is a slow-running method.
        /// Make sure you're not doing this in a loop.</remarks>
        [MethodImpl(MethodImplOptions.NoInlining)]
        public Logger GetCurrentClassLogger(Type loggerType)
        {

#if !SILVERLIGHT
            var frame = new StackFrame(1, false);
#else
            var frame = new StackFrame(1);
#endif

            return this.GetLogger(frame.GetMethod().DeclaringType.FullName, loggerType);
        }
#endif
        /// <summary>
        /// Gets the specified named logger.
        /// </summary>
        /// <param name="name">Name of the logger.</param>
        /// <returns>The logger reference. Multiple calls to <c>GetLogger</c> with the same argument 
        /// are not guaranteed to return the same logger reference.</returns>
        public Logger GetLogger(string name)
        {
            return this.GetLogger(new LoggerCacheKey(name, typeof(Logger)));
        }

        /// <summary>
        /// Gets the custom named logger. Use <typeparamref name="T"/>  to pass the type of the needed Logger.
        /// </summary>
        /// <param name="name">Name of the logger.</param>
        /// <typeparam name="T">The type of the logger to create. The type must inherit from <see cref="Logger"/>.	</typeparam>       
        /// <returns>The logger reference with type <typeparamref name="T"/>. Multiple calls to <c>GetLogger</c> with the same argument 
        /// are not guaranteed to return the same logger reference.</returns>
        public T GetLogger<T>(string name) where T : Logger
        {
            return (T)this.GetLogger(new LoggerCacheKey(name, typeof(T)));
        }

        /// <summary>
        /// Gets the specified named logger.  Use <paramref name="loggerType"/> to pass the type of the needed Logger.
        /// </summary>
        /// <param name="name">Name of the logger.</param>
        /// <param name="loggerType">The type of the logger to create. The type must inherit from <see cref="Logger" />.</param>
        /// <returns>The logger of type <paramref name="loggerType"/>. Multiple calls to <c>GetLogger</c> with the 
        /// same argument aren't guaranteed to return the same logger reference.</returns>
        public Logger GetLogger(string name, Type loggerType)
        {
            return this.GetLogger(new LoggerCacheKey(name, loggerType));
        }

        /// <summary>
        /// Loops through all loggers previously returned by GetLogger and recalculates their 
        /// target and filter list. Useful after modifying the configuration programmatically
        /// to ensure that all loggers have been properly configured.
        /// </summary>
        public void ReconfigExistingLoggers()
        {
            if (this.config != null)
            {
                this.config.InitializeAll();
            }

            //new list to avoid "Collection was modified; enumeration operation may not execute"
            var loggers = new List<Logger>(loggerCache.Loggers);
            foreach (var logger in loggers)
            {
                logger.SetConfiguration(this.GetConfigurationForLogger(logger.Name, this.config));
            }
        }

#if !SILVERLIGHT && !UWP10 || NETSTANDARD1_3
        /// <summary>
        /// Flush any pending log messages (in case of asynchronous targets).
        /// </summary>
        public void Flush()
        {
            this.Flush(defaultFlushTimeout);
        }

        /// <summary>
        /// Flush any pending log messages (in case of asynchronous targets).
        /// </summary>
        /// <param name="timeout">Maximum time to allow for the flush. Any messages after that time 
        /// will be discarded.</param>
        public void Flush(TimeSpan timeout)
        {
            try
            {
                AsyncHelpers.RunSynchronously(cb => this.Flush(cb, timeout));
            }
            catch (Exception ex)
            {
                InternalLogger.Error(ex, "Error with flush.");
                if (ex.MustBeRethrown())
                {
                    throw;
                }

            }
        }

        /// <summary>
        /// Flush any pending log messages (in case of asynchronous targets).
        /// </summary>
        /// <param name="timeoutMilliseconds">Maximum time to allow for the flush. Any messages 
        /// after that time will be discarded.</param>
        public void Flush(int timeoutMilliseconds)
        {
            this.Flush(TimeSpan.FromMilliseconds(timeoutMilliseconds));
        }
#endif

        /// <summary>
        /// Flush any pending log messages (in case of asynchronous targets).
        /// </summary>
        /// <param name="asyncContinuation">The asynchronous continuation.</param>
        public void Flush(AsyncContinuation asyncContinuation)
        {
            this.Flush(asyncContinuation, defaultFlushTimeout);
        }

        /// <summary>
        /// Flush any pending log messages (in case of asynchronous targets).
        /// </summary>
        /// <param name="asyncContinuation">The asynchronous continuation.</param>
        /// <param name="timeoutMilliseconds">Maximum time to allow for the flush. Any messages 
        /// after that time will be discarded.</param>
        public void Flush(AsyncContinuation asyncContinuation, int timeoutMilliseconds)
        {
            this.Flush(asyncContinuation, TimeSpan.FromMilliseconds(timeoutMilliseconds));
        }

        /// <summary>
        /// Flush any pending log messages (in case of asynchronous targets).
        /// </summary>
        /// <param name="asyncContinuation">The asynchronous continuation.</param>
        /// <param name="timeout">Maximum time to allow for the flush. Any messages after that time will be discarded.</param>
        public void Flush(AsyncContinuation asyncContinuation, TimeSpan timeout)
        {
            try
            {
                InternalLogger.Trace("LogFactory.Flush({0})", timeout);

                var loggingConfiguration = this.Configuration;
                if (loggingConfiguration != null)
                {
                    InternalLogger.Trace("Flushing all targets...");
                    loggingConfiguration.FlushAllTargets(AsyncHelpers.WithTimeout(asyncContinuation, timeout));
                }
                else
                {
                    asyncContinuation(null);
                }
            }
            catch (Exception ex)
            {
                if (ThrowExceptions)
                {
                    throw;
                }

                InternalLogger.Error(ex, "Error with flush.");
            }
        }

        /// <summary>
        /// Decreases the log enable counter and if it reaches -1 the logs are disabled.
        /// </summary>
        /// <remarks>
        /// Logging is enabled if the number of <see cref="ResumeLogging"/> calls is greater than 
        /// or equal to <see cref="SuspendLogging"/> calls.
        /// </remarks>
        /// <returns>An object that implements IDisposable whose Dispose() method re-enables logging. 
        /// To be used with C# <c>using ()</c> statement.</returns>
        [Obsolete("Use SuspendLogging() instead.")]
        public IDisposable DisableLogging()
        {
            return SuspendLogging();
        }

        /// <summary>
        /// Increases the log enable counter and if it reaches 0 the logs are disabled.
        /// </summary>
        /// <remarks>
        /// Logging is enabled if the number of <see cref="ResumeLogging"/> calls is greater than 
        /// or equal to <see cref="SuspendLogging"/> calls.</remarks>
        [Obsolete("Use ResumeLogging() instead.")]
        public void EnableLogging()
        {
            ResumeLogging();
        }

        /// <summary>
        /// Decreases the log enable counter and if it reaches -1 the logs are disabled.
        /// </summary>
        /// <remarks>
        /// Logging is enabled if the number of <see cref="ResumeLogging"/> calls is greater than 
        /// or equal to <see cref="SuspendLogging"/> calls.
        /// </remarks>
        /// <returns>An object that implements IDisposable whose Dispose() method re-enables logging. 
        /// To be used with C# <c>using ()</c> statement.</returns>
        public IDisposable SuspendLogging()
        {
            lock (this.syncRoot)
            {
                this.logsEnabled--;
                if (this.logsEnabled == -1)
                {
                    this.ReconfigExistingLoggers();
                }
            }

            return new LogEnabler(this);
        }

        /// <summary>
        /// Increases the log enable counter and if it reaches 0 the logs are disabled.
        /// </summary>
        /// <remarks>Logging is enabled if the number of <see cref="ResumeLogging"/> calls is greater 
        /// than or equal to <see cref="SuspendLogging"/> calls.</remarks>
        public void ResumeLogging()
        {
            lock (this.syncRoot)
            {
                this.logsEnabled++;
                if (this.logsEnabled == 0)
                {
                    this.ReconfigExistingLoggers();
                }
            }
        }

        /// <summary>
        /// Returns <see langword="true" /> if logging is currently enabled.
        /// </summary>
        /// <returns>A value of <see langword="true" /> if logging is currently enabled, 
        /// <see langword="false"/> otherwise.</returns>
        /// <remarks>Logging is enabled if the number of <see cref="ResumeLogging"/> calls is greater 
        /// than or equal to <see cref="SuspendLogging"/> calls.</remarks>
        public bool IsLoggingEnabled()
        {
            return this.logsEnabled >= 0;
        }

        /// <summary>
        /// Invoke the Changed event; called whenever list changes
        /// </summary>
        /// <param name="e">Event arguments.</param>
        protected virtual void OnConfigurationChanged(LoggingConfigurationChangedEventArgs e)
        {
            var changed = this.ConfigurationChanged;
            if (changed != null)
            {
                changed(this, e);
            }
        }

#if !SILVERLIGHT && !__IOS__ && !__ANDROID__ && !UWP10 || NETSTANDARD1_3
        internal void ReloadConfigOnTimer(object state)
        {
            LoggingConfiguration configurationToReload = (LoggingConfiguration)state;

            InternalLogger.Info("Reloading configuration...");
            lock (this.syncRoot)
            {
                if (this.reloadTimer != null)
                {
                    this.reloadTimer.Dispose();
                    this.reloadTimer = null;
                }
<<<<<<< HEAD
                if (IsDisposing)
                {
                    //timer was disposed already. 
                    this.watcher.Dispose();
                    return;
                }
=======

                if (this.IsDisposing)
                    return; //timer was disposed already. 
>>>>>>> 2daa1271

                this.watcher.StopWatching();
                try
                {
                    if (this.Configuration != configurationToReload)
                    {
                        throw new NLogConfigurationException("Config changed in between. Not reloading.");
                    }

                    LoggingConfiguration newConfig = configurationToReload.Reload();

                    //problem: XmlLoggingConfiguration.Initialize eats exception with invalid XML. ALso XmlLoggingConfiguration.Reload never returns null.
                    //therefor we check the InitializeSucceeded property.

                    var xmlConfig = newConfig as XmlLoggingConfiguration;
                    if (xmlConfig != null)
                    {

                        if (!xmlConfig.InitializeSucceeded.HasValue || !xmlConfig.InitializeSucceeded.Value)
                        {
                            throw new NLogConfigurationException("Configuration.Reload() failed. Invalid XML?");
                        }
                    }

                    if (newConfig != null)
                    {
                        this.Configuration = newConfig;
                        if (this.ConfigurationReloaded != null)
                        {
                            this.ConfigurationReloaded(this, new LoggingConfigurationReloadedEventArgs(true, null));
                        }
                    }
                    else
                    {
                        throw new NLogConfigurationException("Configuration.Reload() returned null. Not reloading.");
                    }
                }
                catch (Exception exception)
                {
                    //special case, don't rethrow NLogConfigurationException
                    if (exception is NLogConfigurationException)
                    {
                        InternalLogger.Warn(exception, "NLog configuration while reloading");
                    }
                    else if (exception.MustBeRethrown())
                    {
                        throw;
                    }

                    this.watcher.Watch(configurationToReload.FileNamesToWatch);

                    var configurationReloadedDelegate = this.ConfigurationReloaded;
                    if (configurationReloadedDelegate != null)
                    {
                        configurationReloadedDelegate(this, new LoggingConfigurationReloadedEventArgs(false, exception));
                    }
                }
            }
        }
#endif
        private void GetTargetsByLevelForLogger(string name, IEnumerable<LoggingRule> rules, TargetWithFilterChain[] targetsByLevel, TargetWithFilterChain[] lastTargetsByLevel, bool[] suppressedLevels)
        {
            //no "System.InvalidOperationException: Collection was modified"
            var loggingRules = new List<LoggingRule>(rules);
            foreach (LoggingRule rule in loggingRules)
            {
                if (!rule.NameMatches(name))
                {
                    continue;
                }

                for (int i = 0; i <= LogLevel.MaxLevel.Ordinal; ++i)
                {
                    if (i < this.GlobalThreshold.Ordinal || suppressedLevels[i] || !rule.IsLoggingEnabledForLevel(LogLevel.FromOrdinal(i)))
                    {
                        continue;
                    }

                    if (rule.Final)
                        suppressedLevels[i] = true;

                    foreach (Target target in rule.Targets.ToList())
                    {
                        var awf = new TargetWithFilterChain(target, rule.Filters);
                        if (lastTargetsByLevel[i] != null)
                        {
                            lastTargetsByLevel[i].NextInChain = awf;
                        }
                        else
                        {
                            targetsByLevel[i] = awf;
                        }

                        lastTargetsByLevel[i] = awf;
                    }
                }

                // Recursively analyze the child rules.
                this.GetTargetsByLevelForLogger(name, rule.ChildRules, targetsByLevel, lastTargetsByLevel, suppressedLevels);

            }

            for (int i = 0; i <= LogLevel.MaxLevel.Ordinal; ++i)
            {
                TargetWithFilterChain tfc = targetsByLevel[i];
                if (tfc != null)
                {
                    tfc.PrecalculateStackTraceUsage();
                }
            }
        }

        internal LoggerConfiguration GetConfigurationForLogger(string name, LoggingConfiguration configuration)
        {
            TargetWithFilterChain[] targetsByLevel = new TargetWithFilterChain[LogLevel.MaxLevel.Ordinal + 1];
            TargetWithFilterChain[] lastTargetsByLevel = new TargetWithFilterChain[LogLevel.MaxLevel.Ordinal + 1];
            bool[] suppressedLevels = new bool[LogLevel.MaxLevel.Ordinal + 1];

            if (configuration != null && this.IsLoggingEnabled())
            {
                this.GetTargetsByLevelForLogger(name, configuration.LoggingRules, targetsByLevel, lastTargetsByLevel, suppressedLevels);
            }

            InternalLogger.Debug("Targets for {0} by level:", name);

            for (int i = 0; i <= LogLevel.MaxLevel.Ordinal; ++i)
            {
                StringBuilder sb = new StringBuilder();
                sb.AppendFormat(CultureInfo.InvariantCulture, "{0} =>", LogLevel.FromOrdinal(i));
                for (TargetWithFilterChain afc = targetsByLevel[i]; afc != null; afc = afc.NextInChain)
                {
                    sb.AppendFormat(CultureInfo.InvariantCulture, " {0}", afc.Target.Name);
                    if (afc.FilterChain.Count > 0)
                    {
                        sb.AppendFormat(CultureInfo.InvariantCulture, " ({0} filters)", afc.FilterChain.Count);
                    }
                }

                InternalLogger.Debug(sb.ToString());
            }

#pragma warning disable 618
            return new LoggerConfiguration(targetsByLevel, configuration != null && configuration.ExceptionLoggingOldStyle);
#pragma warning restore 618
        }

        /// <summary>
        /// Currenty this logfactory is disposing?
        /// </summary>
        private bool IsDisposing;

        /// <summary>
        /// Releases unmanaged and - optionally - managed resources.
        /// </summary>
        /// <param name="disposing"><c>True</c> to release both managed and unmanaged resources;
        /// <c>false</c> to release only unmanaged resources.</param>
        protected virtual void Dispose(bool disposing)
        {
<<<<<<< HEAD
#if !SILVERLIGHT && !__IOS__ && !__ANDROID__ && !UWP10 || NETSTANDARD1_3
=======
            if (this.IsDisposing)
                return;

>>>>>>> 2daa1271
            if (disposing)
            {
                this.IsDisposing = true;

#if !SILVERLIGHT && !__IOS__ && !__ANDROID__
                if (this.reloadTimer != null)
                {
                    var currentTimer = this.reloadTimer;
                    this.reloadTimer = null;    // Mark that we have started to dispose the timer
                    using (ManualResetEvent waitHandle = new ManualResetEvent(false))
                    {
                        if (currentTimer.Dispose(waitHandle))
                        {
                            // Timer has not been disposed by someone else
                            waitHandle.WaitOne(500);
                        }
                    }
                }

                if (this.watcher != null)
                {
                    // Dispose file-watcher after having dispose timer to avoid race
                    this.watcher.OnChange -= this.ConfigFileChanged;
                    this.watcher.Dispose();
                }

                if (currentAppDomain != null)
                {
                    // No longer belongs to the AppDomain
                    currentAppDomain.DomainUnload -= this.currentAppDomain_DomainUnload;
                    CurrentAppDomain = null;
                }

                this.ConfigurationReloaded = null;   // Release event listeners
#endif
                if (currentAppDomain != null)
                {
                    CurrentAppDomain = null;    // No longer belongs to the AppDomain
                }

                this.ConfigurationChanged = null;    // Release event listeners
            }
        }

        /// <summary>
        /// Get file paths (including filename) for the possible NLog config files. 
        /// </summary>
        /// <returns>The filepaths to the possible config file</returns>
        public IEnumerable<string> GetCandidateConfigFilePaths()
        {
            if (candidateConfigFilePaths != null)
            {
                return candidateConfigFilePaths.AsReadOnly();
            }

            return GetDefaultCandidateConfigFilePaths();
        }

        /// <summary>
        /// Overwrite the paths (including filename) for the possible NLog config files.
        /// </summary>
        /// <param name="filePaths">The filepaths to the possible config file</param>
        public void SetCandidateConfigFilePaths(IEnumerable<string> filePaths)
        {
            candidateConfigFilePaths = new List<string>();

            if (filePaths != null)
            {
                candidateConfigFilePaths.AddRange(filePaths);
            }
        }
        /// <summary>
        /// Clear the candidate file paths and return to the defaults.
        /// </summary>
        public void ResetCandidateConfigFilePath()
        {
            candidateConfigFilePaths = null;
        }

        /// <summary>
        /// Get default file paths (including filename) for possible NLog config files. 
        /// </summary>
        private static IEnumerable<string> GetDefaultCandidateConfigFilePaths()
        {
#if SILVERLIGHT || __ANDROID__ || __IOS__ || UWP10
            //try.nlog.config is ios/android/silverlight
            yield return "NLog.config";
#elif !SILVERLIGHT
            // NLog.config from application directory
            if (CurrentAppDomain.BaseDirectory != null)
            {
                yield return Path.Combine(CurrentAppDomain.BaseDirectory, "NLog.config");
            }

            // Current config file with .config renamed to .nlog
            string cf = CurrentAppDomain.ConfigurationFile;
            if (cf != null)
            {
                yield return Path.ChangeExtension(cf, ".nlog");

                // .nlog file based on the non-vshost version of the current config file
                const string vshostSubStr = ".vshost.";
                if (cf.Contains(vshostSubStr))
                {
                    yield return Path.ChangeExtension(cf.Replace(vshostSubStr, "."), ".nlog");
                }

                IEnumerable<string> privateBinPaths = CurrentAppDomain.PrivateBinPath;
                if (privateBinPaths != null)
                {
                    foreach (var path in privateBinPaths)
                    {
                        if (path != null)
                        {
                            yield return Path.Combine(path, "NLog.config");
                        }
                    }
                }
            }

            // Get path to NLog.dll.nlog only if the assembly is not in the GAC
            var nlogAssembly = typeof(LogFactory).Assembly;
            if (!nlogAssembly.GlobalAssemblyCache)
            {
                if (!string.IsNullOrEmpty(nlogAssembly.Location))
                {
                    yield return nlogAssembly.Location + ".nlog";
                }
            }
#endif
        }

        private Logger GetLogger(LoggerCacheKey cacheKey)
        {
            lock (this.syncRoot)
            {
                Logger existingLogger = loggerCache.Retrieve(cacheKey);
                if (existingLogger != null)
                {
                    // Logger is still in cache and referenced.
                    return existingLogger;
                }

                Logger newLogger;

                if (cacheKey.ConcreteType != null && cacheKey.ConcreteType != typeof(Logger))
                {
                    var fullName = cacheKey.ConcreteType.FullName;
                    try
                    {

                        //creating instance of static class isn't possible, and also not wanted (it cannot inherited from Logger)
                        if (cacheKey.ConcreteType.IsStaticClass())
                        {
                            var errorMessage = string.Format("GetLogger / GetCurrentClassLogger is '{0}' as loggerType can be a static class and should inherit from Logger",
                                fullName);
                            InternalLogger.Error(errorMessage);
                            if (ThrowExceptions)
                            {
                                throw new NLogRuntimeException(errorMessage);
                            }
                            newLogger = CreateDefaultLogger(ref cacheKey);
                        }
                        else
                        {

                            var instance = FactoryHelper.CreateInstance(cacheKey.ConcreteType);
                            newLogger = instance as Logger;
                            if (newLogger == null)
                            {
                                //well, it's not a Logger, and we should return a Logger.

                                var errorMessage = string.Format("GetLogger / GetCurrentClassLogger got '{0}' as loggerType which doesn't inherit from Logger", fullName);
                                InternalLogger.Error(errorMessage);
                                if (ThrowExceptions)
                                {
                                    throw new NLogRuntimeException(errorMessage);
                                }

                                // Creating default instance of logger if instance of specified type cannot be created.
                                newLogger = CreateDefaultLogger(ref cacheKey);

                            }
                        }
                    }
                    catch (Exception ex)
                    {
                        InternalLogger.Error(ex, "GetLogger / GetCurrentClassLogger. Cannot create instance of type '{0}'. It should have an default contructor. ", fullName);

                        if (ex.MustBeRethrown())
                        {
                            throw;
                        }

                        // Creating default instance of logger if instance of specified type cannot be created.
                        newLogger = CreateDefaultLogger(ref cacheKey);
                    }
                }
                else
                {
                    newLogger = new Logger();
                }

                if (cacheKey.ConcreteType != null)
                {
                    newLogger.Initialize(cacheKey.Name, this.GetConfigurationForLogger(cacheKey.Name, this.Configuration), this);
                }

                // TODO: Clarify what is the intention when cacheKey.ConcreteType = null.
                //      At the moment, a logger typeof(Logger) will be created but the ConcreteType 
                //      will remain null and inserted into the cache. 
                //      Should we set cacheKey.ConcreteType = typeof(Logger) for default loggers?

                loggerCache.InsertOrUpdate(cacheKey, newLogger);
                return newLogger;
            }
        }

        private static Logger CreateDefaultLogger(ref LoggerCacheKey cacheKey)
        {
            cacheKey = new LoggerCacheKey(cacheKey.Name, typeof(Logger));

            var newLogger = new Logger();
            return newLogger;
        }

#if !SILVERLIGHT && !__IOS__ && !__ANDROID__ && !UWP10 || NETSTANDARD1_3
        private void ConfigFileChanged(object sender, EventArgs args)
        {
            InternalLogger.Info("Configuration file change detected! Reloading in {0}ms...", LogFactory.ReconfigAfterFileChangedTimeout);

            // In the rare cases we may get multiple notifications here, 
            // but we need to reload config only once.
            //
            // The trick is to schedule the reload in one second after
            // the last change notification comes in.
            lock (this.syncRoot)
            {
                if (IsDisposing)
                    return;

                if (this.reloadTimer == null)
                {
                    this.reloadTimer = new Timer(
                            this.ReloadConfigOnTimer,
                            this.Configuration,
                            LogFactory.ReconfigAfterFileChangedTimeout,
                            Timeout.Infinite);
                }
                else
                {
                    this.reloadTimer.Change(
                            LogFactory.ReconfigAfterFileChangedTimeout,
                            Timeout.Infinite);
                }
            }
        }
#endif

        private void LoadLoggingConfiguration(string configFile)
        {
            InternalLogger.Debug("Loading config from {0}", configFile);
            this.config = new XmlLoggingConfiguration(configFile, this);
        }


<<<<<<< HEAD
#if !SILVERLIGHT && !__IOS__ && !__ANDROID__ && !UWP10 || NETSTANDARD1_3
        /// <summary>
        /// Is this in disposing state?
        /// </summary>
        private bool IsDisposing;

=======
#if !SILVERLIGHT && !__IOS__ && !__ANDROID__
>>>>>>> 2daa1271
        private void currentAppDomain_DomainUnload(object sender, EventArgs e)
        {
            //stop timer on domain unload, otherwise: 
            //Exception: System.AppDomainUnloadedException
            //Message: Attempted to access an unloaded AppDomain.
            lock (this.syncRoot)
            {
                Dispose();
            }
        }


#endif
        /// <summary>
        /// Logger cache key.
        /// </summary>
        internal class LoggerCacheKey : IEquatable<LoggerCacheKey>
        {
            public string Name { get; private set; }

            public Type ConcreteType { get; private set; }

            public LoggerCacheKey(string name, Type concreteType)
            {
                this.Name = name;
                this.ConcreteType = concreteType;
            }

            /// <summary>
            /// Serves as a hash function for a particular type.
            /// </summary>
            /// <returns>
            /// A hash code for the current <see cref="T:System.Object"/>.
            /// </returns>
            public override int GetHashCode()
            {
                return this.ConcreteType.GetHashCode() ^ this.Name.GetHashCode();
            }

            /// <summary>
            /// Determines if two objects are equal in value.
            /// </summary>
            /// <param name="obj">Other object to compare to.</param>
            /// <returns>True if objects are equal, false otherwise.</returns>
            public override bool Equals(object obj)
            {
                LoggerCacheKey key = obj as LoggerCacheKey;
                if (ReferenceEquals(key, null))
                {
                    return false;
                }

                return (this.ConcreteType == key.ConcreteType) && (key.Name == this.Name);
            }

            /// <summary>
            /// Determines if two objects of the same type are equal in value.
            /// </summary>
            /// <param name="key">Other object to compare to.</param>
            /// <returns>True if objects are equal, false otherwise.</returns>
            public bool Equals(LoggerCacheKey key)
            {
                if (ReferenceEquals(key, null))
                {
                    return false;
                }

                return (this.ConcreteType == key.ConcreteType) && (key.Name == this.Name);
            }
        }

        /// <summary>
        /// Logger cache.
        /// </summary>
        private class LoggerCache
        {
            // The values of WeakReferences are of type Logger i.e. Directory<LoggerCacheKey, Logger>.
            private readonly Dictionary<LoggerCacheKey, WeakReference> loggerCache =
                    new Dictionary<LoggerCacheKey, WeakReference>();

            /// <summary>
            /// Inserts or updates. 
            /// </summary>
            /// <param name="cacheKey"></param>
            /// <param name="logger"></param>
            public void InsertOrUpdate(LoggerCacheKey cacheKey, Logger logger)
            {
                loggerCache[cacheKey] = new WeakReference(logger);
            }

            public Logger Retrieve(LoggerCacheKey cacheKey)
            {
                WeakReference loggerReference;
                if (loggerCache.TryGetValue(cacheKey, out loggerReference))
                {
                    // logger in the cache and still referenced
                    return loggerReference.Target as Logger;
                }

                return null;
            }

            public IEnumerable<Logger> Loggers
            {
                get { return GetLoggers(); }
            }

            private IEnumerable<Logger> GetLoggers()
            {
                // TODO: Test if loggerCache.Values.ToList<Logger>() can be used for the conversion instead.
                List<Logger> values = new List<Logger>(loggerCache.Count);

                foreach (WeakReference loggerReference in loggerCache.Values)
                {
                    Logger logger = loggerReference.Target as Logger;
                    if (logger != null)
                    {
                        values.Add(logger);
                    }
                }

                return values;
            }
        }

        /// <summary>
        /// Enables logging in <see cref="IDisposable.Dispose"/> implementation.
        /// </summary>
        private class LogEnabler : IDisposable
        {
            private LogFactory factory;

            /// <summary>
            /// Initializes a new instance of the <see cref="LogEnabler" /> class.
            /// </summary>
            /// <param name="factory">The factory.</param>
            public LogEnabler(LogFactory factory)
            {
                this.factory = factory;
            }

            /// <summary>
            /// Enables logging.
            /// </summary>
            void IDisposable.Dispose()
            {
                this.factory.ResumeLogging();
            }
        }
    }
}<|MERGE_RESOLUTION|>--- conflicted
+++ resolved
@@ -719,18 +719,8 @@
                     this.reloadTimer.Dispose();
                     this.reloadTimer = null;
                 }
-<<<<<<< HEAD
-                if (IsDisposing)
-                {
-                    //timer was disposed already. 
-                    this.watcher.Dispose();
-                    return;
-                }
-=======
-
                 if (this.IsDisposing)
                     return; //timer was disposed already. 
->>>>>>> 2daa1271
 
                 this.watcher.StopWatching();
                 try
@@ -878,7 +868,7 @@
         }
 
         /// <summary>
-        /// Currenty this logfactory is disposing?
+        /// Is this in disposing state?
         /// </summary>
         private bool IsDisposing;
 
@@ -889,29 +879,36 @@
         /// <c>false</c> to release only unmanaged resources.</param>
         protected virtual void Dispose(bool disposing)
         {
-<<<<<<< HEAD
-#if !SILVERLIGHT && !__IOS__ && !__ANDROID__ && !UWP10 || NETSTANDARD1_3
-=======
+
             if (this.IsDisposing)
                 return;
 
->>>>>>> 2daa1271
+
+
+
             if (disposing)
             {
                 this.IsDisposing = true;
 
-#if !SILVERLIGHT && !__IOS__ && !__ANDROID__
+#if !SILVERLIGHT && !__IOS__ && !__ANDROID__ && !UWP10 || NETSTANDARD1_3
                 if (this.reloadTimer != null)
                 {
                     var currentTimer = this.reloadTimer;
                     this.reloadTimer = null;    // Mark that we have started to dispose the timer
                     using (ManualResetEvent waitHandle = new ManualResetEvent(false))
                     {
+
+#if NETSTANDARD1_3
+                        currentTimer.Dispose();
+                        waitHandle.WaitOne(500);
+#else
+
                         if (currentTimer.Dispose(waitHandle))
                         {
                             // Timer has not been disposed by someone else
                             waitHandle.WaitOne(500);
                         }
+#endif
                     }
                 }
 
@@ -922,23 +919,23 @@
                     this.watcher.Dispose();
                 }
 
+#if !NETSTANDARD1_3
                 if (currentAppDomain != null)
                 {
                     // No longer belongs to the AppDomain
                     currentAppDomain.DomainUnload -= this.currentAppDomain_DomainUnload;
                     CurrentAppDomain = null;
                 }
+#endif
 
                 this.ConfigurationReloaded = null;   // Release event listeners
 #endif
-                if (currentAppDomain != null)
-                {
-                    CurrentAppDomain = null;    // No longer belongs to the AppDomain
-                }
-
-                this.ConfigurationChanged = null;    // Release event listeners
-            }
-        }
+
+            }
+
+            this.ConfigurationChanged = null;    // Release event listeners
+        }
+
 
         /// <summary>
         /// Get file paths (including filename) for the possible NLog config files. 
@@ -1162,16 +1159,8 @@
         }
 
 
-<<<<<<< HEAD
 #if !SILVERLIGHT && !__IOS__ && !__ANDROID__ && !UWP10 || NETSTANDARD1_3
-        /// <summary>
-        /// Is this in disposing state?
-        /// </summary>
-        private bool IsDisposing;
-
-=======
-#if !SILVERLIGHT && !__IOS__ && !__ANDROID__
->>>>>>> 2daa1271
+
         private void currentAppDomain_DomainUnload(object sender, EventArgs e)
         {
             //stop timer on domain unload, otherwise: 
