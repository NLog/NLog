--- conflicted
+++ resolved
@@ -462,12 +462,8 @@
             var frame = new StackFrame(1, false);
 #endif
 
-<<<<<<< HEAD
             return GetLogger(frame.GetMethod().DeclaringType.FullName);
-=======
-            return this.GetLogger(frame.GetMethod().DeclaringType.FullName);
-#endif
->>>>>>> 201acd9f
+#endif
         }
 
         /// <summary>
@@ -489,12 +485,8 @@
             var frame = new StackFrame(1, false);
 #endif
 
-<<<<<<< HEAD
             return (T)GetLogger(frame.GetMethod().DeclaringType.FullName, typeof(T));
-=======
-            return (T)this.GetLogger(frame.GetMethod().DeclaringType.FullName, typeof(T));
-#endif
->>>>>>> 201acd9f
+#endif
         }
 
         /// <summary>
@@ -516,12 +508,8 @@
             var frame = new StackFrame(1, false);
 #endif
 
-<<<<<<< HEAD
             return GetLogger(frame.GetMethod().DeclaringType.FullName, loggerType);
-=======
-            return this.GetLogger(frame.GetMethod().DeclaringType.FullName, loggerType);
-#endif
->>>>>>> 201acd9f
+#endif
         }
 
         /// <summary>
