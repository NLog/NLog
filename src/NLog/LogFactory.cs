// 
// Copyright (c) 2004-2020 Jaroslaw Kowalski <jaak@jkowalski.net>, Kim Christensen, Julian Verdurmen
// 
// All rights reserved.
// 
// Redistribution and use in source and binary forms, with or without 
// modification, are permitted provided that the following conditions 
// are met:
// 
// * Redistributions of source code must retain the above copyright notice, 
//   this list of conditions and the following disclaimer. 
// 
// * Redistributions in binary form must reproduce the above copyright notice,
//   this list of conditions and the following disclaimer in the documentation
//   and/or other materials provided with the distribution. 
// 
// * Neither the name of Jaroslaw Kowalski nor the names of its 
//   contributors may be used to endorse or promote products derived from this
//   software without specific prior written permission. 
// 
// THIS SOFTWARE IS PROVIDED BY THE COPYRIGHT HOLDERS AND CONTRIBUTORS "AS IS"
// AND ANY EXPRESS OR IMPLIED WARRANTIES, INCLUDING, BUT NOT LIMITED TO, THE 
// IMPLIED WARRANTIES OF MERCHANTABILITY AND FITNESS FOR A PARTICULAR PURPOSE 
// ARE DISCLAIMED. IN NO EVENT SHALL THE COPYRIGHT OWNER OR CONTRIBUTORS BE 
// LIABLE FOR ANY DIRECT, INDIRECT, INCIDENTAL, SPECIAL, EXEMPLARY, OR 
// CONSEQUENTIAL DAMAGES (INCLUDING, BUT NOT LIMITED TO, PROCUREMENT OF
// SUBSTITUTE GOODS OR SERVICES; LOSS OF USE, DATA, OR PROFITS; OR BUSINESS 
// INTERRUPTION) HOWEVER CAUSED AND ON ANY THEORY OF LIABILITY, WHETHER IN 
// CONTRACT, STRICT LIABILITY, OR TORT (INCLUDING NEGLIGENCE OR OTHERWISE) 
// ARISING IN ANY WAY OUT OF THE USE OF THIS SOFTWARE, EVEN IF ADVISED OF 
// THE POSSIBILITY OF SUCH DAMAGE.
// 

namespace NLog
{
    using System;
    using System.Collections.Generic;
    using System.Diagnostics;
    using System.Globalization;
    using System.Runtime.CompilerServices;
    using System.Security;
    using System.Text;
    using System.Threading;
    using JetBrains.Annotations;
    using NLog.Common;
    using NLog.Config;
    using NLog.Internal;
    using NLog.Internal.Fakeables;
    using NLog.Targets;
    using System.Linq;

    /// <summary>
    /// Creates and manages instances of <see cref="T:NLog.Logger" /> objects.
    /// </summary>
    public class LogFactory : IDisposable
    {
        private static readonly TimeSpan DefaultFlushTimeout = TimeSpan.FromSeconds(15);

        private static IAppDomain currentAppDomain;
        private static AppEnvironmentWrapper defaultAppEnvironment;

        /// <remarks>
        /// Internal for unit tests
        /// </remarks>
        internal readonly object _syncRoot = new object();
<<<<<<< HEAD
        private readonly LoggerCache _loggerCache = new LoggerCache();
        private ServiceRepositoryInternal _serviceRepository = new ServiceRepositoryInternal();
        internal LoggingConfiguration _config;
        internal LogMessageFormatter ActiveMessageFormatter;
        internal LogMessageFormatter SingleTargetMessageFormatter;
=======
        internal LoggingConfiguration _config;
        private IAppEnvironment _currentAppEnvironment;
>>>>>>> cca7dcd3
        private LogLevel _globalThreshold = LogLevel.MinLevel;
        private bool _configLoaded;
        // TODO: logsEnabled property might be possible to be encapsulated into LogFactory.LogsEnabler class. 
        private int _logsEnabled;

        /// <summary>
        /// Overwrite possible file paths (including filename) for possible NLog config files. 
        /// When this property is <c>null</c>, the default file paths (<see cref="GetCandidateConfigFilePaths()"/> are used.
        /// </summary>
        private List<string> _candidateConfigFilePaths;

        private readonly ILoggingConfigurationLoader _configLoader;

        /// <summary>
        /// Occurs when logging <see cref="Configuration" /> changes.
        /// </summary>
        public event EventHandler<LoggingConfigurationChangedEventArgs> ConfigurationChanged;

#if !SILVERLIGHT && !__IOS__ && !__ANDROID__ && !NETSTANDARD1_3
        /// <summary>
        /// Occurs when logging <see cref="Configuration" /> gets reloaded.
        /// </summary>
        public event EventHandler<LoggingConfigurationReloadedEventArgs> ConfigurationReloaded;
#endif

        private static event EventHandler<EventArgs> LoggerShutdown;

#if !SILVERLIGHT && !__IOS__ && !__ANDROID__ && !NETSTANDARD1_3
        /// <summary>
        /// Initializes static members of the LogManager class.
        /// </summary>
        [System.Diagnostics.CodeAnalysis.SuppressMessage("Microsoft.Performance", "CA1810:InitializeReferenceTypeStaticFieldsInline", Justification = "Significant logic in .cctor()")]
        static LogFactory()
        {
            RegisterEvents(CurrentAppDomain);
        }
#endif

        /// <summary>
        /// Initializes a new instance of the <see cref="LogFactory" /> class.
        /// </summary>
        public LogFactory()
<<<<<<< HEAD
            : this(new LoggingConfigurationFileLoaderFactory().Create()) // TODO NLog 5 - Decouple with DI
=======
#if !SILVERLIGHT && !__IOS__ && !__ANDROID__ && !NETSTANDARD1_3
            : this(new LoggingConfigurationWatchableFileLoader(DefaultAppEnvironment))
#else
            : this(new LoggingConfigurationFileLoader(DefaultAppEnvironment))
#endif
>>>>>>> cca7dcd3
        {
            _serviceRepository.TypeRegistered += ServiceRepository_TypeRegistered;
            RefreshMessageFormatter();
        }

        /// <summary>
        /// Initializes a new instance of the <see cref="LogFactory" /> class.
        /// </summary>
        /// <param name="config">The config.</param>
        [Obsolete("Constructor with LoggingConfiguration as parameter should not be used. Instead provide LogFactory as parameter when constructing LoggingConfiguration. Marked obsolete in NLog 5.0")]
        public LogFactory(LoggingConfiguration config)
            : this()
        {
            Configuration = config;
        }

        /// <summary>
        /// Initializes a new instance of the <see cref="LogFactory" /> class.
        /// </summary>
        /// <param name="configLoader">The config loader</param>
        /// <param name="appEnvironment">The custom AppEnvironmnet override</param>
        internal LogFactory(ILoggingConfigurationLoader configLoader, IAppEnvironment appEnvironment = null)
        {
            _configLoader = configLoader;
            _currentAppEnvironment = appEnvironment;
#if !SILVERLIGHT && !__IOS__ && !__ANDROID__ && !NETSTANDARD1_3
            LoggerShutdown += OnStopLogging;
#endif
        }

        /// <summary>
        /// Gets the current <see cref="IAppDomain"/>.
        /// </summary>
        public static IAppDomain CurrentAppDomain
        {
            get => currentAppDomain ?? DefaultAppEnvironment.AppDomain;
            set
            {
                UnregisterEvents(currentAppDomain);
                //make sure we aren't double registering.
                UnregisterEvents(value);
                RegisterEvents(value);
                currentAppDomain = value;
                if (value != null && defaultAppEnvironment != null)
                    defaultAppEnvironment.AppDomain = value;
            }
        }

        internal static IAppEnvironment DefaultAppEnvironment
        {
            get
            {
                return defaultAppEnvironment ?? (defaultAppEnvironment = new AppEnvironmentWrapper(currentAppDomain ?? (currentAppDomain =
#if NETSTANDARD1_0
                    new FakeAppDomain()
#else
                    new AppDomainWrapper(AppDomain.CurrentDomain)
#endif
                    )));
            }
        }

        internal IAppEnvironment CurrentAppEnvironment
        {
            get => _currentAppEnvironment ?? DefaultAppEnvironment;
            set => _currentAppEnvironment = value;
        }

        /// <summary>
        /// Gets or sets a value indicating whether exceptions should be thrown. See also <see cref="ThrowConfigExceptions"/>.
        /// </summary>
        /// <value>A value of <c>true</c> if exception should be thrown; otherwise, <c>false</c>.</value>
        /// <remarks>By default exceptions are not thrown under any circumstances.</remarks>
        public bool ThrowExceptions { get; set; }

        /// <summary>
        /// Gets or sets a value indicating whether <see cref="NLogConfigurationException"/> should be thrown.
        /// 
        /// If <c>null</c> then <see cref="ThrowExceptions"/> is used.
        /// </summary>
        /// <value>A value of <c>true</c> if exception should be thrown; otherwise, <c>false</c>.</value>
        /// <remarks>
        /// This option is for backwards-compatibility.
        /// By default exceptions are not thrown under any circumstances.
        /// </remarks>
        public bool? ThrowConfigExceptions { get; set; }

        /// <summary>
        /// Gets or sets a value indicating whether Variables should be kept on configuration reload.
        /// Default value - false.
        /// </summary>
        public bool KeepVariablesOnReload { get; set; }

        /// <summary>
        /// Gets or sets a value indicating whether to automatically call <see cref="LogFactory.Shutdown"/>
        /// on AppDomain.Unload or AppDomain.ProcessExit
        /// </summary>
        public bool AutoShutdown
        {
            get { return _autoShutdown; }
            set
            {
                if (value != _autoShutdown)
                {
                    _autoShutdown = value;
#if !SILVERLIGHT && !__IOS__ && !__ANDROID__ && !NETSTANDARD1_3
                    LoggerShutdown -= OnStopLogging;
                    if (value)
                        LoggerShutdown += OnStopLogging;
#endif
                }
            }
        }
        private bool _autoShutdown = true;

        /// <summary>
        /// Gets or sets the current logging configuration. After setting this property all
        /// existing loggers will be re-configured, so there is no need to call <see cref="ReconfigExistingLoggers" />
        /// manually.
        /// </summary>
        public LoggingConfiguration Configuration
        {
            get
            {
                if (_configLoaded)
                    return _config;

                lock (_syncRoot)
                {
                    if (_configLoaded || _isDisposing)
                        return _config;

                    var config = _configLoader.Load(this);
                    if (config != null)
                    {
                        try
                        {
                            _config = config;
                            _configLoader.Activated(this, _config);
                            _config.Dump();
                            ReconfigExistingLoggers();
                            LogConfigurationInitialized();
                        }
                        finally
                        {
                            _configLoaded = true;
                        }
                    }

                    return _config;
                }
            }

            set
            {
                lock (_syncRoot)
                {
                    LoggingConfiguration oldConfig = _config;
                    if (oldConfig != null)
                    {
                        InternalLogger.Info("Closing old configuration.");
                        Flush();
                        oldConfig.Close();
                    }

                    _config = value;

                    if (_config == null)
                    {
                        _configLoaded = false;
                        _configLoader.Activated(this, _config);
                    }
                    else
                    {
                        try
                        {
                            _configLoader.Activated(this, _config);
                            _config.Dump();
                            ReconfigExistingLoggers();
                        }
                        finally
                        {
                            _configLoaded = true;
                        }
                    }
                    OnConfigurationChanged(new LoggingConfigurationChangedEventArgs(value, oldConfig));
                }
            }
        }

        /// <summary>
        /// Repository of interfaces used by NLog to allow override for dependency injection
        /// </summary>
        public ServiceRepository ServiceRepository
        {
            get => _serviceRepository;
            internal set
            {
                _serviceRepository.TypeRegistered -= ServiceRepository_TypeRegistered;
                _serviceRepository = (value as ServiceRepositoryInternal) ?? new ServiceRepositoryInternal(true);
                _serviceRepository.TypeRegistered += ServiceRepository_TypeRegistered;
            }
        }

        private void ServiceRepository_TypeRegistered(object sender, RepositoryUpdateEventArgs e)
        {
            if (e.Type == typeof(ILogMessageFormatter))
            {
                RefreshMessageFormatter();
            }
        }

        private void RefreshMessageFormatter()
        {
            var messageFormatter = _serviceRepository.ResolveService<ILogMessageFormatter>();
            ActiveMessageFormatter = messageFormatter.FormatMessage;
            if (messageFormatter is LogMessageTemplateFormatter templateFormatter)
            {
                SingleTargetMessageFormatter = new LogMessageTemplateFormatter(_serviceRepository, templateFormatter.ForceTemplateRenderer, true).FormatMessage;
            }
            else
            {
                SingleTargetMessageFormatter = null;
            }
        }

        /// <summary>
        /// Gets or sets the global log level threshold. Log events below this threshold are not logged.
        /// </summary>
        public LogLevel GlobalThreshold
        {
            get => _globalThreshold;

            set
            {
                lock (_syncRoot)
                {
                    _globalThreshold = value;
                    ReconfigExistingLoggers();
                }
            }
        }

        /// <summary>
        /// Gets the default culture info to use as <see cref="LogEventInfo.FormatProvider"/>.
        /// </summary>
        /// <value>
        /// Specific culture info or null to use <see cref="CultureInfo.CurrentCulture"/>
        /// </value>
        [CanBeNull]
        public CultureInfo DefaultCultureInfo
        {
            get
            {
                var configuration = Configuration;
                return configuration?.DefaultCultureInfo;
            }
        }

        internal static void LogConfigurationInitialized()
        {
            InternalLogger.Info("Configuration initialized.");
            try
            {
                InternalLogger.LogAssemblyVersion(typeof(ILogger).GetAssembly());
            }
            catch (SecurityException ex)
            {
                InternalLogger.Debug(ex, "Not running in full trust");
            }
        }

        /// <summary>
        /// Performs application-defined tasks associated with freeing, releasing, or resetting 
        /// unmanaged resources.
        /// </summary>
        public void Dispose()
        {
            Dispose(true);
            GC.SuppressFinalize(this);
        }

        /// <summary>
        /// Begins configuration of the LogFactory options using fluent interface
        /// </summary>
        public ISetupBuilder Setup()
        {
            return new SetupBuilder(this);
        }

        /// <summary>
        /// Begins configuration of the LogFactory options using fluent interface
        /// </summary>
        public LogFactory Setup(Action<ISetupBuilder> setupBuilder)
        {
            if (setupBuilder == null)
                throw new ArgumentNullException(nameof(setupBuilder));
            setupBuilder(new SetupBuilder(this));
            return this;
        }

        /// <summary>
        /// Creates a logger that discards all log messages.
        /// </summary>
        /// <returns>Null logger instance.</returns>
        public Logger CreateNullLogger()
        {
            return new NullLogger(this);
        }

        /// <summary>
        /// Gets the logger with the full name of the current class, so namespace and class name.
        /// </summary>
        /// <returns>The logger.</returns>
        /// <remarks>This is a slow-running method. 
        /// Make sure you're not doing this in a loop.</remarks>
        [MethodImpl(MethodImplOptions.NoInlining)]
        public Logger GetCurrentClassLogger()
        {
#if NETSTANDARD1_0
            var className = StackTraceUsageUtils.GetClassFullName();
#elif SILVERLIGHT
            var className = StackTraceUsageUtils.GetClassFullName(new StackFrame(1));
#else
            var className = StackTraceUsageUtils.GetClassFullName(new StackFrame(1, false));
#endif
            return GetLogger(className);
        }

        /// <summary>
        /// Gets the logger with the full name of the current class, so namespace and class name.
        /// Use <typeparamref name="T"/>  to create instance of a custom <see cref="Logger"/>.
        /// If you haven't defined your own <see cref="Logger"/> class, then use the overload without the type parameter.
        /// </summary>
        /// <returns>The logger with type <typeparamref name="T"/>.</returns>
        /// <typeparam name="T">Type of the logger</typeparam>
        /// <remarks>This is a slow-running method. 
        /// Make sure you're not doing this in a loop.</remarks>
        [MethodImpl(MethodImplOptions.NoInlining)]
        public T GetCurrentClassLogger<T>() where T : Logger
        {
#if NETSTANDARD1_0
            var className = StackTraceUsageUtils.GetClassFullName();
#elif SILVERLIGHT
            var className = StackTraceUsageUtils.GetClassFullName(new StackFrame(1));
#else
            var className = StackTraceUsageUtils.GetClassFullName(new StackFrame(1, false));
#endif
            return (T)GetLogger(className, typeof(T));
        }

        /// <summary>
        /// Gets a custom logger with the full name of the current class, so namespace and class name.
        /// Use <paramref name="loggerType"/> to create instance of a custom <see cref="Logger"/>.
        /// If you haven't defined your own <see cref="Logger"/> class, then use the overload without the loggerType.
        /// </summary>
        /// <param name="loggerType">The type of the logger to create. The type must inherit from <see cref="Logger"/></param>
        /// <returns>The logger of type <paramref name="loggerType"/>.</returns>
        /// <remarks>This is a slow-running method. Make sure you are not calling this method in a 
        /// loop.</remarks>
        [MethodImpl(MethodImplOptions.NoInlining)]
        public Logger GetCurrentClassLogger(Type loggerType)
        {
#if NETSTANDARD1_0
            var className = StackTraceUsageUtils.GetClassFullName();
#elif SILVERLIGHT
            var className = StackTraceUsageUtils.GetClassFullName(new StackFrame(1));
#else
            var className = StackTraceUsageUtils.GetClassFullName(new StackFrame(1, false));
#endif
            return GetLoggerThreadSafe(className, loggerType);
        }

        /// <summary>
        /// Gets the specified named logger.
        /// </summary>
        /// <param name="name">Name of the logger.</param>
        /// <returns>The logger reference. Multiple calls to <c>GetLogger</c> with the same argument 
        /// are not guaranteed to return the same logger reference.</returns>
        public Logger GetLogger(string name)
        {
            return GetLoggerThreadSafe(name, Logger.DefaultLoggerType);
        }

        /// <summary>
        /// Gets the specified named logger.
        /// Use <typeparamref name="T"/>  to create instance of a custom <see cref="Logger"/>.
        /// If you haven't defined your own <see cref="Logger"/> class, then use the overload without the type parameter.
        /// </summary>
        /// <param name="name">Name of the logger.</param>
        /// <typeparam name="T">Type of the logger</typeparam>
        /// <returns>The logger reference with type <typeparamref name="T"/>. Multiple calls to <c>GetLogger</c> with the same argument 
        /// are not guaranteed to return the same logger reference.</returns>
        public T GetLogger<T>(string name) where T : Logger
        {
            return (T)GetLoggerThreadSafe(name, typeof(T));
        }

        /// <summary>
        /// Gets the specified named logger.
        /// Use <paramref name="loggerType"/> to create instance of a custom <see cref="Logger"/>.
        /// If you haven't defined your own <see cref="Logger"/> class, then use the overload without the loggerType.
        /// </summary>
        /// <param name="name">Name of the logger.</param>
        /// <param name="loggerType">The type of the logger to create. The type must inherit from <see cref="Logger" />.</param>
        /// <returns>The logger of type <paramref name="loggerType"/>. Multiple calls to <c>GetLogger</c> with the 
        /// same argument aren't guaranteed to return the same logger reference.</returns>
        public Logger GetLogger(string name, Type loggerType)
        {
            return GetLoggerThreadSafe(name, loggerType);
        }

        /// <summary>
        /// Loops through all loggers previously returned by GetLogger and recalculates their 
        /// target and filter list. Useful after modifying the configuration programmatically
        /// to ensure that all loggers have been properly configured.
        /// </summary>
        public void ReconfigExistingLoggers()
        {
            List<Logger> loggers;

            lock (_syncRoot)
            {
                _config?.InitializeAll();
                loggers = _loggerCache.GetLoggers();
            }

            foreach (var logger in loggers)
            {
                logger.SetConfiguration(GetConfigurationForLogger(logger.Name, _config));
            }
        }

        /// <summary>
        /// Flush any pending log messages (in case of asynchronous targets) with the default timeout of 15 seconds.
        /// </summary>
        public void Flush()
        {
            Flush(DefaultFlushTimeout);
        }

        /// <summary>
        /// Flush any pending log messages (in case of asynchronous targets).
        /// </summary>
        /// <param name="timeout">Maximum time to allow for the flush. Any messages after that time 
        /// will be discarded.</param>
        public void Flush(TimeSpan timeout)
        {
            FlushInternal(timeout, null);
        }

        /// <summary>
        /// Flush any pending log messages (in case of asynchronous targets).
        /// </summary>
        /// <param name="timeoutMilliseconds">Maximum time to allow for the flush. Any messages 
        /// after that time will be discarded.</param>
        public void Flush(int timeoutMilliseconds)
        {
            Flush(TimeSpan.FromMilliseconds(timeoutMilliseconds));
        }

        /// <summary>
        /// Flush any pending log messages (in case of asynchronous targets).
        /// </summary>
        /// <param name="asyncContinuation">The asynchronous continuation.</param>
        public void Flush(AsyncContinuation asyncContinuation)
        {
            Flush(asyncContinuation, TimeSpan.MaxValue);
        }

        /// <summary>
        /// Flush any pending log messages (in case of asynchronous targets).
        /// </summary>
        /// <param name="asyncContinuation">The asynchronous continuation.</param>
        /// <param name="timeoutMilliseconds">Maximum time to allow for the flush. Any messages 
        /// after that time will be discarded.</param>
        public void Flush(AsyncContinuation asyncContinuation, int timeoutMilliseconds)
        {
            Flush(asyncContinuation, TimeSpan.FromMilliseconds(timeoutMilliseconds));
        }

        /// <summary>
        /// Flush any pending log messages (in case of asynchronous targets).
        /// </summary>
        /// <param name="asyncContinuation">The asynchronous continuation.</param>
        /// <param name="timeout">Maximum time to allow for the flush. Any messages after that time will be discarded.</param>
        public void Flush(AsyncContinuation asyncContinuation, TimeSpan timeout)
        {
            FlushInternal(timeout, asyncContinuation ?? (ex => { }));
        }

        private void FlushInternal(TimeSpan timeout, AsyncContinuation asyncContinuation)
        {
            try
            {
                InternalLogger.Debug("LogFactory Flush with timeout={0} secs", timeout.TotalSeconds);
                LoggingConfiguration config;
                lock (_syncRoot)
                {
                    config = _config; // Flush should not attempt to auto-load Configuration
                }

                if (config != null)
                {
                    if (asyncContinuation != null)
                    {
                        FlushAllTargetsAsync(config, asyncContinuation, timeout);
                    }
                    else
                    {
                        if (FlushAllTargetsSync(config, timeout, ThrowExceptions))
                            return;
                    }
                }
                else
                {
                    asyncContinuation?.Invoke(null);
                }
            }
            catch (Exception ex)
            {
                if (ThrowExceptions)
                {
                    throw;
                }

                InternalLogger.Error(ex, "Error with flush.");
                asyncContinuation?.Invoke(ex);
            }
        }

        /// <summary>
        /// Flushes any pending log messages on all appenders.
        /// </summary>
        /// <param name="loggingConfiguration">Config containing Targets to Flush</param>
        /// <param name="asyncContinuation">Flush completed notification (success / timeout)</param>
        /// <param name="asyncTimeout">Optional timeout that guarantees that completed notication is called.</param>
        /// <returns></returns>
        private static AsyncContinuation FlushAllTargetsAsync(LoggingConfiguration loggingConfiguration, AsyncContinuation asyncContinuation, TimeSpan? asyncTimeout)
        {
            var targets = loggingConfiguration.GetAllTargetsToFlush();
            var pendingTargets = new HashSet<Target>(targets, SingleItemOptimizedHashSet<Target>.ReferenceEqualityComparer.Default);

            AsynchronousAction<Target> flushAction = (target, cont) =>
            {
                target.Flush(ex =>
                {
                    if (ex != null)
                        InternalLogger.Warn(ex, "Flush failed for target {0}(Name={1})", target.GetType(), target.Name);
                    lock (pendingTargets)
                    {
                        pendingTargets.Remove(target);
                    }
                    cont(ex);
                });
            };
            AsyncContinuation flushContinuation = (ex) =>
            {
                lock (pendingTargets)
                {
                    foreach (var pendingTarget in pendingTargets)
                        InternalLogger.Debug("Flush timeout for target {0}(Name={1})", pendingTarget.GetType(), pendingTarget.Name);
                    pendingTargets.Clear();
                }
                if (ex != null)
                    InternalLogger.Warn(ex, "Flush completed with errors");
                else
                    InternalLogger.Debug("Flush completed");
                asyncContinuation(ex);
            };

            if (asyncTimeout.HasValue)
            {
                flushContinuation = AsyncHelpers.WithTimeout(flushContinuation, asyncTimeout.Value);
            }
            else
            {
                flushContinuation = AsyncHelpers.PreventMultipleCalls(flushContinuation);
            }

            InternalLogger.Trace("Flushing all {0} targets...", targets.Count);
            AsyncHelpers.ForEachItemInParallel(targets, flushContinuation, flushAction);
            return flushContinuation;
        }

        private static bool FlushAllTargetsSync(LoggingConfiguration oldConfig, TimeSpan timeout, bool throwExceptions)
        {
            Exception lastException = null;

            try
            {
                ManualResetEvent flushCompletedEvent = new ManualResetEvent(false);

                var flushContinuation = FlushAllTargetsAsync(oldConfig, (ex) =>
                {
                    if (ex != null)
                        lastException = ex;
                    flushCompletedEvent.Set();
                }, null);

                bool flushCompleted = flushCompletedEvent.WaitOne(timeout);
                if (!flushCompleted)
                    flushContinuation(new TimeoutException($"Timeout when flushing all targets, after waiting {timeout.TotalSeconds} seconds."));
            }
            catch (Exception ex)
            {
                if (ex.MustBeRethrownImmediately())
                    throw;

                if (throwExceptions)
                    throw new NLogRuntimeException("Asynchronous exception has occurred.", ex);

                InternalLogger.Error(ex, "Error with flush.");
                return false;
            }

            if (lastException != null)
            {
                if (throwExceptions)
                    throw new NLogRuntimeException("Asynchronous exception has occurred.", lastException);
                else
                    return false;
            }

            return true;
        }

        /// <summary>
        /// Decreases the log enable counter and if it reaches -1 the logs are disabled.
        /// </summary>
        /// <remarks>
        /// Logging is enabled if the number of <see cref="ResumeLogging"/> calls is greater than 
        /// or equal to <see cref="SuspendLogging"/> calls.
        /// </remarks>
        /// <returns>An object that implements IDisposable whose Dispose() method re-enables logging. 
        /// To be used with C# <c>using ()</c> statement.</returns>
        public IDisposable SuspendLogging()
        {
            lock (_syncRoot)
            {
                _logsEnabled--;
                if (_logsEnabled == -1)
                {
                    ReconfigExistingLoggers();
                }
            }

            return new LogEnabler(this);
        }

        /// <summary>
        /// Increases the log enable counter and if it reaches 0 the logs are disabled.
        /// </summary>
        /// <remarks>Logging is enabled if the number of <see cref="ResumeLogging"/> calls is greater 
        /// than or equal to <see cref="SuspendLogging"/> calls.</remarks>
        public void ResumeLogging()
        {
            lock (_syncRoot)
            {
                _logsEnabled++;
                if (_logsEnabled == 0)
                {
                    ReconfigExistingLoggers();
                }
            }
        }

        /// <summary>
        /// Returns <see langword="true" /> if logging is currently enabled.
        /// </summary>
        /// <returns>A value of <see langword="true" /> if logging is currently enabled, 
        /// <see langword="false"/> otherwise.</returns>
        /// <remarks>Logging is enabled if the number of <see cref="ResumeLogging"/> calls is greater 
        /// than or equal to <see cref="SuspendLogging"/> calls.</remarks>
        public bool IsLoggingEnabled()
        {
            return _logsEnabled >= 0;
        }

        /// <summary>
        /// Raises the event when the configuration is reloaded. 
        /// </summary>
        /// <param name="e">Event arguments.</param>
        protected virtual void OnConfigurationChanged(LoggingConfigurationChangedEventArgs e)
        {
            ConfigurationChanged?.Invoke(this, e);
        }

#if !SILVERLIGHT && !__IOS__ && !__ANDROID__ && !NETSTANDARD1_3
        /// <summary>
        /// Raises the event when the configuration is reloaded. 
        /// </summary>
        /// <param name="e">Event arguments</param>
        protected virtual void OnConfigurationReloaded(LoggingConfigurationReloadedEventArgs e)
        {
            ConfigurationReloaded?.Invoke(this, e);
        }

        internal void NotifyConfigurationReloaded(LoggingConfigurationReloadedEventArgs eventArgs)
        {
            OnConfigurationReloaded(eventArgs);
        }
#endif

        private bool GetTargetsByLevelForLogger(string name, List<LoggingRule> loggingRules, TargetWithFilterChain[] targetsByLevel, TargetWithFilterChain[] lastTargetsByLevel, bool[] suppressedLevels)
        {
            bool targetsFound = false;
            foreach (LoggingRule rule in loggingRules)
            {
                if (!rule.NameMatches(name))
                {
                    continue;
                }

                for (int i = 0; i <= LogLevel.MaxLevel.Ordinal; ++i)
                {
                    if (i < GlobalThreshold.Ordinal || suppressedLevels[i] || !rule.IsLoggingEnabledForLevel(LogLevel.FromOrdinal(i)))
                    {
                        continue;
                    }

                    if (rule.Final)
                        suppressedLevels[i] = true;

                    foreach (Target target in rule.GetTargetsThreadSafe())
                    {
                        targetsFound = true;
                        var awf = new TargetWithFilterChain(target, rule.Filters, rule.DefaultFilterResult);
                        if (lastTargetsByLevel[i] != null)
                        {
                            lastTargetsByLevel[i].NextInChain = awf;
                        }
                        else
                        {
                            targetsByLevel[i] = awf;
                        }

                        lastTargetsByLevel[i] = awf;
                    }
                }

                // Recursively analyze the child rules.
                if (rule.ChildRules.Count != 0)
                {
                    targetsFound = GetTargetsByLevelForLogger(name, rule.GetChildRulesThreadSafe(), targetsByLevel, lastTargetsByLevel, suppressedLevels) || targetsFound;
                }
            }

            for (int i = 0; i <= LogLevel.MaxLevel.Ordinal; ++i)
            {
                TargetWithFilterChain tfc = targetsByLevel[i];
                tfc?.PrecalculateStackTraceUsage();
            }

            return targetsFound;
        }

        internal LoggerConfiguration GetConfigurationForLogger(string name, LoggingConfiguration configuration)
        {
            TargetWithFilterChain[] targetsByLevel = new TargetWithFilterChain[LogLevel.MaxLevel.Ordinal + 1];
            TargetWithFilterChain[] lastTargetsByLevel = new TargetWithFilterChain[LogLevel.MaxLevel.Ordinal + 1];
            bool[] suppressedLevels = new bool[LogLevel.MaxLevel.Ordinal + 1];

            bool targetsFound = false;
            if (configuration != null && IsLoggingEnabled())
            {
                //no "System.InvalidOperationException: Collection was modified"
                var loggingRules = configuration.GetLoggingRulesThreadSafe();
                targetsFound = GetTargetsByLevelForLogger(name, loggingRules, targetsByLevel, lastTargetsByLevel, suppressedLevels);
            }

            if (InternalLogger.IsDebugEnabled)
            {
                if (targetsFound)
                {
                    InternalLogger.Debug("Targets for {0} by level:", name);
                    for (int i = 0; i <= LogLevel.MaxLevel.Ordinal; ++i)
                    {
                        StringBuilder sb = new StringBuilder();
                        sb.AppendFormat(CultureInfo.InvariantCulture, "{0} =>", LogLevel.FromOrdinal(i));
                        for (TargetWithFilterChain afc = targetsByLevel[i]; afc != null; afc = afc.NextInChain)
                        {
                            sb.AppendFormat(CultureInfo.InvariantCulture, " {0}", afc.Target.Name);
                            if (afc.FilterChain.Count > 0)
                            {
                                sb.AppendFormat(CultureInfo.InvariantCulture, " ({0} filters)", afc.FilterChain.Count);
                            }
                        }

                        InternalLogger.Debug(sb.ToString());
                    }
                }
                else
                {
                    InternalLogger.Debug("Targets not configured for logger: {0}", name);
                }
            }

            return new LoggerConfiguration(targetsByLevel);
        }

        /// <summary>
        /// Currently this <see cref="LogFactory"/> is disposing?
        /// </summary>
        private bool _isDisposing;

        private void Close(TimeSpan flushTimeout)
        {
            if (_isDisposing)
            {
                return;
            }

            _isDisposing = true;

            _serviceRepository.TypeRegistered -= ServiceRepository_TypeRegistered;

#if !SILVERLIGHT && !__IOS__ && !__ANDROID__ && !NETSTANDARD1_3
            LoggerShutdown -= OnStopLogging;
            ConfigurationReloaded = null;   // Release event listeners
#endif

            if (Monitor.TryEnter(_syncRoot, 500))
            {
                try
                {
                    _configLoader.Dispose();

                    var oldConfig = _config;
                    if (_configLoaded && oldConfig != null)
                    {
                        CloseOldConfig(flushTimeout, oldConfig);
                    }
                }
                finally
                {
                    Monitor.Exit(_syncRoot);
                }
            }

            ConfigurationChanged = null;    // Release event listeners
        }

        private void CloseOldConfig(TimeSpan flushTimeout, LoggingConfiguration oldConfig)
        {
            try
            {
                bool attemptClose = true;

#if !SILVERLIGHT && !__IOS__ && !__ANDROID__ && !NETSTANDARD1_3 && !MONO
                if (flushTimeout != TimeSpan.Zero && !PlatformDetector.IsMono && !PlatformDetector.IsUnix)
                {
                    // MONO (and friends) have a hard time with spinning up flush threads/timers during shutdown
                    attemptClose = FlushAllTargetsSync(oldConfig, flushTimeout, false);
                }
#endif

                // Disable all loggers, so things become quiet
                _config = null;
                ReconfigExistingLoggers();

                if (!attemptClose)
                {
                    InternalLogger.Warn("Target flush timeout. One or more targets did not complete flush operation, skipping target close.");
                }
                else
                {
                    // Flush completed within timeout, lets try and close down
                    oldConfig.Close();
                    OnConfigurationChanged(new LoggingConfigurationChangedEventArgs(null, oldConfig));
                }
            }
            catch (Exception ex)
            {
                InternalLogger.Error(ex, "Error with close.");
            }
        }

        /// <summary>
        /// Releases unmanaged and - optionally - managed resources.
        /// </summary>
        /// <param name="disposing"><c>True</c> to release both managed and unmanaged resources;
        /// <c>false</c> to release only unmanaged resources.</param>
        protected virtual void Dispose(bool disposing)
        {
            if (disposing)
            {
                Close(TimeSpan.Zero);
            }
        }

        internal void Shutdown()
        {
            InternalLogger.Info("Shutdown() called. Logger closing...");
            if (!_isDisposing && _configLoaded)
            {
                lock (_syncRoot)
                {
                    if (_isDisposing || !_configLoaded)
                        return;

                    Configuration = null;
                    _configLoaded = true;       // Locked disabled state
                    ReconfigExistingLoggers();  // Disable all loggers, so things become quiet
                }
            }
            InternalLogger.Info("Logger has been closed down.");
        }

        /// <summary>
        /// Get file paths (including filename) for the possible NLog config files. 
        /// </summary>
        /// <returns>The file paths to the possible config file</returns>
        public IEnumerable<string> GetCandidateConfigFilePaths()
        {
            if (_candidateConfigFilePaths != null)
            {
                return _candidateConfigFilePaths.AsReadOnly();
            }

            return _configLoader.GetDefaultCandidateConfigFilePaths();
        }

        /// <summary>
        /// Get file paths (including filename) for the possible NLog config files. 
        /// </summary>
        /// <returns>The file paths to the possible config file</returns>
        internal IEnumerable<string> GetCandidateConfigFilePaths(string filename)
        {
            if (_candidateConfigFilePaths != null)
                return GetCandidateConfigFilePaths();

            return _configLoader.GetDefaultCandidateConfigFilePaths(string.IsNullOrEmpty(filename) ? null : filename);
        }

        /// <summary>
        /// Overwrite the paths (including filename) for the possible NLog config files.
        /// </summary>
        /// <param name="filePaths">The file paths to the possible config file</param>
        public void SetCandidateConfigFilePaths(IEnumerable<string> filePaths)
        {
            _candidateConfigFilePaths = new List<string>();

            if (filePaths != null)
            {
                _candidateConfigFilePaths.AddRange(filePaths);
            }
        }

        /// <summary>
        /// Clear the candidate file paths and return to the defaults.
        /// </summary>
        public void ResetCandidateConfigFilePath()
        {
            _candidateConfigFilePaths = null;
        }

        private Logger GetLoggerThreadSafe(string name, Type loggerType)
        {
            if (name == null)
                throw new ArgumentNullException(nameof(name), "Name of logger cannot be null");

            LoggerCacheKey cacheKey = new LoggerCacheKey(name, loggerType ?? typeof(Logger));

            lock (_syncRoot)
            {
                Logger existingLogger = _loggerCache.Retrieve(cacheKey);
                if (existingLogger != null)
                {
                    // Logger is still in cache and referenced.
                    return existingLogger;
                }

                Logger newLogger = CreateNewLogger(cacheKey.ConcreteType);
                if (newLogger == null)
                {
                    cacheKey = new LoggerCacheKey(cacheKey.Name, typeof(Logger));
                    newLogger = new Logger();
                }

                newLogger.Initialize(name, GetConfigurationForLogger(name, Configuration), this);
                _loggerCache.InsertOrUpdate(cacheKey, newLogger);
                return newLogger;
            }
        }

        internal Logger CreateNewLogger(Type loggerType)
        {
            Logger newLogger;
            if (loggerType != null && loggerType != typeof(Logger))
            {
                try
                {
                    newLogger = CreateCustomLoggerType(loggerType);
                }
                catch (Exception ex)
                {
                    InternalLogger.Error(ex, "GetLogger / GetCurrentClassLogger. Cannot create instance of type '{0}'. It should have an default contructor.", loggerType);
                    if (ex.MustBeRethrown())
                    {
                        throw;
                    }
                    newLogger = null;
                }
            }
            else
            {
                newLogger = new Logger();
            }

            return newLogger;
        }

        private Logger CreateCustomLoggerType(Type customLoggerType)
        {
            //creating instance of static class isn't possible, and also not wanted (it cannot inherited from Logger)
            if (customLoggerType.IsStaticClass())
            {
                var errorMessage =
                    $"GetLogger / GetCurrentClassLogger is '{customLoggerType}' as loggerType is static class and should instead inherit from Logger";
                InternalLogger.Error(errorMessage);
                if (ThrowExceptions)
                {
                    throw new NLogRuntimeException(errorMessage);
                }
                return null;
            }
            else
            {
                var instance = ServiceRepository.GetService(customLoggerType);
                var newLogger = instance as Logger;
                if (newLogger == null)
                {
                    //well, it's not a Logger, and we should return a Logger.
                    var errorMessage =
                        $"GetLogger / GetCurrentClassLogger got '{customLoggerType}' as loggerType doesn't inherit from Logger";
                    InternalLogger.Error(errorMessage);
                    if (ThrowExceptions)
                    {
                        throw new NLogRuntimeException(errorMessage);
                    }
                    return null;
                }

                return newLogger;
            }
        }

        /// <summary>
        /// Loads logging configuration from file (Currently only XML configuration files supported)
        /// </summary>
        /// <param name="configFile">Configuration file to be read</param>
        /// <returns>LogFactory instance for fluent interface</returns>
        public LogFactory LoadConfiguration(string configFile)
        {
            // TODO Remove explicit File-loading logic from LogFactory (Should handle environment without files)
            return LoadConfiguration(configFile, optional: false);
        }

        internal LogFactory LoadConfiguration(string configFile, bool optional)
        {
            var actualConfigFile = string.IsNullOrEmpty(configFile) ? "NLog.config" : configFile;
            if (optional && string.Equals(actualConfigFile.Trim(), "NLog.config", StringComparison.OrdinalIgnoreCase) && _config != null)
            {
                return this;    // Skip optional loading of default config, when config is already loaded
            }

            var config = _configLoader.Load(this, configFile);
            if (config == null)
            {
                if (!optional)
                {
#if SILVERLIGHT
                    throw new System.IO.FileNotFoundException($"Failed to load NLog LoggingConfiguration from file {actualConfigFile}");
#else
                    var message = CreateFileNotFoundMessage(configFile);
                    throw new System.IO.FileNotFoundException(message, actualConfigFile);
#endif
                }
                else
                {
                    return this;
                }
            }

            Configuration = config;
            return this;
        }

        private string CreateFileNotFoundMessage(string configFile)
        {
            var messageBuilder = new StringBuilder("Failed to load NLog LoggingConfiguration.");
            try
            {
                // hashset to remove duplicates
                var triedPaths = new HashSet<string>(_configLoader.GetDefaultCandidateConfigFilePaths(configFile));
                messageBuilder.AppendLine(" Searched the following locations:");
                foreach (var path in triedPaths)
                {
                    messageBuilder.Append("- ");
                    messageBuilder.AppendLine(path);
                }
            }
            catch (Exception e)
            {
                InternalLogger.Debug("Failed to GetDefaultCandidateConfigFilePaths in CreateFileNotFoundMessage: {0}", e);
            }
            var message = messageBuilder.ToString();
            return message;
        }

        /// <summary>
        /// Logger cache key.
        /// </summary>
        private struct LoggerCacheKey : IEquatable<LoggerCacheKey>
        {
            public readonly string Name;
            public readonly Type ConcreteType;

            public LoggerCacheKey(string name, Type concreteType)
            {
                Name = name;
                ConcreteType = concreteType;
            }

            /// <summary>
            /// Serves as a hash function for a particular type.
            /// </summary>
            /// <returns>
            /// A hash code for the current <see cref="T:System.Object"/>.
            /// </returns>
            public override int GetHashCode()
            {
                return ConcreteType.GetHashCode() ^ Name.GetHashCode();
            }

            /// <summary>
            /// Determines if two objects are equal in value.
            /// </summary>
            /// <param name="obj">Other object to compare to.</param>
            /// <returns>True if objects are equal, false otherwise.</returns>
            public override bool Equals(object obj)
            {
                return obj is LoggerCacheKey key && Equals(key);
            }

            /// <summary>
            /// Determines if two objects of the same type are equal in value.
            /// </summary>
            /// <param name="other">Other object to compare to.</param>
            /// <returns>True if objects are equal, false otherwise.</returns>
            public bool Equals(LoggerCacheKey other)
            {
                return (ConcreteType == other.ConcreteType) && string.Equals(other.Name, Name, StringComparison.Ordinal);
            }
        }

        /// <summary>
        /// Logger cache.
        /// </summary>
        private class LoggerCache
        {
            // The values of WeakReferences are of type Logger i.e. Directory<LoggerCacheKey, Logger>.
            private readonly Dictionary<LoggerCacheKey, WeakReference> _loggerCache =
                    new Dictionary<LoggerCacheKey, WeakReference>();

            /// <summary>
            /// Inserts or updates. 
            /// </summary>
            /// <param name="cacheKey"></param>
            /// <param name="logger"></param>
            public void InsertOrUpdate(LoggerCacheKey cacheKey, Logger logger)
            {
                _loggerCache[cacheKey] = new WeakReference(logger);
            }

            public Logger Retrieve(LoggerCacheKey cacheKey)
            {
                if (_loggerCache.TryGetValue(cacheKey, out var loggerReference))
                {
                    // logger in the cache and still referenced
                    return loggerReference.Target as Logger;
                }

                return null;
            }

            public List<Logger> GetLoggers()
            {
                // TODO: Test if loggerCache.Values.ToList<Logger>() can be used for the conversion instead.
                List<Logger> values = new List<Logger>(_loggerCache.Count);

                foreach (WeakReference loggerReference in _loggerCache.Values)
                {
                    if (loggerReference.Target is Logger logger)
                    {
                        values.Add(logger);
                    }
                }

                return values;
            }
            public void Reset()
            {
                _loggerCache.Clear();
            }
        }

        /// <remarks>
        /// Internal for unit tests
        /// </remarks>
        internal void ResetLoggerCache()
        {
            _loggerCache.Reset();
        }

        /// <summary>
        /// Enables logging in <see cref="IDisposable.Dispose"/> implementation.
        /// </summary>
        private class LogEnabler : IDisposable
        {
            private readonly LogFactory _factory;

            /// <summary>
            /// Initializes a new instance of the <see cref="LogEnabler" /> class.
            /// </summary>
            /// <param name="factory">The factory.</param>
            public LogEnabler(LogFactory factory)
            {
                _factory = factory;
            }

            /// <summary>
            /// Enables logging.
            /// </summary>
            void IDisposable.Dispose()
            {
                _factory.ResumeLogging();
            }
        }

        private static void RegisterEvents(IAppDomain appDomain)
        {
            if (appDomain == null) return;

            try
            {
                appDomain.ProcessExit += OnLoggerShutdown;
                appDomain.DomainUnload += OnLoggerShutdown;
            }
            catch (Exception exception)
            {
                InternalLogger.Warn(exception, "Error setting up termination events.");

                if (exception.MustBeRethrown())
                {
                    throw;
                }
            }
        }

        private static void UnregisterEvents(IAppDomain appDomain)
        {
            if (appDomain == null) return;

            appDomain.DomainUnload -= OnLoggerShutdown;
            appDomain.ProcessExit -= OnLoggerShutdown;
        }

        private static void OnLoggerShutdown(object sender, EventArgs args)
        {
            try
            {
                LoggerShutdown?.Invoke(sender, args);
            }
            catch (Exception ex)
            {
                if (ex.MustBeRethrownImmediately())
                    throw;
                InternalLogger.Error(ex, "LogFactory failed to shut down properly.");
            }
            finally
            {
                LoggerShutdown = null;
                if (currentAppDomain != null)
                {
                    CurrentAppDomain = null;    // Unregister and disconnect from AppDomain
                }
            }
        }

        private void OnStopLogging(object sender, EventArgs args)
        {
            try
            {
                //stop timer on domain unload, otherwise: 
                //Exception: System.AppDomainUnloadedException
                //Message: Attempted to access an unloaded AppDomain.
                InternalLogger.Info("AppDomain Shutting down. Logger closing...");
                // Finalizer thread has about 2 secs, before being terminated
                Close(TimeSpan.FromMilliseconds(1500));
                InternalLogger.Info("Logger has been shut down.");
            }
            catch (Exception ex)
            {
                if (ex.MustBeRethrownImmediately())
                    throw;
                InternalLogger.Error(ex, "Logger failed to shut down properly.");
            }
        }
    }
}<|MERGE_RESOLUTION|>--- conflicted
+++ resolved
@@ -63,16 +63,12 @@
         /// Internal for unit tests
         /// </remarks>
         internal readonly object _syncRoot = new object();
-<<<<<<< HEAD
         private readonly LoggerCache _loggerCache = new LoggerCache();
         private ServiceRepositoryInternal _serviceRepository = new ServiceRepositoryInternal();
+        private IAppEnvironment _currentAppEnvironment;
         internal LoggingConfiguration _config;
         internal LogMessageFormatter ActiveMessageFormatter;
         internal LogMessageFormatter SingleTargetMessageFormatter;
-=======
-        internal LoggingConfiguration _config;
-        private IAppEnvironment _currentAppEnvironment;
->>>>>>> cca7dcd3
         private LogLevel _globalThreshold = LogLevel.MinLevel;
         private bool _configLoaded;
         // TODO: logsEnabled property might be possible to be encapsulated into LogFactory.LogsEnabler class. 
@@ -115,15 +111,11 @@
         /// Initializes a new instance of the <see cref="LogFactory" /> class.
         /// </summary>
         public LogFactory()
-<<<<<<< HEAD
-            : this(new LoggingConfigurationFileLoaderFactory().Create()) // TODO NLog 5 - Decouple with DI
-=======
 #if !SILVERLIGHT && !__IOS__ && !__ANDROID__ && !NETSTANDARD1_3
-            : this(new LoggingConfigurationWatchableFileLoader(DefaultAppEnvironment))
+            : this(new LoggingConfigurationWatchableFileLoader(DefaultAppEnvironment))  // TODO NLog 5 -Move file-watcher logic into XmlLoggingConfiguration
 #else
             : this(new LoggingConfigurationFileLoader(DefaultAppEnvironment))
 #endif
->>>>>>> cca7dcd3
         {
             _serviceRepository.TypeRegistered += ServiceRepository_TypeRegistered;
             RefreshMessageFormatter();
