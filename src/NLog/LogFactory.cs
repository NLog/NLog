--- conflicted
+++ resolved
@@ -136,7 +136,7 @@
         public bool ThrowExceptions { get; set; }
 
         /// <summary>
-        /// Gets or sets the current logging configuration. After setting this property all		
+        /// Gets or sets the current logging configuration. After setting this property all
         /// existing loggers will be re-configured, so that there is no need to call <see cref="ReconfigExistingLoggers" />	manually.
         /// </summary>
         public LoggingConfiguration Configuration
@@ -194,7 +194,7 @@
                             if (exception.MustBeRethrownImmediately())
                             {
                                 throw;
-                            }
+                        }
 
                             InternalLogger.Warn(exception, "Cannot start file watching. File watching is disabled");
                             //TODO NLog 5: check "MustBeRethrown" 
@@ -365,9 +365,9 @@
         }
 
 #if !UWP10
-        /// <summary>	
-        /// Gets a custom logger with the name of the current class. Use <paramref name="loggerType"/> to pass the type of the needed Logger.		
-        /// </summary>		        
+        /// <summary>
+        /// Gets a custom logger with the name of the current class. Use <paramref name="loggerType"/> to pass the type of the needed Logger.
+        /// </summary>
         /// <param name="loggerType">The type of the logger to create. The type must inherit from <see cref="Logger"/>.	</param>       
         /// <returns>The logger of type <paramref name="loggerType"/>.</returns>
         /// <remarks>This is a slow-running method. Make sure you are not calling this method in a  loop.</remarks>
@@ -910,18 +910,7 @@
                             throw;
                         }
 
-<<<<<<< HEAD
-                        var errorMessage = string.Format("GetLogger / GetCurrentClassLogger. Cannot create instance of type '{0}'. It should have an default contructor. ", fullName);
-                        if (ThrowExceptions)
-                        {
-                            throw new NLogRuntimeException(errorMessage, ex);
-                        }
-
-                        InternalLogger.Error(errorMessage + ". Exception : {0}", ex);
-=======
->>>>>>> 705b0b21
                         // Creating default instance of logger if instance of specified type cannot be created.
-
                         newLogger = CreateDefaultLogger(ref cacheKey);
                     }
                 }
