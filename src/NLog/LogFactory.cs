--- conflicted
+++ resolved
@@ -725,7 +725,9 @@
         internal void ReloadConfigOnTimer(object state)
         {
             if (this.reloadTimer == null && this.IsDisposing)
-                return;
+            {
+                return; //timer was disposed already. 
+            }
 
             LoggingConfiguration configurationToReload = (LoggingConfiguration)state;
 
@@ -909,7 +911,7 @@
                 if (this.watcher != null)
                 {
                     // Disable startup of new reload-timers
-                    this.watcher.OnChange -= this.ConfigFileChanged;
+                    this.watcher.FileChanged -= this.ConfigFileChanged;
                 }
 
                 if (Monitor.TryEnter(this.syncRoot, 500))
@@ -923,7 +925,6 @@
                             currentTimer.Dispose();
                         }
 
-<<<<<<< HEAD
                         if (this.watcher != null)
                         {
                             // Dispose file-watcher after having dispose timer to avoid race
@@ -934,13 +935,6 @@
                     {
                         Monitor.Exit(this.syncRoot);
                     }
-=======
-                if (this.watcher != null)
-                {
-                    // Dispose file-watcher after having dispose timer to avoid race
-                    this.watcher.FileChanged -= this.ConfigFileChanged;
-                    this.watcher.Dispose();
->>>>>>> 82a521d5
                 }
 
                 var activeAppDomain = currentAppDomain;
