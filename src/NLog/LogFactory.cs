// 
// Copyright (c) 2004-2011 Jaroslaw Kowalski <jaak@jkowalski.net>
// 
// All rights reserved.
// 
// Redistribution and use in source and binary forms, with or without 
// modification, are permitted provided that the following conditions 
// are met:
// 
// * Redistributions of source code must retain the above copyright notice, 
//   this list of conditions and the following disclaimer. 
// 
// * Redistributions in binary form must reproduce the above copyright notice,
//   this list of conditions and the following disclaimer in the documentation
//   and/or other materials provided with the distribution. 
// 
// * Neither the name of Jaroslaw Kowalski nor the names of its 
//   contributors may be used to endorse or promote products derived from this
//   software without specific prior written permission. 
// 
// THIS SOFTWARE IS PROVIDED BY THE COPYRIGHT HOLDERS AND CONTRIBUTORS "AS IS"
// AND ANY EXPRESS OR IMPLIED WARRANTIES, INCLUDING, BUT NOT LIMITED TO, THE 
// IMPLIED WARRANTIES OF MERCHANTABILITY AND FITNESS FOR A PARTICULAR PURPOSE 
// ARE DISCLAIMED. IN NO EVENT SHALL THE COPYRIGHT OWNER OR CONTRIBUTORS BE 
// LIABLE FOR ANY DIRECT, INDIRECT, INCIDENTAL, SPECIAL, EXEMPLARY, OR 
// CONSEQUENTIAL DAMAGES (INCLUDING, BUT NOT LIMITED TO, PROCUREMENT OF
// SUBSTITUTE GOODS OR SERVICES; LOSS OF USE, DATA, OR PROFITS; OR BUSINESS 
// INTERRUPTION) HOWEVER CAUSED AND ON ANY THEORY OF LIABILITY, WHETHER IN 
// CONTRACT, STRICT LIABILITY, OR TORT (INCLUDING NEGLIGENCE OR OTHERWISE) 
// ARISING IN ANY WAY OUT OF THE USE OF THIS SOFTWARE, EVEN IF ADVISED OF 
// THE POSSIBILITY OF SUCH DAMAGE.
// 



namespace NLog
{
    using System;
    using System.Collections.Generic;
    using System.Diagnostics;
    using System.Globalization;
    using System.IO;
    using System.Linq;
    using System.Runtime.CompilerServices;
    using System.Text;
    using System.Threading;

    using JetBrains.Annotations;

    using NLog.Common;
    using NLog.Config;
    using NLog.Internal;
    using NLog.Targets;
#if !UWP10
    using NLog.Internal.Fakeables;
#endif
    using System.Reflection;

#if SILVERLIGHT && !__IOS__ && !__ANDROID__
    using System.Windows;
#endif

    /// <summary>
    /// Creates and manages instances of <see cref="T:NLog.Logger" /> objects.
    /// </summary>
    public class LogFactory : IDisposable
    {
#if !SILVERLIGHT && !__IOS__ && !__ANDROID__ && !UWP10 || DOTNET54
        private const int ReconfigAfterFileChangedTimeout = 1000;
        private Timer reloadTimer;
        private readonly MultiFileWatcher watcher;
#endif
#if !UWP10
        private static IAppDomain currentAppDomain;
#endif
        private static TimeSpan defaultFlushTimeout = TimeSpan.FromSeconds(15);
        private readonly object syncRoot = new object();

        private LoggingConfiguration config;
        private LogLevel globalThreshold = LogLevel.MinLevel;
        private bool configLoaded;
        // TODO: logsEnabled property might be possible to be encapsulated into LogFactory.LogsEnabler class. 
        private int logsEnabled;
        private readonly LoggerCache loggerCache = new LoggerCache();

        /// <summary>
        /// Occurs when logging <see cref="Configuration" /> changes.
        /// </summary>
        public event EventHandler<LoggingConfigurationChangedEventArgs> ConfigurationChanged;

#if !SILVERLIGHT && !__IOS__ && !__ANDROID__
        /// <summary>
        /// Occurs when logging <see cref="Configuration" /> gets reloaded.
        /// </summary>
        public event EventHandler<LoggingConfigurationReloadedEventArgs> ConfigurationReloaded;
#endif

        /// <summary>
        /// Initializes a new instance of the <see cref="LogFactory" /> class.
        /// </summary>
        public LogFactory()
        {
#if !SILVERLIGHT && !__IOS__ && !__ANDROID__ && !UWP10 || DOTNET54
            this.watcher = new MultiFileWatcher();
            this.watcher.OnChange += this.ConfigFileChanged;
#if ! DOTNET54
            CurrentAppDomain.DomainUnload += currentAppDomain_DomainUnload;
#endif            
#endif
        }

        /// <summary>
        /// Initializes a new instance of the <see cref="LogFactory" /> class.
        /// </summary>
        /// <param name="config">The config.</param>
        public LogFactory(LoggingConfiguration config)
            : this()
        {
            this.Configuration = config;
        }

#if !UWP10 
        /// <summary>
        /// Gets the current <see cref="IAppDomain"/>.
        /// </summary>
        public static IAppDomain CurrentAppDomain
        {
            get { return currentAppDomain ?? (currentAppDomain = AppDomainWrapper.CurrentDomain); }
            set { currentAppDomain = value; }
        }
#endif

        /// <summary>
        /// Gets or sets a value indicating whether exceptions should be thrown. See also <see cref="ThrowConfigExceptions"/>.
        /// </summary>
        /// <value>A value of <c>true</c> if exception should be thrown; otherwise, <c>false</c>.</value>
        /// <remarks>By default exceptions are not thrown under any circumstances.</remarks>
        public bool ThrowExceptions { get; set; }

        /// <summary>
        /// Gets or sets a value indicating whether <see cref="NLogConfigurationException"/> should be thrown.
        /// 
        /// If <c>null</c> then <see cref="ThrowExceptions"/> is used.
        /// </summary>
        /// <value>A value of <c>true</c> if exception should be thrown; otherwise, <c>false</c>.</value>
        /// <remarks>
        /// This option is for backwards-compatiblity.
        /// By default exceptions are not thrown under any circumstances.
        /// 
        /// </remarks>
        public bool? ThrowConfigExceptions { get; set; }


        /// <summary>
        /// Gets or sets the current logging configuration. After setting this property all
        /// existing loggers will be re-configured, so that there is no need to call <see cref="ReconfigExistingLoggers" />	manually.
        /// </summary>
        public LoggingConfiguration Configuration
        {
            get
            {
                if (this.configLoaded)
                    return this.config;

                lock (this.syncRoot)
                {
                    if (this.configLoaded)
                        return this.config;

#if !SILVERLIGHT  && !__IOS__ && !__ANDROID__ && !UWP10
                    if (this.config == null)
                    {
                        // Try to load default configuration.
                        this.config = XmlLoggingConfiguration.AppConfig;
                    }
#endif
                    // Retest the condition as we might have loaded a config.
                    if (this.config == null)
                    {
                        foreach (string configFile in GetCandidateConfigFileNames())
                        {
#if SILVERLIGHT
                            Uri configFileUri = new Uri(configFile, UriKind.Relative);
                            if (Application.GetResourceStream(configFileUri) != null)
                            {
                                LoadLoggingConfiguration(configFile);
                                break;
                            }
#else
                            if (File.Exists(configFile))
                            {
                                LoadLoggingConfiguration(configFile);
                                break;
                            }
#endif
                        }
                    }

                    if (this.config != null)
                    {
                        try
                        {
#if !SILVERLIGHT && !__IOS__ && !__ANDROID__ && !UWP10 || DOTNET54
                            config.Dump();

                            try
                            {
                                this.watcher.Watch(this.config.FileNamesToWatch);
                            }
                            catch (Exception exception)
                            {
                                if (exception.MustBeRethrownImmediately())
                                {
                                    throw;
                                }

                                InternalLogger.Warn(exception, "Cannot start file watching. File watching is disabled");
                                //TODO NLog 5: check "MustBeRethrown" 
                            }
#endif
                            this.config.InitializeAll();
                            LogConfigurationInitialized();
                        }
                        finally
                        {
                            this.configLoaded = true;
                        }
                    }

                    return this.config;
                }
            }

            set
            {
#if !SILVERLIGHT && !__IOS__ && !__ANDROID__ && !UWP10 || DOTNET54
                try
                {
                    this.watcher.StopWatching();
                }
                catch (Exception exception)
                {
                    InternalLogger.Error(exception, "Cannot stop file watching.");

                    if (exception.MustBeRethrown())
                    {
                        throw;
                    }
                }
#endif

                lock (this.syncRoot)
                {
                    LoggingConfiguration oldConfig = this.config;
                    if (oldConfig != null)
                    {
                        InternalLogger.Info("Closing old configuration.");
#if !SILVERLIGHT && !UWP10 || DOTNET54
                        this.Flush();
#endif
                        oldConfig.Close();
                    }

                    this.config = value;

                    if (this.config != null)
                    {
                        try
                        {
                            config.Dump();

                            this.config.InitializeAll();
                            this.ReconfigExistingLoggers();
#if !SILVERLIGHT && !__IOS__ && !__ANDROID__ && !UWP10 || DOTNET54
                            try
                            {
                                this.watcher.Watch(this.config.FileNamesToWatch);
                            }
                            catch (Exception exception)
                            {
                                //ToArray needed for .Net 3.5
                                InternalLogger.Warn(exception, "Cannot start file watching: {0}", string.Join(",", this.config.FileNamesToWatch.ToArray()));

                                if (exception.MustBeRethrown())
                                {
                                    throw;
                                }
                            }
#endif
                        }
                        finally
                        {
                            this.configLoaded = true;
                        }
                    }

                    this.OnConfigurationChanged(new LoggingConfigurationChangedEventArgs(value, oldConfig));
                }
            }
        }

        /// <summary>
        /// Gets or sets the global log threshold. Log events below this threshold are not logged.
        /// </summary>
        public LogLevel GlobalThreshold
        {
            get
            {
                return this.globalThreshold;
            }

            set
            {
                lock (this.syncRoot)
                {
                    this.globalThreshold = value;
                    this.ReconfigExistingLoggers();
                }
            }
        }

        /// <summary>
        /// Gets the default culture info to use as <see cref="LogEventInfo.FormatProvider"/>.
        /// </summary>
        /// <value>
        /// Specific culture info or null to use <see cref="CultureInfo.CurrentCulture"/>
        /// </value>
        [CanBeNull]
        public CultureInfo DefaultCultureInfo
        {
            get
            {
                var configuration = this.Configuration;
                return configuration != null ? configuration.DefaultCultureInfo : null;
            }
        }

        private void LogConfigurationInitialized()
        {
            InternalLogger.Info("Configuration initialized.");
            InternalLogger.LogAssemblyVersion(typeof(ILogger).GetAssembly());
        }
        /// <summary>
        /// Performs application-defined tasks associated with freeing, releasing, or resetting 
        /// unmanaged resources.
        /// </summary>
        public void Dispose()
        {
            this.Dispose(true);
            GC.SuppressFinalize(this);
        }

        /// <summary>
        /// Creates a logger that discards all log messages.
        /// </summary>
        /// <returns>Null logger instance.</returns>
        public Logger CreateNullLogger()
        {
            TargetWithFilterChain[] targetsByLevel = new TargetWithFilterChain[LogLevel.MaxLevel.Ordinal + 1];
            Logger newLogger = new Logger();
            newLogger.Initialize(string.Empty, new LoggerConfiguration(targetsByLevel, false), this);
            return newLogger;
        }

        /// <summary>
        /// Gets the logger with the name of the current class. 
        /// </summary>
        /// <returns>The logger.</returns>
        /// <remarks>This is a slow-running method. 
        /// Make sure you're not doing this in a loop.</remarks>
        [MethodImpl(MethodImplOptions.NoInlining)]
#if UWP10
        public Logger GetCurrentClassLogger([CallerFilePath] string path = "")
#else
        public Logger GetCurrentClassLogger()
#endif
        {
#if !UWP10
#if SILVERLIGHT
            var frame = new StackFrame(1);
#else
            var frame = new StackFrame(1, false);
#endif
            return this.GetLogger(frame.GetMethod().DeclaringType.FullName);
#else

            var filename = Path.GetFileNameWithoutExtension(path);

            return this.GetLogger(filename);
#endif

        }

#if !UWP10
        /// <summary>
        /// Gets a custom logger with the name of the current class. Use <paramref name="loggerType"/> to pass the type of the needed Logger.
        /// </summary>
<<<<<<< HEAD
=======
        /// <returns>The logger with type <typeparamref name="T"/>.</returns>
        /// <typeparam name="T">Type of the logger</typeparam>
        /// <remarks>This is a slow-running method. 
        /// Make sure you're not doing this in a loop.</remarks>
>>>>>>> 1714e427
        [MethodImpl(MethodImplOptions.NoInlining)]
        public T GetCurrentClassLogger<T>() where T : Logger
        {
#if SILVERLIGHT
            var frame = new StackFrame(1);
#else
            var frame = new StackFrame(1, false);
#endif

            return (T)this.GetLogger(frame.GetMethod().DeclaringType.FullName, typeof(T));
        }

        /// <summary>
        /// Gets a custom logger with the name of the current class. Use <paramref name="loggerType"/> to pass the type of the needed Logger.
        /// </summary>
        /// <param name="loggerType">The type of the logger to create. The type must inherit from <see cref="Logger"/></param>
        /// <returns>The logger of type <paramref name="loggerType"/>.</returns>
        /// <remarks>This is a slow-running method. Make sure you are not calling this method in a 
        /// loop.</remarks>
        [MethodImpl(MethodImplOptions.NoInlining)]
        public Logger GetCurrentClassLogger(Type loggerType)
        {

#if !SILVERLIGHT
            var frame = new StackFrame(1, false);
#else
            var frame = new StackFrame(1);
#endif

            return this.GetLogger(frame.GetMethod().DeclaringType.FullName, loggerType);
        }
#endif
        /// <summary>
        /// Gets the specified named logger.
        /// </summary>
        /// <param name="name">Name of the logger.</param>
        /// <returns>The logger reference. Multiple calls to <c>GetLogger</c> with the same argument 
        /// are not guaranteed to return the same logger reference.</returns>
        public Logger GetLogger(string name)
        {
            return this.GetLogger(new LoggerCacheKey(name, typeof(Logger)));
        }

        /// <summary>
        /// Gets the custom named logger. Use <paramref name="loggerType"/> to pass the type of the needed Logger.
        /// </summary>
        /// <param name="name">Name of the logger.</param>
<<<<<<< HEAD
        /// <param name="loggerType">The type of the logger to create. The type must inherit from <see cref="Logger"/>.	</param>       
        /// <returns>The logger of type <paramref name="loggerType"/>. Multiple calls to <c>GetLogger</c> with the 
=======
        /// <typeparam name="T">Type of the logger</typeparam>
        /// <returns>The logger reference with type <typeparamref name="T"/>. Multiple calls to <c>GetLogger</c> with the same argument 
        /// are not guaranteed to return the same logger reference.</returns>
>>>>>>> 1714e427
        public T GetLogger<T>(string name) where T : Logger
        {
            return (T)this.GetLogger(new LoggerCacheKey(name, typeof(T)));
        }
        /// same argument aren't guaranteed to return the same logger reference.</returns>
        /// <summary>
        /// Gets the specified named logger.  Use <paramref name="loggerType"/> to pass the type of the needed Logger.
        /// </summary>
        /// <param name="name">Name of the logger.</param>
        /// <param name="loggerType">The type of the logger to create. The type must inherit from <see cref="Logger" />.</param>
        /// <returns>The logger of type <paramref name="loggerType"/>. Multiple calls to <c>GetLogger</c> with the 
        /// same argument aren't guaranteed to return the same logger reference.</returns>
        public Logger GetLogger(string name, Type loggerType)
        {
            return this.GetLogger(new LoggerCacheKey(name, loggerType));
        }

        /// <summary>
        /// Loops through all loggers previously returned by GetLogger and recalculates their 
        /// target and filter list. Useful after modifying the configuration programmatically
        /// to ensure that all loggers have been properly configured.
        /// </summary>
        public void ReconfigExistingLoggers()
        {
            if (this.config != null)
            {
                this.config.InitializeAll();
            }

            //new list to avoid "Collection was modified; enumeration operation may not execute"
            var loggers = new List<Logger>(loggerCache.Loggers);
            foreach (var logger in loggers)
            {
                logger.SetConfiguration(this.GetConfigurationForLogger(logger.Name, this.config));
            }
        }

#if !SILVERLIGHT && !UWP10 || DOTNET54
        /// <summary>
        /// Flush any pending log messages (in case of asynchronous targets).
        /// </summary>
        public void Flush()
        {
            this.Flush(defaultFlushTimeout);
        }

        /// <summary>
        /// Flush any pending log messages (in case of asynchronous targets).
        /// </summary>
        /// <param name="timeout">Maximum time to allow for the flush. Any messages after that time 
        /// will be discarded.</param>
        public void Flush(TimeSpan timeout)
        {
            try
            {
                AsyncHelpers.RunSynchronously(cb => this.Flush(cb, timeout));
            }
            catch (Exception ex)
            {
                InternalLogger.Error(ex, "Error with flush.");
                if (ex.MustBeRethrown())
                {
                    throw;
                }

            }
        }

        /// <summary>
        /// Flush any pending log messages (in case of asynchronous targets).
        /// </summary>
        /// <param name="timeoutMilliseconds">Maximum time to allow for the flush. Any messages 
        /// after that time will be discarded.</param>
        public void Flush(int timeoutMilliseconds)
        {
            this.Flush(TimeSpan.FromMilliseconds(timeoutMilliseconds));
        }
#endif

        /// <summary>
        /// Flush any pending log messages (in case of asynchronous targets).
        /// </summary>
        /// <param name="asyncContinuation">The asynchronous continuation.</param>
        public void Flush(AsyncContinuation asyncContinuation)
        {
            this.Flush(asyncContinuation, defaultFlushTimeout);
        }

        /// <summary>
        /// Flush any pending log messages (in case of asynchronous targets).
        /// </summary>
        /// <param name="asyncContinuation">The asynchronous continuation.</param>
        /// <param name="timeoutMilliseconds">Maximum time to allow for the flush. Any messages 
        /// after that time will be discarded.</param>
        public void Flush(AsyncContinuation asyncContinuation, int timeoutMilliseconds)
        {
            this.Flush(asyncContinuation, TimeSpan.FromMilliseconds(timeoutMilliseconds));
        }

        /// <summary>
        /// Flush any pending log messages (in case of asynchronous targets).
        /// </summary>
        /// <param name="asyncContinuation">The asynchronous continuation.</param>
        /// <param name="timeout">Maximum time to allow for the flush. Any messages after that time will be discarded.</param>
        public void Flush(AsyncContinuation asyncContinuation, TimeSpan timeout)
        {
            try
            {
                InternalLogger.Trace("LogFactory.Flush({0})", timeout);

                var loggingConfiguration = this.Configuration;
                if (loggingConfiguration != null)
                {
                    InternalLogger.Trace("Flushing all targets...");
                    loggingConfiguration.FlushAllTargets(AsyncHelpers.WithTimeout(asyncContinuation, timeout));
                }
                else
                {
                    asyncContinuation(null);
                }
            }
            catch (Exception ex)
            {
                if (ThrowExceptions)
                {
                    throw;
                }

                InternalLogger.Error(ex, "Error with flush.");
            }
        }

        /// <summary>
        /// Decreases the log enable counter and if it reaches -1 the logs are disabled.
        /// </summary>
        /// <remarks>
        /// Logging is enabled if the number of <see cref="ResumeLogging"/> calls is greater than 
        /// or equal to <see cref="SuspendLogging"/> calls.
        /// </remarks>
        /// <returns>An object that implements IDisposable whose Dispose() method re-enables logging. 
        /// To be used with C# <c>using ()</c> statement.</returns>
        [Obsolete("Use SuspendLogging() instead.")]
        public IDisposable DisableLogging()
        {
            return SuspendLogging();
        }

        /// <summary>
        /// Increases the log enable counter and if it reaches 0 the logs are disabled.
        /// </summary>
        /// <remarks>
        /// Logging is enabled if the number of <see cref="ResumeLogging"/> calls is greater than 
        /// or equal to <see cref="SuspendLogging"/> calls.</remarks>
        [Obsolete("Use ResumeLogging() instead.")]
        public void EnableLogging()
        {
            ResumeLogging();
        }

        /// <summary>
        /// Decreases the log enable counter and if it reaches -1 the logs are disabled.
        /// </summary>
        /// <remarks>
        /// Logging is enabled if the number of <see cref="ResumeLogging"/> calls is greater than 
        /// or equal to <see cref="SuspendLogging"/> calls.
        /// </remarks>
        /// <returns>An object that implements IDisposable whose Dispose() method re-enables logging. 
        /// To be used with C# <c>using ()</c> statement.</returns>
        public IDisposable SuspendLogging()
        {
            lock (this.syncRoot)
            {
                this.logsEnabled--;
                if (this.logsEnabled == -1)
                {
                    this.ReconfigExistingLoggers();
                }
            }

            return new LogEnabler(this);
        }

        /// <summary>
        /// Increases the log enable counter and if it reaches 0 the logs are disabled.
        /// </summary>
        /// <remarks>Logging is enabled if the number of <see cref="ResumeLogging"/> calls is greater 
        /// than or equal to <see cref="SuspendLogging"/> calls.</remarks>
        public void ResumeLogging()
        {
            lock (this.syncRoot)
            {
                this.logsEnabled++;
                if (this.logsEnabled == 0)
                {
                    this.ReconfigExistingLoggers();
                }
            }
        }

        /// <summary>
        /// Returns <see langword="true" /> if logging is currently enabled.
        /// </summary>
        /// <returns>A value of <see langword="true" /> if logging is currently enabled, 
        /// <see langword="false"/> otherwise.</returns>
        /// <remarks>Logging is enabled if the number of <see cref="ResumeLogging"/> calls is greater 
        /// than or equal to <see cref="SuspendLogging"/> calls.</remarks>
        public bool IsLoggingEnabled()
        {
            return this.logsEnabled >= 0;
        }

        /// <summary>
        /// Invoke the Changed event; called whenever list changes
        /// </summary>
        /// <param name="e">Event arguments.</param>
        protected virtual void OnConfigurationChanged(LoggingConfigurationChangedEventArgs e)
        {
            var changed = this.ConfigurationChanged;
            if (changed != null)
            {
                changed(this, e);
            }
        }

#if !SILVERLIGHT && !__IOS__ && !__ANDROID__ && !UWP10 || DOTNET54
        internal void ReloadConfigOnTimer(object state)
        {
            LoggingConfiguration configurationToReload = (LoggingConfiguration)state;

            InternalLogger.Info("Reloading configuration...");
            lock (this.syncRoot)
            {
                if (this.reloadTimer != null)
                {
                    this.reloadTimer.Dispose();
                    this.reloadTimer = null;
                }
                if (IsDisposing)
                {
                    //timer was disposed already. 
                    this.watcher.Dispose();
                    return;
                }

                this.watcher.StopWatching();
                try
                {
                    if (this.Configuration != configurationToReload)
                    {
                        throw new NLogConfigurationException("Config changed in between. Not reloading.");
                    }

                    LoggingConfiguration newConfig = configurationToReload.Reload();

                    //problem: XmlLoggingConfiguration.Initialize eats exception with invalid XML. ALso XmlLoggingConfiguration.Reload never returns null.
                    //therefor we check the InitializeSucceeded property.

                    var xmlConfig = newConfig as XmlLoggingConfiguration;
                    if (xmlConfig != null)
                    {

                        if (!xmlConfig.InitializeSucceeded.HasValue || !xmlConfig.InitializeSucceeded.Value)
                        {
                            throw new NLogConfigurationException("Configuration.Reload() failed. Invalid XML?");
                        }
                    }

                    if (newConfig != null)
                    {
                        this.Configuration = newConfig;
                        if (this.ConfigurationReloaded != null)
                        {
                            this.ConfigurationReloaded(this, new LoggingConfigurationReloadedEventArgs(true, null));
                        }
                    }
                    else
                    {
                        throw new NLogConfigurationException("Configuration.Reload() returned null. Not reloading.");
                    }
                }
                catch (Exception exception)
                {
                    //special case, don't rethrow NLogConfigurationException
                    if (exception is NLogConfigurationException)
                    {
                        InternalLogger.Warn(exception, "NLog configuration while reloading");
                    }
                    else if (exception.MustBeRethrown())
                    {
                        throw;
                    }

                    this.watcher.Watch(configurationToReload.FileNamesToWatch);

                    var configurationReloadedDelegate = this.ConfigurationReloaded;
                    if (configurationReloadedDelegate != null)
                    {
                        configurationReloadedDelegate(this, new LoggingConfigurationReloadedEventArgs(false, exception));
                    }
                }
            }
        }
#endif
        private void GetTargetsByLevelForLogger(string name, IEnumerable<LoggingRule> rules, TargetWithFilterChain[] targetsByLevel, TargetWithFilterChain[] lastTargetsByLevel, bool[] suppressedLevels)
        {
            //no "System.InvalidOperationException: Collection was modified"
            var loggingRules = new List<LoggingRule>(rules);
            foreach (LoggingRule rule in loggingRules)
            {
                if (!rule.NameMatches(name))
                {
                    continue;
                }

                for (int i = 0; i <= LogLevel.MaxLevel.Ordinal; ++i)
                {
                    if (i < this.GlobalThreshold.Ordinal || suppressedLevels[i] || !rule.IsLoggingEnabledForLevel(LogLevel.FromOrdinal(i)))
                    {
                        continue;
                    }

                    if (rule.Final)
                        suppressedLevels[i] = true;

                    foreach (Target target in rule.Targets.ToList())
                    {
                        var awf = new TargetWithFilterChain(target, rule.Filters);
                        if (lastTargetsByLevel[i] != null)
                        {
                            lastTargetsByLevel[i].NextInChain = awf;
                        }
                        else
                        {
                            targetsByLevel[i] = awf;
                        }

                        lastTargetsByLevel[i] = awf;
                    }
                }

                // Recursively analyze the child rules.
                this.GetTargetsByLevelForLogger(name, rule.ChildRules, targetsByLevel, lastTargetsByLevel, suppressedLevels);

            }

            for (int i = 0; i <= LogLevel.MaxLevel.Ordinal; ++i)
            {
                TargetWithFilterChain tfc = targetsByLevel[i];
                if (tfc != null)
                {
                    tfc.PrecalculateStackTraceUsage();
                }
            }
        }

        internal LoggerConfiguration GetConfigurationForLogger(string name, LoggingConfiguration configuration)
        {
            TargetWithFilterChain[] targetsByLevel = new TargetWithFilterChain[LogLevel.MaxLevel.Ordinal + 1];
            TargetWithFilterChain[] lastTargetsByLevel = new TargetWithFilterChain[LogLevel.MaxLevel.Ordinal + 1];
            bool[] suppressedLevels = new bool[LogLevel.MaxLevel.Ordinal + 1];

            if (configuration != null && this.IsLoggingEnabled())
            {
                this.GetTargetsByLevelForLogger(name, configuration.LoggingRules, targetsByLevel, lastTargetsByLevel, suppressedLevels);
            }

            InternalLogger.Debug("Targets for {0} by level:", name);
            for (int i = 0; i <= LogLevel.MaxLevel.Ordinal; ++i)
            {
                StringBuilder sb = new StringBuilder();
                sb.AppendFormat(CultureInfo.InvariantCulture, "{0} =>", LogLevel.FromOrdinal(i));
                for (TargetWithFilterChain afc = targetsByLevel[i]; afc != null; afc = afc.NextInChain)
                {
                    sb.AppendFormat(CultureInfo.InvariantCulture, " {0}", afc.Target.Name);
                    if (afc.FilterChain.Count > 0)
                    {
                        sb.AppendFormat(CultureInfo.InvariantCulture, " ({0} filters)", afc.FilterChain.Count);
                    }
                }

                InternalLogger.Debug(sb.ToString());
            }

#pragma warning disable 618
            return new LoggerConfiguration(targetsByLevel, configuration != null && configuration.ExceptionLoggingOldStyle);
#pragma warning restore 618
        }

        /// <summary>
        /// Releases unmanaged and - optionally - managed resources.
        /// </summary>
        /// <param name="disposing"><c>True</c> to release both managed and unmanaged resources;
        /// <c>false</c> to release only unmanaged resources.</param>
        protected virtual void Dispose(bool disposing)
        {
#if !SILVERLIGHT && !__IOS__ && !__ANDROID__ && !UWP10 || DOTNET54
            if (disposing)
            {
                this.watcher.Dispose();

                if (this.reloadTimer != null)
                {
                    this.reloadTimer.Dispose();
                    this.reloadTimer = null;
                }
            }
#endif
        }

        private static IEnumerable<string> GetCandidateConfigFileNames()
        {
#if SILVERLIGHT || __ANDROID__ || __IOS__ || UWP10
            //try.nlog.config is ios/android/silverlight
            yield return "NLog.config";
#elif !SILVERLIGHT
            // NLog.config from application directory
            if (CurrentAppDomain.BaseDirectory != null)
            {
                yield return Path.Combine(CurrentAppDomain.BaseDirectory, "NLog.config");
            }

            // Current config file with .config renamed to .nlog
            string cf = CurrentAppDomain.ConfigurationFile;
            if (cf != null)
            {
                yield return Path.ChangeExtension(cf, ".nlog");

                // .nlog file based on the non-vshost version of the current config file
                const string vshostSubStr = ".vshost.";
                if (cf.Contains(vshostSubStr))
                {
                    yield return Path.ChangeExtension(cf.Replace(vshostSubStr, "."), ".nlog");
                }

                IEnumerable<string> privateBinPaths = CurrentAppDomain.PrivateBinPath;
                if (privateBinPaths != null)
                {
                    foreach (var path in privateBinPaths)
                    {
                        if (path != null)
                        {
                            yield return Path.Combine(path, "NLog.config");
                        }
                    }
                }
            }

            // Get path to NLog.dll.nlog only if the assembly is not in the GAC
            var nlogAssembly = typeof(LogFactory).Assembly;
            if (!nlogAssembly.GlobalAssemblyCache)
            {
                if (!string.IsNullOrEmpty(nlogAssembly.Location))
                {
                    yield return nlogAssembly.Location + ".nlog";
                }
            }
#endif
        }

        private Logger GetLogger(LoggerCacheKey cacheKey)
        {
            lock (this.syncRoot)
            {
                Logger existingLogger = loggerCache.Retrieve(cacheKey);
                if (existingLogger != null)
                {
                    // Logger is still in cache and referenced.
                    return existingLogger;
                }

                Logger newLogger;

                if (cacheKey.ConcreteType != null && cacheKey.ConcreteType != typeof(Logger))
                {
                    var fullName = cacheKey.ConcreteType.FullName;
                    try
                    {

                        //creating instance of static class isn't possible, and also not wanted (it cannot inherited from Logger)
                        if (cacheKey.ConcreteType.IsStaticClass())
                        {
                            var errorMessage = string.Format("GetLogger / GetCurrentClassLogger is '{0}' as loggerType can be a static class and should inherit from Logger",
                                fullName);
                            InternalLogger.Error(errorMessage);
                            if (ThrowExceptions)
                            {
                                throw new NLogRuntimeException(errorMessage);
                            }
                            newLogger = CreateDefaultLogger(ref cacheKey);
                        }
                        else
                        {

                            var instance = FactoryHelper.CreateInstance(cacheKey.ConcreteType);
                            newLogger = instance as Logger;
                            if (newLogger == null)
                            {
                                //well, it's not a Logger, and we should return a Logger.

                                var errorMessage = string.Format("GetLogger / GetCurrentClassLogger got '{0}' as loggerType which doesn't inherit from Logger", fullName);
                                InternalLogger.Error(errorMessage);
                                if (ThrowExceptions)
                                {
                                    throw new NLogRuntimeException(errorMessage);
                                }

                                // Creating default instance of logger if instance of specified type cannot be created.
                                newLogger = CreateDefaultLogger(ref cacheKey);

                            }
                        }
                    }
                    catch (Exception ex)
                    {
                        InternalLogger.Error(ex, "GetLogger / GetCurrentClassLogger. Cannot create instance of type '{0}'. It should have an default contructor. ", fullName);

                        if (ex.MustBeRethrown())
                        {
                            throw;
                        }

                        // Creating default instance of logger if instance of specified type cannot be created.
                        newLogger = CreateDefaultLogger(ref cacheKey);
                    }
                }
                else
                {
                    newLogger = new Logger();
                }

                if (cacheKey.ConcreteType != null)
                {
                    newLogger.Initialize(cacheKey.Name, this.GetConfigurationForLogger(cacheKey.Name, this.Configuration), this);
                }

                // TODO: Clarify what is the intention when cacheKey.ConcreteType = null.
                //      At the moment, a logger typeof(Logger) will be created but the ConcreteType 
                //      will remain null and inserted into the cache. 
                //      Should we set cacheKey.ConcreteType = typeof(Logger) for default loggers?

                loggerCache.InsertOrUpdate(cacheKey, newLogger);
                return newLogger;
            }
        }

        private static Logger CreateDefaultLogger(ref LoggerCacheKey cacheKey)
        {
            cacheKey = new LoggerCacheKey(cacheKey.Name, typeof(Logger));

            var newLogger = new Logger();
            return newLogger;
        }

#if !SILVERLIGHT && !__IOS__ && !__ANDROID__ && !UWP10 || DOTNET54
        private void ConfigFileChanged(object sender, EventArgs args)
        {
            InternalLogger.Info("Configuration file change detected! Reloading in {0}ms...", LogFactory.ReconfigAfterFileChangedTimeout);

            // In the rare cases we may get multiple notifications here, 
            // but we need to reload config only once.
            //
            // The trick is to schedule the reload in one second after
            // the last change notification comes in.
            lock (this.syncRoot)
            {
                if (this.reloadTimer == null)
                {
                    this.reloadTimer = new Timer(
                            this.ReloadConfigOnTimer,
                            this.Configuration,
                            LogFactory.ReconfigAfterFileChangedTimeout,
                            Timeout.Infinite);
                }
                else
                {
                    this.reloadTimer.Change(
                            LogFactory.ReconfigAfterFileChangedTimeout,
                            Timeout.Infinite);
                }
            }
        }
#endif

        private void LoadLoggingConfiguration(string configFile)
        {
            InternalLogger.Debug("Loading config from {0}", configFile);
            this.config = new XmlLoggingConfiguration(configFile, this);
        }


#if !SILVERLIGHT && !__IOS__ && !__ANDROID__ && !UWP10 || DOTNET54
        /// <summary>
        /// Is this in disposing state?
        /// </summary>
        private bool IsDisposing;

        private void currentAppDomain_DomainUnload(object sender, EventArgs e)
        {
            //stop timer on domain unload, otherwise: 
            //Exception: System.AppDomainUnloadedException
            //Message: Attempted to access an unloaded AppDomain.
            lock (this.syncRoot)
            {
                IsDisposing = true;
                if (this.reloadTimer != null)
                {
                    this.reloadTimer.Dispose();
                    this.reloadTimer = null;
                }
            }
        }


#endif
        /// <summary>
        /// Logger cache key.
        /// </summary>
        internal class LoggerCacheKey : IEquatable<LoggerCacheKey>
        {
            public string Name { get; private set; }

            public Type ConcreteType { get; private set; }

            public LoggerCacheKey(string name, Type concreteType)
            {
                this.Name = name;
                this.ConcreteType = concreteType;
            }

            /// <summary>
            /// Serves as a hash function for a particular type.
            /// </summary>
            /// <returns>
            /// A hash code for the current <see cref="T:System.Object"/>.
            /// </returns>
            public override int GetHashCode()
            {
                return this.ConcreteType.GetHashCode() ^ this.Name.GetHashCode();
            }

            /// <summary>
            /// Determines if two objects are equal in value.
            /// </summary>
            /// <param name="obj">Other object to compare to.</param>
            /// <returns>True if objects are equal, false otherwise.</returns>
            public override bool Equals(object obj)
            {
                LoggerCacheKey key = obj as LoggerCacheKey;
                if (ReferenceEquals(key, null))
                {
                    return false;
                }

                return (this.ConcreteType == key.ConcreteType) && (key.Name == this.Name);
            }

            /// <summary>
            /// Determines if two objects of the same type are equal in value.
            /// </summary>
            /// <param name="key">Other object to compare to.</param>
            /// <returns>True if objects are equal, false otherwise.</returns>
            public bool Equals(LoggerCacheKey key)
            {
                if (ReferenceEquals(key, null))
                {
                    return false;
                }

                return (this.ConcreteType == key.ConcreteType) && (key.Name == this.Name);
            }
        }

        /// <summary>
        /// Logger cache.
        /// </summary>
        private class LoggerCache
        {
            // The values of WeakReferences are of type Logger i.e. Directory<LoggerCacheKey, Logger>.
            private readonly Dictionary<LoggerCacheKey, WeakReference> loggerCache =
                    new Dictionary<LoggerCacheKey, WeakReference>();

            /// <summary>
            /// Inserts or updates. 
            /// </summary>
            /// <param name="cacheKey"></param>
            /// <param name="logger"></param>
            public void InsertOrUpdate(LoggerCacheKey cacheKey, Logger logger)
            {
                loggerCache[cacheKey] = new WeakReference(logger);
            }

            public Logger Retrieve(LoggerCacheKey cacheKey)
            {
                WeakReference loggerReference;
                if (loggerCache.TryGetValue(cacheKey, out loggerReference))
                {
                    // logger in the cache and still referenced
                    return loggerReference.Target as Logger;
                }

                return null;
            }

            public IEnumerable<Logger> Loggers
            {
                get { return GetLoggers(); }
            }

            private IEnumerable<Logger> GetLoggers()
            {
                // TODO: Test if loggerCache.Values.ToList<Logger>() can be used for the conversion instead.
                List<Logger> values = new List<Logger>(loggerCache.Count);

                foreach (WeakReference loggerReference in loggerCache.Values)
                {
                    Logger logger = loggerReference.Target as Logger;
                    if (logger != null)
                    {
                        values.Add(logger);
                    }
                }

                return values;
            }
        }

        /// <summary>
        /// Enables logging in <see cref="IDisposable.Dispose"/> implementation.
        /// </summary>
        private class LogEnabler : IDisposable
        {
            private LogFactory factory;

            /// <summary>
            /// Initializes a new instance of the <see cref="LogEnabler" /> class.
            /// </summary>
            /// <param name="factory">The factory.</param>
            public LogEnabler(LogFactory factory)
            {
                this.factory = factory;
            }

            /// <summary>
            /// Enables logging.
            /// </summary>
            void IDisposable.Dispose()
            {
                this.factory.ResumeLogging();
            }
        }
    }
}<|MERGE_RESOLUTION|>--- conflicted
+++ resolved
@@ -395,13 +395,10 @@
         /// <summary>
         /// Gets a custom logger with the name of the current class. Use <paramref name="loggerType"/> to pass the type of the needed Logger.
         /// </summary>
-<<<<<<< HEAD
-=======
         /// <returns>The logger with type <typeparamref name="T"/>.</returns>
         /// <typeparam name="T">Type of the logger</typeparam>
         /// <remarks>This is a slow-running method. 
         /// Make sure you're not doing this in a loop.</remarks>
->>>>>>> 1714e427
         [MethodImpl(MethodImplOptions.NoInlining)]
         public T GetCurrentClassLogger<T>() where T : Logger
         {
@@ -417,10 +414,10 @@
         /// <summary>
         /// Gets a custom logger with the name of the current class. Use <paramref name="loggerType"/> to pass the type of the needed Logger.
         /// </summary>
-        /// <param name="loggerType">The type of the logger to create. The type must inherit from <see cref="Logger"/></param>
+        /// <param name="loggerType">The type of the logger to create. The type must inherit from 
+        /// NLog.Logger.</param>
         /// <returns>The logger of type <paramref name="loggerType"/>.</returns>
         /// <remarks>This is a slow-running method. Make sure you are not calling this method in a 
-        /// loop.</remarks>
         [MethodImpl(MethodImplOptions.NoInlining)]
         public Logger GetCurrentClassLogger(Type loggerType)
         {
@@ -449,14 +446,10 @@
         /// Gets the custom named logger. Use <paramref name="loggerType"/> to pass the type of the needed Logger.
         /// </summary>
         /// <param name="name">Name of the logger.</param>
-<<<<<<< HEAD
         /// <param name="loggerType">The type of the logger to create. The type must inherit from <see cref="Logger"/>.	</param>       
-        /// <returns>The logger of type <paramref name="loggerType"/>. Multiple calls to <c>GetLogger</c> with the 
-=======
         /// <typeparam name="T">Type of the logger</typeparam>
         /// <returns>The logger reference with type <typeparamref name="T"/>. Multiple calls to <c>GetLogger</c> with the same argument 
         /// are not guaranteed to return the same logger reference.</returns>
->>>>>>> 1714e427
         public T GetLogger<T>(string name) where T : Logger
         {
             return (T)this.GetLogger(new LoggerCacheKey(name, typeof(T)));
