// 
// Copyright (c) 2004-2011 Jaroslaw Kowalski <jaak@jkowalski.net>
// 
// All rights reserved.
// 
// Redistribution and use in source and binary forms, with or without 
// modification, are permitted provided that the following conditions 
// are met:
// 
// * Redistributions of source code must retain the above copyright notice, 
//   this list of conditions and the following disclaimer. 
// 
// * Redistributions in binary form must reproduce the above copyright notice,
//   this list of conditions and the following disclaimer in the documentation
//   and/or other materials provided with the distribution. 
// 
// * Neither the name of Jaroslaw Kowalski nor the names of its 
//   contributors may be used to endorse or promote products derived from this
//   software without specific prior written permission. 
// 
// THIS SOFTWARE IS PROVIDED BY THE COPYRIGHT HOLDERS AND CONTRIBUTORS "AS IS"
// AND ANY EXPRESS OR IMPLIED WARRANTIES, INCLUDING, BUT NOT LIMITED TO, THE 
// IMPLIED WARRANTIES OF MERCHANTABILITY AND FITNESS FOR A PARTICULAR PURPOSE 
// ARE DISCLAIMED. IN NO EVENT SHALL THE COPYRIGHT OWNER OR CONTRIBUTORS BE 
// LIABLE FOR ANY DIRECT, INDIRECT, INCIDENTAL, SPECIAL, EXEMPLARY, OR 
// CONSEQUENTIAL DAMAGES (INCLUDING, BUT NOT LIMITED TO, PROCUREMENT OF
// SUBSTITUTE GOODS OR SERVICES; LOSS OF USE, DATA, OR PROFITS; OR BUSINESS 
// INTERRUPTION) HOWEVER CAUSED AND ON ANY THEORY OF LIABILITY, WHETHER IN 
// CONTRACT, STRICT LIABILITY, OR TORT (INCLUDING NEGLIGENCE OR OTHERWISE) 
// ARISING IN ANY WAY OUT OF THE USE OF THIS SOFTWARE, EVEN IF ADVISED OF 
// THE POSSIBILITY OF SUCH DAMAGE.
// 

<<<<<<< HEAD
=======
using System.Linq;

>>>>>>> 0961c0a7
namespace NLog
{
    using System;
    using System.Collections.Generic;
    using System.Diagnostics;
    using System.Globalization;
    using System.IO;
    using System.Linq;
    using System.Runtime.CompilerServices;
    using System.Text;
    using System.Threading;
    using Internal.Fakeables;
    using NLog.Common;
    using NLog.Config;
    using NLog.Internal;
    using NLog.Targets;

#if SILVERLIGHT
    using System.Windows;
#endif

    /// <summary>
    /// Creates and manages instances of <see cref="T:NLog.Logger" /> objects.
    /// </summary>
    public class LogFactory : IDisposable
    {
#if !SILVERLIGHT
        private readonly MultiFileWatcher watcher;
        private const int ReconfigAfterFileChangedTimeout = 1000;
#endif

        private static IAppDomain currentAppDomain;
        private readonly Dictionary<LoggerCacheKey, WeakReference> loggerCache = new Dictionary<LoggerCacheKey, WeakReference>();
        private readonly object syncRoot = new object();

        private static TimeSpan defaultFlushTimeout = TimeSpan.FromSeconds(15);

#if !SILVERLIGHT
        private Timer reloadTimer;
#endif

        private LoggingConfiguration config;
        private LogLevel globalThreshold = LogLevel.MinLevel;
        private bool configLoaded;
        private int logsEnabled;

        /// <summary>
        /// Initializes a new instance of the <see cref="LogFactory" /> class.
        /// </summary>
        public LogFactory()
        {
#if !SILVERLIGHT
            this.watcher = new MultiFileWatcher();
            this.watcher.OnChange += this.ConfigFileChanged;
#endif
        }

        /// <summary>
        /// Initializes a new instance of the <see cref="LogFactory" /> class.
        /// </summary>
        /// <param name="config">The config.</param>
        public LogFactory(LoggingConfiguration config)
            : this()
        {
            this.Configuration = config;
        }

        /// <summary>
        /// Occurs when logging <see cref="Configuration" /> changes.
        /// </summary>
        public event EventHandler<LoggingConfigurationChangedEventArgs> ConfigurationChanged;

#if !SILVERLIGHT
        /// <summary>
        /// Occurs when logging <see cref="Configuration" /> gets reloaded.
        /// </summary>
        public event EventHandler<LoggingConfigurationReloadedEventArgs> ConfigurationReloaded;
#endif

        /// <summary>
        /// Gets the current <see cref="IAppDomain"/>.
        /// </summary>
        public static IAppDomain CurrentAppDomain
        {
            get { return currentAppDomain ?? (currentAppDomain = AppDomainWrapper.CurrentDomain); }
            set { currentAppDomain = value; }
        }

        /// <summary>
        /// Gets or sets a value indicating whether exceptions should be thrown.
        /// </summary>
        /// <value>A value of <c>true</c> if exceptiosn should be thrown; otherwise, <c>false</c>.</value>
        /// <remarks>By default exceptions
        /// are not thrown under any circumstances.
        /// </remarks>
        public bool ThrowExceptions { get; set; }

        /// <summary>
        /// Gets or sets the current logging configuration.
        /// </summary>
        public LoggingConfiguration Configuration
        {
            get
            {
                lock (this.syncRoot)
                {
                    if (this.configLoaded)
                    {
                        return this.config;
                    }

                    this.configLoaded = true;

#if !SILVERLIGHT
                    if (this.config == null)
                    {
                        // try to load default configuration
                        this.config = XmlLoggingConfiguration.AppConfig;
                    }
#endif

                    if (this.config == null)
                    {
                        foreach (string configFile in GetCandidateFileNames())
                        {
#if !SILVERLIGHT && !MONO
                            if (File.Exists(configFile))
                            {
                                InternalLogger.Debug("Attempting to load config from {0}", configFile);
                                this.config = new XmlLoggingConfiguration(configFile);
                                break;
                            }
#elif SILVERLIGHT
                            Uri configFileUri = new Uri(configFile, UriKind.Relative);
                            if (Application.GetResourceStream(configFileUri) != null)
                            {
                                InternalLogger.Debug("Attempting to load config from {0}", configFile);
                                this.config = new XmlLoggingConfiguration(configFile);
                                break;
                            }
#else
                            if (File.Exists(configFile))
                            {
                                InternalLogger.Debug("Attempting to load config from {0}", configFile);
                                this.config = new XmlLoggingConfiguration(configFile);
                                break;
                            }
#endif
                        }
                    }

#if !SILVERLIGHT
                    if (this.config != null)
                    {
                        Dump(this.config);
                        try
                        {
                            this.watcher.Watch(this.config.FileNamesToWatch);
                        }
                        catch (Exception exception)
                        {
                            InternalLogger.Warn("Cannot start file watching: {0}. File watching is disabled", exception);
                        }
                    }
#endif
                    if (this.config != null)
                    {
                        this.config.InitializeAll();
                    }

                    return this.config;
                }
            }

            set
            {
#if !SILVERLIGHT
                try
                {
                    this.watcher.StopWatching();
                }
                catch (Exception exception)
                {
                    if (exception.MustBeRethrown())
                    {
                        throw;
                    }

                    InternalLogger.Error("Cannot stop file watching: {0}", exception);
                }
#endif

                lock (this.syncRoot)
                {
                    LoggingConfiguration oldConfig = this.config;
                    if (oldConfig != null)
                    {
                        InternalLogger.Info("Closing old configuration.");
#if !SILVERLIGHT
                        this.Flush();
#endif
                        oldConfig.Close();
                    }

                    this.config = value;
                    this.configLoaded = true;

                    if (this.config != null)
                    {
                        Dump(this.config);

                        this.config.InitializeAll();
                        this.ReconfigExistingLoggers(this.config);
#if !SILVERLIGHT
                        try
                        {
                            this.watcher.Watch(this.config.FileNamesToWatch);
                        }
                        catch (Exception exception)
                        {
                            if (exception.MustBeRethrown())
                            {
                                throw;
                            }

                            InternalLogger.Warn("Cannot start file watching: {0}", exception);
                        }
#endif
                    }

                    var configurationChangedDelegate = this.ConfigurationChanged;

                    if (configurationChangedDelegate != null)
                    {
                        configurationChangedDelegate(this, new LoggingConfigurationChangedEventArgs(oldConfig, value));
                    }
                }
            }
        }

        /// <summary>
        /// Gets or sets the global log threshold. Log events below this threshold are not logged.
        /// </summary>
        public LogLevel GlobalThreshold
        {
            get
            {
                return this.globalThreshold;
            }

            set
            {
                lock (this.syncRoot)
                {
                    this.globalThreshold = value;
                    this.ReconfigExistingLoggers();
                }
            }
        }

        /// <summary>
        /// Performs application-defined tasks associated with freeing, releasing, or resetting unmanaged resources.
        /// </summary>
        public void Dispose()
        {
            this.Dispose(true);
            GC.SuppressFinalize(this);
        }

        /// <summary>
        /// Creates a logger that discards all log messages.
        /// </summary>
        /// <returns>Null logger instance.</returns>
        [CLSCompliant(false)]
        public Logger CreateNullLogger()
        {
            TargetWithFilterChain[] targetsByLevel = new TargetWithFilterChain[LogLevel.MaxLevel.Ordinal + 1];
            Logger newLogger = new Logger();
            newLogger.Initialize(string.Empty, new LoggerConfiguration(targetsByLevel), this);
            return newLogger;
        }

        /// <summary>
        /// Gets the logger named after the currently-being-initialized class.
        /// </summary>
        /// <returns>The logger.</returns>
        /// <remarks>This is a slow-running method. 
        /// Make sure you're not doing this in a loop.</remarks>
        [CLSCompliant(false)]
        [MethodImpl(MethodImplOptions.NoInlining)]
        public Logger GetCurrentClassLogger()
        {
#if SILVERLIGHT
            var frame = new StackFrame(1);
#else
            var frame = new StackFrame(1, false);
#endif

            return this.GetLogger(frame.GetMethod().DeclaringType.FullName);
        }

        /// <summary>
        /// Gets the logger named after the currently-being-initialized class.
        /// </summary>
        /// <param name="loggerType">The type of the logger to create. The type must inherit from NLog.Logger.</param>
        /// <returns>The logger.</returns>
        /// <remarks>This is a slow-running method. 
        /// Make sure you're not doing this in a loop.</remarks>
        [CLSCompliant(false)]
        [MethodImpl(MethodImplOptions.NoInlining)]
        public Logger GetCurrentClassLogger(Type loggerType)
        {
#if !SILVERLIGHT
            var frame = new StackFrame(1, false);
#else
            var frame = new StackFrame(1);
#endif

            return this.GetLogger(frame.GetMethod().DeclaringType.FullName, loggerType);
        }

        /// <summary>
        /// Gets the specified named logger.
        /// </summary>
        /// <param name="name">Name of the logger.</param>
        /// <returns>The logger reference. Multiple calls to <c>GetLogger</c> with the same argument aren't guaranteed to return the same logger reference.</returns>
        [CLSCompliant(false)]
        public Logger GetLogger(string name)
        {
            return this.GetLogger(new LoggerCacheKey(typeof(ILogger), name));
        }

        /// <summary>
        /// Gets the specified named logger.
        /// </summary>
        /// <param name="name">Name of the logger.</param>
        /// <param name="loggerType">The type of the logger to create. The type must inherit from NLog.Logger.</param>
        /// <returns>The logger reference. Multiple calls to <c>GetLogger</c> with the 
        /// same argument aren't guaranteed to return the same logger reference.</returns>
        [CLSCompliant(false)]
        public Logger GetLogger(string name, Type loggerType)
        {
            return this.GetLogger(new LoggerCacheKey(loggerType, name));
        }

        /// <summary>
        /// Loops through all loggers previously returned by GetLogger
        /// and recalculates their target and filter list. Useful after modifying the configuration programmatically
        /// to ensure that all loggers have been properly configured.
        /// </summary>
        public void ReconfigExistingLoggers()
        {
            this.ReconfigExistingLoggers(this.config);
        }

#if !SILVERLIGHT
        /// <summary>
        /// Flush any pending log messages (in case of asynchronous targets).
        /// </summary>
        public void Flush()
        {
            this.Flush(defaultFlushTimeout);
        }

        /// <summary>
        /// Flush any pending log messages (in case of asynchronous targets).
        /// </summary>
        /// <param name="timeout">Maximum time to allow for the flush. Any messages after that time will be discarded.</param>
        public void Flush(TimeSpan timeout)
        {
            try
            {
                AsyncHelpers.RunSynchronously(cb => this.Flush(cb, timeout));
            }
            catch (Exception e)
            {
                if (ThrowExceptions)
                {
                    throw;
                }

                InternalLogger.Error(e.ToString());
            }
        }

        /// <summary>
        /// Flush any pending log messages (in case of asynchronous targets).
        /// </summary>
        /// <param name="timeoutMilliseconds">Maximum time to allow for the flush. Any messages after that time will be discarded.</param>
        public void Flush(int timeoutMilliseconds)
        {
            this.Flush(TimeSpan.FromMilliseconds(timeoutMilliseconds));
        }
#endif

        /// <summary>
        /// Flush any pending log messages (in case of asynchronous targets).
        /// </summary>
        /// <param name="asyncContinuation">The asynchronous continuation.</param>
        public void Flush(AsyncContinuation asyncContinuation)
        {
            this.Flush(asyncContinuation, TimeSpan.MaxValue);
        }

        /// <summary>
        /// Flush any pending log messages (in case of asynchronous targets).
        /// </summary>
        /// <param name="asyncContinuation">The asynchronous continuation.</param>
        /// <param name="timeoutMilliseconds">Maximum time to allow for the flush. Any messages after that time will be discarded.</param>
        public void Flush(AsyncContinuation asyncContinuation, int timeoutMilliseconds)
        {
            this.Flush(asyncContinuation, TimeSpan.FromMilliseconds(timeoutMilliseconds));
        }

        /// <summary>
        /// Flush any pending log messages (in case of asynchronous targets).
        /// </summary>
        /// <param name="asyncContinuation">The asynchronous continuation.</param>
        /// <param name="timeout">Maximum time to allow for the flush. Any messages after that time will be discarded.</param>
        public void Flush(AsyncContinuation asyncContinuation, TimeSpan timeout)
        {
            try
            {
                InternalLogger.Trace("LogFactory.Flush({0})", timeout);

                var loggingConfiguration = this.Configuration;
                if (loggingConfiguration != null)
                {
                    InternalLogger.Trace("Flushing all targets...");
                    loggingConfiguration.FlushAllTargets(AsyncHelpers.WithTimeout(asyncContinuation, timeout));
                }
                else
                {
                    asyncContinuation(null);
                }
            }
            catch (Exception e)
            {
                if (ThrowExceptions)
                {
                    throw;
                }

                InternalLogger.Error(e.ToString());
            }
        }

        /// <summary>Decreases the log enable counter and if it reaches -1 
        /// the logs are disabled.</summary>
        /// <remarks>Logging is enabled if the number of <see cref="EnableLogging"/> calls is greater 
        /// than or equal to <see cref="DisableLogging"/> calls.</remarks>
        /// <returns>An object that iplements IDisposable whose Dispose() method
        /// reenables logging. To be used with C# <c>using ()</c> statement.</returns>
        public IDisposable DisableLogging()
        {
            lock (this.syncRoot)
            {
                this.logsEnabled--;
                if (this.logsEnabled == -1)
                {
                    this.ReconfigExistingLoggers();
                }
            }

            return new LogEnabler(this);
        }

        /// <summary>Increases the log enable counter and if it reaches 0 the logs are disabled.</summary>
        /// <remarks>Logging is enabled if the number of <see cref="EnableLogging"/> calls is greater 
        /// than or equal to <see cref="DisableLogging"/> calls.</remarks>
        public void EnableLogging()
        {
            lock (this.syncRoot)
            {
                this.logsEnabled++;
                if (this.logsEnabled == 0)
                {
                    this.ReconfigExistingLoggers();
                }
            }
        }

        /// <summary>
        /// Returns <see langword="true" /> if logging is currently enabled.
        /// </summary>
        /// <returns>A value of <see langword="true" /> if logging is currently enabled, 
        /// <see langword="false"/> otherwise.</returns>
        /// <remarks>Logging is enabled if the number of <see cref="EnableLogging"/> calls is greater 
        /// than or equal to <see cref="DisableLogging"/> calls.</remarks>
        public bool IsLoggingEnabled()
        {
            return this.logsEnabled >= 0;
        }

#if !SILVERLIGHT
        internal void ReloadConfigOnTimer(object state)
        {
            LoggingConfiguration configurationToReload = (LoggingConfiguration)state;

            InternalLogger.Info("Reloading configuration...");
            lock (this.syncRoot)
            {
                if (this.reloadTimer != null)
                {
                    this.reloadTimer.Dispose();
                    this.reloadTimer = null;
                }

                this.watcher.StopWatching();
                try
                {
                    if (this.Configuration != configurationToReload)
                    {
                        throw new NLogConfigurationException("Config changed in between. Not reloading.");
                    }

                    LoggingConfiguration newConfig = configurationToReload.Reload();
                    if (newConfig != null)
                    {
                        this.Configuration = newConfig;
                        if (this.ConfigurationReloaded != null)
                        {
                            this.ConfigurationReloaded(this, new LoggingConfigurationReloadedEventArgs(true, null));
                        }
                    }
                    else
                    {
                        throw new NLogConfigurationException("Configuration.Reload() returned null. Not reloading.");
                    }
                }
                catch (Exception exception)
                {
                    if (exception is NLogConfigurationException)
                    {
                        InternalLogger.Warn(exception.Message);
                    }
                    else if (exception.MustBeRethrown())
                    {
                        throw;
                    }

                    this.watcher.Watch(configurationToReload.FileNamesToWatch);

                    var configurationReloadedDelegate = this.ConfigurationReloaded;
                    if (configurationReloadedDelegate != null)
                    {
                        configurationReloadedDelegate(this, new LoggingConfigurationReloadedEventArgs(false, exception));
                    }
                }
            }
        }
#endif

        internal void ReconfigExistingLoggers(LoggingConfiguration configuration)
        {
            if (configuration != null)
            {
                configuration.EnsureInitialized();
            }

            foreach (var loggerWrapper in this.loggerCache.Values.ToList())
            {
                Logger logger = loggerWrapper.Target as Logger;
                if (logger != null)
                {
                    logger.SetConfiguration(this.GetConfigurationForLogger(logger.Name, configuration));
                }
            }
        }

        internal void GetTargetsByLevelForLogger(string name, IList<LoggingRule> rules, TargetWithFilterChain[] targetsByLevel, TargetWithFilterChain[] lastTargetsByLevel, bool[] suppressedLevels)
        {
            foreach (LoggingRule rule in rules)
            {
                if (!rule.NameMatches(name))
                {
                    continue;
                }

                for (int i = 0; i <= LogLevel.MaxLevel.Ordinal; ++i)
                {
                    if (i < this.GlobalThreshold.Ordinal || suppressedLevels[i] || !rule.IsLoggingEnabledForLevel(LogLevel.FromOrdinal(i)))
                    {
                        continue;
                    }

                    if (rule.Final)
                        suppressedLevels[i] = true;

                    foreach (Target target in rule.Targets)
                    {
                        var awf = new TargetWithFilterChain(target, rule.Filters);
                        if (lastTargetsByLevel[i] != null)
                        {
                            lastTargetsByLevel[i].NextInChain = awf;
                        }
                        else
                        {
                            targetsByLevel[i] = awf;
                        }

                        lastTargetsByLevel[i] = awf;
                    }
                }

                this.GetTargetsByLevelForLogger(name, rule.ChildRules, targetsByLevel, lastTargetsByLevel, suppressedLevels);

            }

            for (int i = 0; i <= LogLevel.MaxLevel.Ordinal; ++i)
            {
                TargetWithFilterChain tfc = targetsByLevel[i];
                if (tfc != null)
                {
                    tfc.PrecalculateStackTraceUsage();
                }
            }
        }

        internal LoggerConfiguration GetConfigurationForLogger(string name, LoggingConfiguration configuration)
        {
            TargetWithFilterChain[] targetsByLevel = new TargetWithFilterChain[LogLevel.MaxLevel.Ordinal + 1];
            TargetWithFilterChain[] lastTargetsByLevel = new TargetWithFilterChain[LogLevel.MaxLevel.Ordinal + 1];
            bool[] suppressedLevels = new bool[LogLevel.MaxLevel.Ordinal + 1];

            if (configuration != null && this.IsLoggingEnabled())
            {
                this.GetTargetsByLevelForLogger(name, configuration.LoggingRules, targetsByLevel, lastTargetsByLevel, suppressedLevels);
            }

            InternalLogger.Debug("Targets for {0} by level:", name);
            for (int i = 0; i <= LogLevel.MaxLevel.Ordinal; ++i)
            {
                StringBuilder sb = new StringBuilder();
                sb.AppendFormat(CultureInfo.InvariantCulture, "{0} =>", LogLevel.FromOrdinal(i));
                for (TargetWithFilterChain afc = targetsByLevel[i]; afc != null; afc = afc.NextInChain)
                {
                    sb.AppendFormat(CultureInfo.InvariantCulture, " {0}", afc.Target.Name);
                    if (afc.FilterChain.Count > 0)
                    {
                        sb.AppendFormat(CultureInfo.InvariantCulture, " ({0} filters)", afc.FilterChain.Count);
                    }
                }

                InternalLogger.Debug(sb.ToString());
            }

            return new LoggerConfiguration(targetsByLevel);
        }

        /// <summary>
        /// Releases unmanaged and - optionally - managed resources.
        /// </summary>
        /// <param name="disposing">True to release both managed and unmanaged resources; <c>false</c> to release only unmanaged resources.</param>
        protected virtual void Dispose(bool disposing)
        {
            if (disposing)
            {
#if !SILVERLIGHT
                this.watcher.Dispose();

                if (this.reloadTimer != null)
                {
                    this.reloadTimer.Dispose();
                    this.reloadTimer = null;
                }
#endif
            }
        }

        private static IEnumerable<string> GetCandidateFileNames()
        {
#if SILVERLIGHT
            yield return "NLog.config";
#else
            // NLog.config from application directory
            if (CurrentAppDomain.BaseDirectory != null)
            {
                yield return Path.Combine(CurrentAppDomain.BaseDirectory, "NLog.config");
            }
 
            // current config file with .config renamed to .nlog
            string cf = CurrentAppDomain.ConfigurationFile;
            if (cf != null)
            {
                yield return Path.ChangeExtension(cf, ".nlog");

                // .nlog file based on the non-vshost version of the current config file
                const string vshostSubStr = ".vshost.";
                if (cf.Contains(vshostSubStr))
                {
                   yield return Path.ChangeExtension(cf.Replace(vshostSubStr, "."), ".nlog");
                }

                IEnumerable<string> privateBinPaths = CurrentAppDomain.PrivateBinPath;
                if (privateBinPaths != null)
                {
                    foreach (var path in privateBinPaths)
                    {
                        if (path != null)
                        {
                            yield return Path.Combine(path, "NLog.config");
                        }
                    }
                }
            }

            // get path to NLog.dll.nlog only if the assembly is not in the GAC
            var nlogAssembly = typeof(LogFactory).Assembly;
            if (!nlogAssembly.GlobalAssemblyCache)
            {
                if (!string.IsNullOrEmpty(nlogAssembly.Location))
                {
                    yield return nlogAssembly.Location + ".nlog";
                }
            }
#endif
        }

        private static void Dump(LoggingConfiguration config)
        {
            if (!InternalLogger.IsDebugEnabled)
            {
                return;
            }

            config.Dump();
        }

        private Logger GetLogger(LoggerCacheKey cacheKey)
        {
            lock (this.syncRoot)
            {
                WeakReference l;

                if (this.loggerCache.TryGetValue(cacheKey, out l))
                {
                    Logger existingLogger = l.Target as Logger;
                    if (existingLogger != null)
                    {
                        // logger in the cache and still referenced
                        return existingLogger;
                    }
                }

                Logger newLogger;

                if (cacheKey.ConcreteType != null && cacheKey.ConcreteType != typeof(ILogger))
                {
                    
                    try
                    {
                        newLogger = (Logger)FactoryHelper.CreateInstance(cacheKey.ConcreteType);
                    }
                    catch(Exception exception)
                    {
                        if(exception.MustBeRethrown())
                        {
                            throw;
                        }
                        
                        if(ThrowExceptions)
                        {
                            throw;
                        }
                        
                        InternalLogger.Error("Cannot create instance of specified type. Proceeding with default type instance. Exception : {0}",exception);
                        
                        //Creating default instance of logger if instance of specified type cannot be created.
                        cacheKey = new LoggerCacheKey(typeof(Logger),cacheKey.Name);
                        
                        newLogger = new Logger();
                    }
                    
                }
                else
                {
                    newLogger = new Logger();
                }

                if (cacheKey.ConcreteType != null)
                {
                    newLogger.Initialize(cacheKey.Name, this.GetConfigurationForLogger(cacheKey.Name, this.Configuration), this);
                }

                this.loggerCache[cacheKey] = new WeakReference(newLogger);
                return newLogger;
            }
        }

#if !SILVERLIGHT
        private void ConfigFileChanged(object sender, EventArgs args)
        {
            InternalLogger.Info("Configuration file change detected! Reloading in {0}ms...", ReconfigAfterFileChangedTimeout);

            // In the rare cases we may get multiple notifications here, 
            // but we need to reload config only once.
            //
            // The trick is to schedule the reload in one second after
            // the last change notification comes in.
            lock (this.syncRoot)
            {
                if (this.reloadTimer == null)
                {
                    this.reloadTimer = new Timer(
                        this.ReloadConfigOnTimer,
                        this.Configuration,
                        ReconfigAfterFileChangedTimeout,
                        Timeout.Infinite);
                }
                else
                {
                    this.reloadTimer.Change(ReconfigAfterFileChangedTimeout, Timeout.Infinite);
                }
            }
        }
#endif

        /// <summary>
        /// Logger cache key.
        /// </summary>
        internal class LoggerCacheKey
        {
            internal LoggerCacheKey(Type loggerConcreteType, string name)
            {
                this.ConcreteType = loggerConcreteType;
                this.Name = name;
            }

            internal Type ConcreteType { get; private set; }

            internal string Name { get; private set; }

            /// <summary>
            /// Serves as a hash function for a particular type.
            /// </summary>
            /// <returns>
            /// A hash code for the current <see cref="T:System.Object"/>.
            /// </returns>
            public override int GetHashCode()
            {
                return this.ConcreteType.GetHashCode() ^ this.Name.GetHashCode();
            }

            /// <summary>
            /// Determines if two objects are equal in value.
            /// </summary>
            /// <param name="o">Other object to compare to.</param>
            /// <returns>True if objects are equal, false otherwise.</returns>
            public override bool Equals(object o)
            {
                var key = o as LoggerCacheKey;
                if (ReferenceEquals(key, null))
                {
                    return false;
                }

                return (this.ConcreteType == key.ConcreteType) && (key.Name == this.Name);
            }
        }

        /// <summary>
        /// Enables logging in <see cref="IDisposable.Dispose"/> implementation.
        /// </summary>
        private class LogEnabler : IDisposable
        {
            private LogFactory factory;

            /// <summary>
            /// Initializes a new instance of the <see cref="LogEnabler" /> class.
            /// </summary>
            /// <param name="factory">The factory.</param>
            public LogEnabler(LogFactory factory)
            {
                this.factory = factory;
            }

            /// <summary>
            /// Enables logging.
            /// </summary>
            void IDisposable.Dispose()
            {
                this.factory.EnableLogging();
            }
        }
    }
}
<|MERGE_RESOLUTION|>--- conflicted
+++ resolved
@@ -1,925 +1,922 @@
-// 
-// Copyright (c) 2004-2011 Jaroslaw Kowalski <jaak@jkowalski.net>
-// 
-// All rights reserved.
-// 
-// Redistribution and use in source and binary forms, with or without 
-// modification, are permitted provided that the following conditions 
-// are met:
-// 
-// * Redistributions of source code must retain the above copyright notice, 
-//   this list of conditions and the following disclaimer. 
-// 
-// * Redistributions in binary form must reproduce the above copyright notice,
-//   this list of conditions and the following disclaimer in the documentation
-//   and/or other materials provided with the distribution. 
-// 
-// * Neither the name of Jaroslaw Kowalski nor the names of its 
-//   contributors may be used to endorse or promote products derived from this
-//   software without specific prior written permission. 
-// 
-// THIS SOFTWARE IS PROVIDED BY THE COPYRIGHT HOLDERS AND CONTRIBUTORS "AS IS"
-// AND ANY EXPRESS OR IMPLIED WARRANTIES, INCLUDING, BUT NOT LIMITED TO, THE 
-// IMPLIED WARRANTIES OF MERCHANTABILITY AND FITNESS FOR A PARTICULAR PURPOSE 
-// ARE DISCLAIMED. IN NO EVENT SHALL THE COPYRIGHT OWNER OR CONTRIBUTORS BE 
-// LIABLE FOR ANY DIRECT, INDIRECT, INCIDENTAL, SPECIAL, EXEMPLARY, OR 
-// CONSEQUENTIAL DAMAGES (INCLUDING, BUT NOT LIMITED TO, PROCUREMENT OF
-// SUBSTITUTE GOODS OR SERVICES; LOSS OF USE, DATA, OR PROFITS; OR BUSINESS 
-// INTERRUPTION) HOWEVER CAUSED AND ON ANY THEORY OF LIABILITY, WHETHER IN 
-// CONTRACT, STRICT LIABILITY, OR TORT (INCLUDING NEGLIGENCE OR OTHERWISE) 
-// ARISING IN ANY WAY OUT OF THE USE OF THIS SOFTWARE, EVEN IF ADVISED OF 
-// THE POSSIBILITY OF SUCH DAMAGE.
-// 
-
-<<<<<<< HEAD
-=======
-using System.Linq;
-
->>>>>>> 0961c0a7
-namespace NLog
-{
-    using System;
-    using System.Collections.Generic;
-    using System.Diagnostics;
-    using System.Globalization;
-    using System.IO;
-    using System.Linq;
-    using System.Runtime.CompilerServices;
-    using System.Text;
-    using System.Threading;
-    using Internal.Fakeables;
-    using NLog.Common;
-    using NLog.Config;
-    using NLog.Internal;
-    using NLog.Targets;
-
-#if SILVERLIGHT
-    using System.Windows;
-#endif
-
-    /// <summary>
-    /// Creates and manages instances of <see cref="T:NLog.Logger" /> objects.
-    /// </summary>
-    public class LogFactory : IDisposable
-    {
-#if !SILVERLIGHT
-        private readonly MultiFileWatcher watcher;
-        private const int ReconfigAfterFileChangedTimeout = 1000;
-#endif
-
-        private static IAppDomain currentAppDomain;
-        private readonly Dictionary<LoggerCacheKey, WeakReference> loggerCache = new Dictionary<LoggerCacheKey, WeakReference>();
-        private readonly object syncRoot = new object();
-
-        private static TimeSpan defaultFlushTimeout = TimeSpan.FromSeconds(15);
-
-#if !SILVERLIGHT
-        private Timer reloadTimer;
-#endif
-
-        private LoggingConfiguration config;
-        private LogLevel globalThreshold = LogLevel.MinLevel;
-        private bool configLoaded;
-        private int logsEnabled;
-
-        /// <summary>
-        /// Initializes a new instance of the <see cref="LogFactory" /> class.
-        /// </summary>
-        public LogFactory()
-        {
-#if !SILVERLIGHT
-            this.watcher = new MultiFileWatcher();
-            this.watcher.OnChange += this.ConfigFileChanged;
-#endif
-        }
-
-        /// <summary>
-        /// Initializes a new instance of the <see cref="LogFactory" /> class.
-        /// </summary>
-        /// <param name="config">The config.</param>
-        public LogFactory(LoggingConfiguration config)
-            : this()
-        {
-            this.Configuration = config;
-        }
-
-        /// <summary>
-        /// Occurs when logging <see cref="Configuration" /> changes.
-        /// </summary>
-        public event EventHandler<LoggingConfigurationChangedEventArgs> ConfigurationChanged;
-
-#if !SILVERLIGHT
-        /// <summary>
-        /// Occurs when logging <see cref="Configuration" /> gets reloaded.
-        /// </summary>
-        public event EventHandler<LoggingConfigurationReloadedEventArgs> ConfigurationReloaded;
-#endif
-
-        /// <summary>
-        /// Gets the current <see cref="IAppDomain"/>.
-        /// </summary>
-        public static IAppDomain CurrentAppDomain
-        {
-            get { return currentAppDomain ?? (currentAppDomain = AppDomainWrapper.CurrentDomain); }
-            set { currentAppDomain = value; }
-        }
-
-        /// <summary>
-        /// Gets or sets a value indicating whether exceptions should be thrown.
-        /// </summary>
-        /// <value>A value of <c>true</c> if exceptiosn should be thrown; otherwise, <c>false</c>.</value>
-        /// <remarks>By default exceptions
-        /// are not thrown under any circumstances.
-        /// </remarks>
-        public bool ThrowExceptions { get; set; }
-
-        /// <summary>
-        /// Gets or sets the current logging configuration.
-        /// </summary>
-        public LoggingConfiguration Configuration
-        {
-            get
-            {
-                lock (this.syncRoot)
-                {
-                    if (this.configLoaded)
-                    {
-                        return this.config;
-                    }
-
-                    this.configLoaded = true;
-
-#if !SILVERLIGHT
-                    if (this.config == null)
-                    {
-                        // try to load default configuration
-                        this.config = XmlLoggingConfiguration.AppConfig;
-                    }
-#endif
-
-                    if (this.config == null)
-                    {
-                        foreach (string configFile in GetCandidateFileNames())
-                        {
-#if !SILVERLIGHT && !MONO
-                            if (File.Exists(configFile))
-                            {
-                                InternalLogger.Debug("Attempting to load config from {0}", configFile);
-                                this.config = new XmlLoggingConfiguration(configFile);
-                                break;
-                            }
-#elif SILVERLIGHT
-                            Uri configFileUri = new Uri(configFile, UriKind.Relative);
-                            if (Application.GetResourceStream(configFileUri) != null)
-                            {
-                                InternalLogger.Debug("Attempting to load config from {0}", configFile);
-                                this.config = new XmlLoggingConfiguration(configFile);
-                                break;
-                            }
-#else
-                            if (File.Exists(configFile))
-                            {
-                                InternalLogger.Debug("Attempting to load config from {0}", configFile);
-                                this.config = new XmlLoggingConfiguration(configFile);
-                                break;
-                            }
-#endif
-                        }
-                    }
-
-#if !SILVERLIGHT
-                    if (this.config != null)
-                    {
-                        Dump(this.config);
-                        try
-                        {
-                            this.watcher.Watch(this.config.FileNamesToWatch);
-                        }
-                        catch (Exception exception)
-                        {
-                            InternalLogger.Warn("Cannot start file watching: {0}. File watching is disabled", exception);
-                        }
-                    }
-#endif
-                    if (this.config != null)
-                    {
-                        this.config.InitializeAll();
-                    }
-
-                    return this.config;
-                }
-            }
-
-            set
-            {
-#if !SILVERLIGHT
-                try
-                {
-                    this.watcher.StopWatching();
-                }
-                catch (Exception exception)
-                {
-                    if (exception.MustBeRethrown())
-                    {
-                        throw;
-                    }
-
-                    InternalLogger.Error("Cannot stop file watching: {0}", exception);
-                }
-#endif
-
-                lock (this.syncRoot)
-                {
-                    LoggingConfiguration oldConfig = this.config;
-                    if (oldConfig != null)
-                    {
-                        InternalLogger.Info("Closing old configuration.");
-#if !SILVERLIGHT
-                        this.Flush();
-#endif
-                        oldConfig.Close();
-                    }
-
-                    this.config = value;
-                    this.configLoaded = true;
-
-                    if (this.config != null)
-                    {
-                        Dump(this.config);
-
-                        this.config.InitializeAll();
-                        this.ReconfigExistingLoggers(this.config);
-#if !SILVERLIGHT
-                        try
-                        {
-                            this.watcher.Watch(this.config.FileNamesToWatch);
-                        }
-                        catch (Exception exception)
-                        {
-                            if (exception.MustBeRethrown())
-                            {
-                                throw;
-                            }
-
-                            InternalLogger.Warn("Cannot start file watching: {0}", exception);
-                        }
-#endif
-                    }
-
-                    var configurationChangedDelegate = this.ConfigurationChanged;
-
-                    if (configurationChangedDelegate != null)
-                    {
-                        configurationChangedDelegate(this, new LoggingConfigurationChangedEventArgs(oldConfig, value));
-                    }
-                }
-            }
-        }
-
-        /// <summary>
-        /// Gets or sets the global log threshold. Log events below this threshold are not logged.
-        /// </summary>
-        public LogLevel GlobalThreshold
-        {
-            get
-            {
-                return this.globalThreshold;
-            }
-
-            set
-            {
-                lock (this.syncRoot)
-                {
-                    this.globalThreshold = value;
-                    this.ReconfigExistingLoggers();
-                }
-            }
-        }
-
-        /// <summary>
-        /// Performs application-defined tasks associated with freeing, releasing, or resetting unmanaged resources.
-        /// </summary>
-        public void Dispose()
-        {
-            this.Dispose(true);
-            GC.SuppressFinalize(this);
-        }
-
-        /// <summary>
-        /// Creates a logger that discards all log messages.
-        /// </summary>
-        /// <returns>Null logger instance.</returns>
-        [CLSCompliant(false)]
-        public Logger CreateNullLogger()
-        {
-            TargetWithFilterChain[] targetsByLevel = new TargetWithFilterChain[LogLevel.MaxLevel.Ordinal + 1];
-            Logger newLogger = new Logger();
-            newLogger.Initialize(string.Empty, new LoggerConfiguration(targetsByLevel), this);
-            return newLogger;
-        }
-
-        /// <summary>
-        /// Gets the logger named after the currently-being-initialized class.
-        /// </summary>
-        /// <returns>The logger.</returns>
-        /// <remarks>This is a slow-running method. 
-        /// Make sure you're not doing this in a loop.</remarks>
-        [CLSCompliant(false)]
-        [MethodImpl(MethodImplOptions.NoInlining)]
-        public Logger GetCurrentClassLogger()
-        {
-#if SILVERLIGHT
-            var frame = new StackFrame(1);
-#else
-            var frame = new StackFrame(1, false);
-#endif
-
-            return this.GetLogger(frame.GetMethod().DeclaringType.FullName);
-        }
-
-        /// <summary>
-        /// Gets the logger named after the currently-being-initialized class.
-        /// </summary>
-        /// <param name="loggerType">The type of the logger to create. The type must inherit from NLog.Logger.</param>
-        /// <returns>The logger.</returns>
-        /// <remarks>This is a slow-running method. 
-        /// Make sure you're not doing this in a loop.</remarks>
-        [CLSCompliant(false)]
-        [MethodImpl(MethodImplOptions.NoInlining)]
-        public Logger GetCurrentClassLogger(Type loggerType)
-        {
-#if !SILVERLIGHT
-            var frame = new StackFrame(1, false);
-#else
-            var frame = new StackFrame(1);
-#endif
-
-            return this.GetLogger(frame.GetMethod().DeclaringType.FullName, loggerType);
-        }
-
-        /// <summary>
-        /// Gets the specified named logger.
-        /// </summary>
-        /// <param name="name">Name of the logger.</param>
-        /// <returns>The logger reference. Multiple calls to <c>GetLogger</c> with the same argument aren't guaranteed to return the same logger reference.</returns>
-        [CLSCompliant(false)]
-        public Logger GetLogger(string name)
-        {
-            return this.GetLogger(new LoggerCacheKey(typeof(ILogger), name));
-        }
-
-        /// <summary>
-        /// Gets the specified named logger.
-        /// </summary>
-        /// <param name="name">Name of the logger.</param>
-        /// <param name="loggerType">The type of the logger to create. The type must inherit from NLog.Logger.</param>
-        /// <returns>The logger reference. Multiple calls to <c>GetLogger</c> with the 
-        /// same argument aren't guaranteed to return the same logger reference.</returns>
-        [CLSCompliant(false)]
-        public Logger GetLogger(string name, Type loggerType)
-        {
-            return this.GetLogger(new LoggerCacheKey(loggerType, name));
-        }
-
-        /// <summary>
-        /// Loops through all loggers previously returned by GetLogger
-        /// and recalculates their target and filter list. Useful after modifying the configuration programmatically
-        /// to ensure that all loggers have been properly configured.
-        /// </summary>
-        public void ReconfigExistingLoggers()
-        {
-            this.ReconfigExistingLoggers(this.config);
-        }
-
-#if !SILVERLIGHT
-        /// <summary>
-        /// Flush any pending log messages (in case of asynchronous targets).
-        /// </summary>
-        public void Flush()
-        {
-            this.Flush(defaultFlushTimeout);
-        }
-
-        /// <summary>
-        /// Flush any pending log messages (in case of asynchronous targets).
-        /// </summary>
-        /// <param name="timeout">Maximum time to allow for the flush. Any messages after that time will be discarded.</param>
-        public void Flush(TimeSpan timeout)
-        {
-            try
-            {
-                AsyncHelpers.RunSynchronously(cb => this.Flush(cb, timeout));
-            }
-            catch (Exception e)
-            {
-                if (ThrowExceptions)
-                {
-                    throw;
-                }
-
-                InternalLogger.Error(e.ToString());
-            }
-        }
-
-        /// <summary>
-        /// Flush any pending log messages (in case of asynchronous targets).
-        /// </summary>
-        /// <param name="timeoutMilliseconds">Maximum time to allow for the flush. Any messages after that time will be discarded.</param>
-        public void Flush(int timeoutMilliseconds)
-        {
-            this.Flush(TimeSpan.FromMilliseconds(timeoutMilliseconds));
-        }
-#endif
-
-        /// <summary>
-        /// Flush any pending log messages (in case of asynchronous targets).
-        /// </summary>
-        /// <param name="asyncContinuation">The asynchronous continuation.</param>
-        public void Flush(AsyncContinuation asyncContinuation)
-        {
-            this.Flush(asyncContinuation, TimeSpan.MaxValue);
-        }
-
-        /// <summary>
-        /// Flush any pending log messages (in case of asynchronous targets).
-        /// </summary>
-        /// <param name="asyncContinuation">The asynchronous continuation.</param>
-        /// <param name="timeoutMilliseconds">Maximum time to allow for the flush. Any messages after that time will be discarded.</param>
-        public void Flush(AsyncContinuation asyncContinuation, int timeoutMilliseconds)
-        {
-            this.Flush(asyncContinuation, TimeSpan.FromMilliseconds(timeoutMilliseconds));
-        }
-
-        /// <summary>
-        /// Flush any pending log messages (in case of asynchronous targets).
-        /// </summary>
-        /// <param name="asyncContinuation">The asynchronous continuation.</param>
-        /// <param name="timeout">Maximum time to allow for the flush. Any messages after that time will be discarded.</param>
-        public void Flush(AsyncContinuation asyncContinuation, TimeSpan timeout)
-        {
-            try
-            {
-                InternalLogger.Trace("LogFactory.Flush({0})", timeout);
-
-                var loggingConfiguration = this.Configuration;
-                if (loggingConfiguration != null)
-                {
-                    InternalLogger.Trace("Flushing all targets...");
-                    loggingConfiguration.FlushAllTargets(AsyncHelpers.WithTimeout(asyncContinuation, timeout));
-                }
-                else
-                {
-                    asyncContinuation(null);
-                }
-            }
-            catch (Exception e)
-            {
-                if (ThrowExceptions)
-                {
-                    throw;
-                }
-
-                InternalLogger.Error(e.ToString());
-            }
-        }
-
-        /// <summary>Decreases the log enable counter and if it reaches -1 
-        /// the logs are disabled.</summary>
-        /// <remarks>Logging is enabled if the number of <see cref="EnableLogging"/> calls is greater 
-        /// than or equal to <see cref="DisableLogging"/> calls.</remarks>
-        /// <returns>An object that iplements IDisposable whose Dispose() method
-        /// reenables logging. To be used with C# <c>using ()</c> statement.</returns>
-        public IDisposable DisableLogging()
-        {
-            lock (this.syncRoot)
-            {
-                this.logsEnabled--;
-                if (this.logsEnabled == -1)
-                {
-                    this.ReconfigExistingLoggers();
-                }
-            }
-
-            return new LogEnabler(this);
-        }
-
-        /// <summary>Increases the log enable counter and if it reaches 0 the logs are disabled.</summary>
-        /// <remarks>Logging is enabled if the number of <see cref="EnableLogging"/> calls is greater 
-        /// than or equal to <see cref="DisableLogging"/> calls.</remarks>
-        public void EnableLogging()
-        {
-            lock (this.syncRoot)
-            {
-                this.logsEnabled++;
-                if (this.logsEnabled == 0)
-                {
-                    this.ReconfigExistingLoggers();
-                }
-            }
-        }
-
-        /// <summary>
-        /// Returns <see langword="true" /> if logging is currently enabled.
-        /// </summary>
-        /// <returns>A value of <see langword="true" /> if logging is currently enabled, 
-        /// <see langword="false"/> otherwise.</returns>
-        /// <remarks>Logging is enabled if the number of <see cref="EnableLogging"/> calls is greater 
-        /// than or equal to <see cref="DisableLogging"/> calls.</remarks>
-        public bool IsLoggingEnabled()
-        {
-            return this.logsEnabled >= 0;
-        }
-
-#if !SILVERLIGHT
-        internal void ReloadConfigOnTimer(object state)
-        {
-            LoggingConfiguration configurationToReload = (LoggingConfiguration)state;
-
-            InternalLogger.Info("Reloading configuration...");
-            lock (this.syncRoot)
-            {
-                if (this.reloadTimer != null)
-                {
-                    this.reloadTimer.Dispose();
-                    this.reloadTimer = null;
-                }
-
-                this.watcher.StopWatching();
-                try
-                {
-                    if (this.Configuration != configurationToReload)
-                    {
-                        throw new NLogConfigurationException("Config changed in between. Not reloading.");
-                    }
-
-                    LoggingConfiguration newConfig = configurationToReload.Reload();
-                    if (newConfig != null)
-                    {
-                        this.Configuration = newConfig;
-                        if (this.ConfigurationReloaded != null)
-                        {
-                            this.ConfigurationReloaded(this, new LoggingConfigurationReloadedEventArgs(true, null));
-                        }
-                    }
-                    else
-                    {
-                        throw new NLogConfigurationException("Configuration.Reload() returned null. Not reloading.");
-                    }
-                }
-                catch (Exception exception)
-                {
-                    if (exception is NLogConfigurationException)
-                    {
-                        InternalLogger.Warn(exception.Message);
-                    }
-                    else if (exception.MustBeRethrown())
-                    {
-                        throw;
-                    }
-
-                    this.watcher.Watch(configurationToReload.FileNamesToWatch);
-
-                    var configurationReloadedDelegate = this.ConfigurationReloaded;
-                    if (configurationReloadedDelegate != null)
-                    {
-                        configurationReloadedDelegate(this, new LoggingConfigurationReloadedEventArgs(false, exception));
-                    }
-                }
-            }
-        }
-#endif
-
-        internal void ReconfigExistingLoggers(LoggingConfiguration configuration)
-        {
-            if (configuration != null)
-            {
-                configuration.EnsureInitialized();
-            }
-
-            foreach (var loggerWrapper in this.loggerCache.Values.ToList())
-            {
-                Logger logger = loggerWrapper.Target as Logger;
-                if (logger != null)
-                {
-                    logger.SetConfiguration(this.GetConfigurationForLogger(logger.Name, configuration));
-                }
-            }
-        }
-
-        internal void GetTargetsByLevelForLogger(string name, IList<LoggingRule> rules, TargetWithFilterChain[] targetsByLevel, TargetWithFilterChain[] lastTargetsByLevel, bool[] suppressedLevels)
-        {
-            foreach (LoggingRule rule in rules)
-            {
-                if (!rule.NameMatches(name))
-                {
-                    continue;
-                }
-
-                for (int i = 0; i <= LogLevel.MaxLevel.Ordinal; ++i)
-                {
-                    if (i < this.GlobalThreshold.Ordinal || suppressedLevels[i] || !rule.IsLoggingEnabledForLevel(LogLevel.FromOrdinal(i)))
-                    {
-                        continue;
-                    }
-
-                    if (rule.Final)
-                        suppressedLevels[i] = true;
-
-                    foreach (Target target in rule.Targets)
-                    {
-                        var awf = new TargetWithFilterChain(target, rule.Filters);
-                        if (lastTargetsByLevel[i] != null)
-                        {
-                            lastTargetsByLevel[i].NextInChain = awf;
-                        }
-                        else
-                        {
-                            targetsByLevel[i] = awf;
-                        }
-
-                        lastTargetsByLevel[i] = awf;
-                    }
-                }
-
-                this.GetTargetsByLevelForLogger(name, rule.ChildRules, targetsByLevel, lastTargetsByLevel, suppressedLevels);
-
-            }
-
-            for (int i = 0; i <= LogLevel.MaxLevel.Ordinal; ++i)
-            {
-                TargetWithFilterChain tfc = targetsByLevel[i];
-                if (tfc != null)
-                {
-                    tfc.PrecalculateStackTraceUsage();
-                }
-            }
-        }
-
-        internal LoggerConfiguration GetConfigurationForLogger(string name, LoggingConfiguration configuration)
-        {
-            TargetWithFilterChain[] targetsByLevel = new TargetWithFilterChain[LogLevel.MaxLevel.Ordinal + 1];
-            TargetWithFilterChain[] lastTargetsByLevel = new TargetWithFilterChain[LogLevel.MaxLevel.Ordinal + 1];
-            bool[] suppressedLevels = new bool[LogLevel.MaxLevel.Ordinal + 1];
-
-            if (configuration != null && this.IsLoggingEnabled())
-            {
-                this.GetTargetsByLevelForLogger(name, configuration.LoggingRules, targetsByLevel, lastTargetsByLevel, suppressedLevels);
-            }
-
-            InternalLogger.Debug("Targets for {0} by level:", name);
-            for (int i = 0; i <= LogLevel.MaxLevel.Ordinal; ++i)
-            {
-                StringBuilder sb = new StringBuilder();
-                sb.AppendFormat(CultureInfo.InvariantCulture, "{0} =>", LogLevel.FromOrdinal(i));
-                for (TargetWithFilterChain afc = targetsByLevel[i]; afc != null; afc = afc.NextInChain)
-                {
-                    sb.AppendFormat(CultureInfo.InvariantCulture, " {0}", afc.Target.Name);
-                    if (afc.FilterChain.Count > 0)
-                    {
-                        sb.AppendFormat(CultureInfo.InvariantCulture, " ({0} filters)", afc.FilterChain.Count);
-                    }
-                }
-
-                InternalLogger.Debug(sb.ToString());
-            }
-
-            return new LoggerConfiguration(targetsByLevel);
-        }
-
-        /// <summary>
-        /// Releases unmanaged and - optionally - managed resources.
-        /// </summary>
-        /// <param name="disposing">True to release both managed and unmanaged resources; <c>false</c> to release only unmanaged resources.</param>
-        protected virtual void Dispose(bool disposing)
-        {
-            if (disposing)
-            {
-#if !SILVERLIGHT
-                this.watcher.Dispose();
-
-                if (this.reloadTimer != null)
-                {
-                    this.reloadTimer.Dispose();
-                    this.reloadTimer = null;
-                }
-#endif
-            }
-        }
-
-        private static IEnumerable<string> GetCandidateFileNames()
-        {
-#if SILVERLIGHT
-            yield return "NLog.config";
-#else
-            // NLog.config from application directory
-            if (CurrentAppDomain.BaseDirectory != null)
-            {
-                yield return Path.Combine(CurrentAppDomain.BaseDirectory, "NLog.config");
-            }
- 
-            // current config file with .config renamed to .nlog
-            string cf = CurrentAppDomain.ConfigurationFile;
-            if (cf != null)
-            {
-                yield return Path.ChangeExtension(cf, ".nlog");
-
-                // .nlog file based on the non-vshost version of the current config file
-                const string vshostSubStr = ".vshost.";
-                if (cf.Contains(vshostSubStr))
-                {
-                   yield return Path.ChangeExtension(cf.Replace(vshostSubStr, "."), ".nlog");
-                }
-
-                IEnumerable<string> privateBinPaths = CurrentAppDomain.PrivateBinPath;
-                if (privateBinPaths != null)
-                {
-                    foreach (var path in privateBinPaths)
-                    {
-                        if (path != null)
-                        {
-                            yield return Path.Combine(path, "NLog.config");
-                        }
-                    }
-                }
-            }
-
-            // get path to NLog.dll.nlog only if the assembly is not in the GAC
-            var nlogAssembly = typeof(LogFactory).Assembly;
-            if (!nlogAssembly.GlobalAssemblyCache)
-            {
-                if (!string.IsNullOrEmpty(nlogAssembly.Location))
-                {
-                    yield return nlogAssembly.Location + ".nlog";
-                }
-            }
-#endif
-        }
-
-        private static void Dump(LoggingConfiguration config)
-        {
-            if (!InternalLogger.IsDebugEnabled)
-            {
-                return;
-            }
-
-            config.Dump();
-        }
-
-        private Logger GetLogger(LoggerCacheKey cacheKey)
-        {
-            lock (this.syncRoot)
-            {
-                WeakReference l;
-
-                if (this.loggerCache.TryGetValue(cacheKey, out l))
-                {
-                    Logger existingLogger = l.Target as Logger;
-                    if (existingLogger != null)
-                    {
-                        // logger in the cache and still referenced
-                        return existingLogger;
-                    }
-                }
-
-                Logger newLogger;
-
-                if (cacheKey.ConcreteType != null && cacheKey.ConcreteType != typeof(ILogger))
-                {
-                    
-                    try
-                    {
-                        newLogger = (Logger)FactoryHelper.CreateInstance(cacheKey.ConcreteType);
-                    }
-                    catch(Exception exception)
-                    {
-                        if(exception.MustBeRethrown())
-                        {
-                            throw;
-                        }
-                        
-                        if(ThrowExceptions)
-                        {
-                            throw;
-                        }
-                        
-                        InternalLogger.Error("Cannot create instance of specified type. Proceeding with default type instance. Exception : {0}",exception);
-                        
-                        //Creating default instance of logger if instance of specified type cannot be created.
-                        cacheKey = new LoggerCacheKey(typeof(Logger),cacheKey.Name);
-                        
-                        newLogger = new Logger();
-                    }
-                    
-                }
-                else
-                {
-                    newLogger = new Logger();
-                }
-
-                if (cacheKey.ConcreteType != null)
-                {
-                    newLogger.Initialize(cacheKey.Name, this.GetConfigurationForLogger(cacheKey.Name, this.Configuration), this);
-                }
-
-                this.loggerCache[cacheKey] = new WeakReference(newLogger);
-                return newLogger;
-            }
-        }
-
-#if !SILVERLIGHT
-        private void ConfigFileChanged(object sender, EventArgs args)
-        {
-            InternalLogger.Info("Configuration file change detected! Reloading in {0}ms...", ReconfigAfterFileChangedTimeout);
-
-            // In the rare cases we may get multiple notifications here, 
-            // but we need to reload config only once.
-            //
-            // The trick is to schedule the reload in one second after
-            // the last change notification comes in.
-            lock (this.syncRoot)
-            {
-                if (this.reloadTimer == null)
-                {
-                    this.reloadTimer = new Timer(
-                        this.ReloadConfigOnTimer,
-                        this.Configuration,
-                        ReconfigAfterFileChangedTimeout,
-                        Timeout.Infinite);
-                }
-                else
-                {
-                    this.reloadTimer.Change(ReconfigAfterFileChangedTimeout, Timeout.Infinite);
-                }
-            }
-        }
-#endif
-
-        /// <summary>
-        /// Logger cache key.
-        /// </summary>
-        internal class LoggerCacheKey
-        {
-            internal LoggerCacheKey(Type loggerConcreteType, string name)
-            {
-                this.ConcreteType = loggerConcreteType;
-                this.Name = name;
-            }
-
-            internal Type ConcreteType { get; private set; }
-
-            internal string Name { get; private set; }
-
-            /// <summary>
-            /// Serves as a hash function for a particular type.
-            /// </summary>
-            /// <returns>
-            /// A hash code for the current <see cref="T:System.Object"/>.
-            /// </returns>
-            public override int GetHashCode()
-            {
-                return this.ConcreteType.GetHashCode() ^ this.Name.GetHashCode();
-            }
-
-            /// <summary>
-            /// Determines if two objects are equal in value.
-            /// </summary>
-            /// <param name="o">Other object to compare to.</param>
-            /// <returns>True if objects are equal, false otherwise.</returns>
-            public override bool Equals(object o)
-            {
-                var key = o as LoggerCacheKey;
-                if (ReferenceEquals(key, null))
-                {
-                    return false;
-                }
-
-                return (this.ConcreteType == key.ConcreteType) && (key.Name == this.Name);
-            }
-        }
-
-        /// <summary>
-        /// Enables logging in <see cref="IDisposable.Dispose"/> implementation.
-        /// </summary>
-        private class LogEnabler : IDisposable
-        {
-            private LogFactory factory;
-
-            /// <summary>
-            /// Initializes a new instance of the <see cref="LogEnabler" /> class.
-            /// </summary>
-            /// <param name="factory">The factory.</param>
-            public LogEnabler(LogFactory factory)
-            {
-                this.factory = factory;
-            }
-
-            /// <summary>
-            /// Enables logging.
-            /// </summary>
-            void IDisposable.Dispose()
-            {
-                this.factory.EnableLogging();
-            }
-        }
-    }
-}
+// 
+// Copyright (c) 2004-2011 Jaroslaw Kowalski <jaak@jkowalski.net>
+// 
+// All rights reserved.
+// 
+// Redistribution and use in source and binary forms, with or without 
+// modification, are permitted provided that the following conditions 
+// are met:
+// 
+// * Redistributions of source code must retain the above copyright notice, 
+//   this list of conditions and the following disclaimer. 
+// 
+// * Redistributions in binary form must reproduce the above copyright notice,
+//   this list of conditions and the following disclaimer in the documentation
+//   and/or other materials provided with the distribution. 
+// 
+// * Neither the name of Jaroslaw Kowalski nor the names of its 
+//   contributors may be used to endorse or promote products derived from this
+//   software without specific prior written permission. 
+// 
+// THIS SOFTWARE IS PROVIDED BY THE COPYRIGHT HOLDERS AND CONTRIBUTORS "AS IS"
+// AND ANY EXPRESS OR IMPLIED WARRANTIES, INCLUDING, BUT NOT LIMITED TO, THE 
+// IMPLIED WARRANTIES OF MERCHANTABILITY AND FITNESS FOR A PARTICULAR PURPOSE 
+// ARE DISCLAIMED. IN NO EVENT SHALL THE COPYRIGHT OWNER OR CONTRIBUTORS BE 
+// LIABLE FOR ANY DIRECT, INDIRECT, INCIDENTAL, SPECIAL, EXEMPLARY, OR 
+// CONSEQUENTIAL DAMAGES (INCLUDING, BUT NOT LIMITED TO, PROCUREMENT OF
+// SUBSTITUTE GOODS OR SERVICES; LOSS OF USE, DATA, OR PROFITS; OR BUSINESS 
+// INTERRUPTION) HOWEVER CAUSED AND ON ANY THEORY OF LIABILITY, WHETHER IN 
+// CONTRACT, STRICT LIABILITY, OR TORT (INCLUDING NEGLIGENCE OR OTHERWISE) 
+// ARISING IN ANY WAY OUT OF THE USE OF THIS SOFTWARE, EVEN IF ADVISED OF 
+// THE POSSIBILITY OF SUCH DAMAGE.
+// 
+
+using System.Linq;
+
+namespace NLog
+{
+    using System;
+    using System.Collections.Generic;
+    using System.Diagnostics;
+    using System.Globalization;
+    using System.IO;
+    using System.Linq;
+    using System.Runtime.CompilerServices;
+    using System.Text;
+    using System.Threading;
+    using Internal.Fakeables;
+    using NLog.Common;
+    using NLog.Config;
+    using NLog.Internal;
+    using NLog.Targets;
+
+#if SILVERLIGHT
+    using System.Windows;
+#endif
+
+    /// <summary>
+    /// Creates and manages instances of <see cref="T:NLog.Logger" /> objects.
+    /// </summary>
+    public class LogFactory : IDisposable
+    {
+#if !SILVERLIGHT
+        private readonly MultiFileWatcher watcher;
+        private const int ReconfigAfterFileChangedTimeout = 1000;
+#endif
+
+        private static IAppDomain currentAppDomain;
+        private readonly Dictionary<LoggerCacheKey, WeakReference> loggerCache = new Dictionary<LoggerCacheKey, WeakReference>();
+        private readonly object syncRoot = new object();
+
+        private static TimeSpan defaultFlushTimeout = TimeSpan.FromSeconds(15);
+
+#if !SILVERLIGHT
+        private Timer reloadTimer;
+#endif
+
+        private LoggingConfiguration config;
+        private LogLevel globalThreshold = LogLevel.MinLevel;
+        private bool configLoaded;
+        private int logsEnabled;
+
+        /// <summary>
+        /// Initializes a new instance of the <see cref="LogFactory" /> class.
+        /// </summary>
+        public LogFactory()
+        {
+#if !SILVERLIGHT
+            this.watcher = new MultiFileWatcher();
+            this.watcher.OnChange += this.ConfigFileChanged;
+#endif
+        }
+
+        /// <summary>
+        /// Initializes a new instance of the <see cref="LogFactory" /> class.
+        /// </summary>
+        /// <param name="config">The config.</param>
+        public LogFactory(LoggingConfiguration config)
+            : this()
+        {
+            this.Configuration = config;
+        }
+
+        /// <summary>
+        /// Occurs when logging <see cref="Configuration" /> changes.
+        /// </summary>
+        public event EventHandler<LoggingConfigurationChangedEventArgs> ConfigurationChanged;
+
+#if !SILVERLIGHT
+        /// <summary>
+        /// Occurs when logging <see cref="Configuration" /> gets reloaded.
+        /// </summary>
+        public event EventHandler<LoggingConfigurationReloadedEventArgs> ConfigurationReloaded;
+#endif
+
+        /// <summary>
+        /// Gets the current <see cref="IAppDomain"/>.
+        /// </summary>
+        public static IAppDomain CurrentAppDomain
+        {
+            get { return currentAppDomain ?? (currentAppDomain = AppDomainWrapper.CurrentDomain); }
+            set { currentAppDomain = value; }
+        }
+
+        /// <summary>
+        /// Gets or sets a value indicating whether exceptions should be thrown.
+        /// </summary>
+        /// <value>A value of <c>true</c> if exceptiosn should be thrown; otherwise, <c>false</c>.</value>
+        /// <remarks>By default exceptions
+        /// are not thrown under any circumstances.
+        /// </remarks>
+        public bool ThrowExceptions { get; set; }
+
+        /// <summary>
+        /// Gets or sets the current logging configuration.
+        /// </summary>
+        public LoggingConfiguration Configuration
+        {
+            get
+            {
+                lock (this.syncRoot)
+                {
+                    if (this.configLoaded)
+                    {
+                        return this.config;
+                    }
+
+                    this.configLoaded = true;
+
+#if !SILVERLIGHT
+                    if (this.config == null)
+                    {
+                        // try to load default configuration
+                        this.config = XmlLoggingConfiguration.AppConfig;
+                    }
+#endif
+
+                    if (this.config == null)
+                    {
+                        foreach (string configFile in GetCandidateFileNames())
+                        {
+#if !SILVERLIGHT && !MONO
+                            if (File.Exists(configFile))
+                            {
+                                InternalLogger.Debug("Attempting to load config from {0}", configFile);
+                                this.config = new XmlLoggingConfiguration(configFile);
+                                break;
+                            }
+#elif SILVERLIGHT
+                            Uri configFileUri = new Uri(configFile, UriKind.Relative);
+                            if (Application.GetResourceStream(configFileUri) != null)
+                            {
+                                InternalLogger.Debug("Attempting to load config from {0}", configFile);
+                                this.config = new XmlLoggingConfiguration(configFile);
+                                break;
+                            }
+#else
+                            if (File.Exists(configFile))
+                            {
+                                InternalLogger.Debug("Attempting to load config from {0}", configFile);
+                                this.config = new XmlLoggingConfiguration(configFile);
+                                break;
+                            }
+#endif
+                        }
+                    }
+
+#if !SILVERLIGHT
+                    if (this.config != null)
+                    {
+                        Dump(this.config);
+                        try
+                        {
+                            this.watcher.Watch(this.config.FileNamesToWatch);
+                        }
+                        catch (Exception exception)
+                        {
+                            InternalLogger.Warn("Cannot start file watching: {0}. File watching is disabled", exception);
+                        }
+                    }
+#endif
+                    if (this.config != null)
+                    {
+                        this.config.InitializeAll();
+                    }
+
+                    return this.config;
+                }
+            }
+
+            set
+            {
+#if !SILVERLIGHT
+                try
+                {
+                    this.watcher.StopWatching();
+                }
+                catch (Exception exception)
+                {
+                    if (exception.MustBeRethrown())
+                    {
+                        throw;
+                    }
+
+                    InternalLogger.Error("Cannot stop file watching: {0}", exception);
+                }
+#endif
+
+                lock (this.syncRoot)
+                {
+                    LoggingConfiguration oldConfig = this.config;
+                    if (oldConfig != null)
+                    {
+                        InternalLogger.Info("Closing old configuration.");
+#if !SILVERLIGHT
+                        this.Flush();
+#endif
+                        oldConfig.Close();
+                    }
+
+                    this.config = value;
+                    this.configLoaded = true;
+
+                    if (this.config != null)
+                    {
+                        Dump(this.config);
+
+                        this.config.InitializeAll();
+                        this.ReconfigExistingLoggers(this.config);
+#if !SILVERLIGHT
+                        try
+                        {
+                            this.watcher.Watch(this.config.FileNamesToWatch);
+                        }
+                        catch (Exception exception)
+                        {
+                            if (exception.MustBeRethrown())
+                            {
+                                throw;
+                            }
+
+                            InternalLogger.Warn("Cannot start file watching: {0}", exception);
+                        }
+#endif
+                    }
+
+                    var configurationChangedDelegate = this.ConfigurationChanged;
+
+                    if (configurationChangedDelegate != null)
+                    {
+                        configurationChangedDelegate(this, new LoggingConfigurationChangedEventArgs(oldConfig, value));
+                    }
+                }
+            }
+        }
+
+        /// <summary>
+        /// Gets or sets the global log threshold. Log events below this threshold are not logged.
+        /// </summary>
+        public LogLevel GlobalThreshold
+        {
+            get
+            {
+                return this.globalThreshold;
+            }
+
+            set
+            {
+                lock (this.syncRoot)
+                {
+                    this.globalThreshold = value;
+                    this.ReconfigExistingLoggers();
+                }
+            }
+        }
+
+        /// <summary>
+        /// Performs application-defined tasks associated with freeing, releasing, or resetting unmanaged resources.
+        /// </summary>
+        public void Dispose()
+        {
+            this.Dispose(true);
+            GC.SuppressFinalize(this);
+        }
+
+        /// <summary>
+        /// Creates a logger that discards all log messages.
+        /// </summary>
+        /// <returns>Null logger instance.</returns>
+        [CLSCompliant(false)]
+        public Logger CreateNullLogger()
+        {
+            TargetWithFilterChain[] targetsByLevel = new TargetWithFilterChain[LogLevel.MaxLevel.Ordinal + 1];
+            Logger newLogger = new Logger();
+            newLogger.Initialize(string.Empty, new LoggerConfiguration(targetsByLevel), this);
+            return newLogger;
+        }
+
+        /// <summary>
+        /// Gets the logger named after the currently-being-initialized class.
+        /// </summary>
+        /// <returns>The logger.</returns>
+        /// <remarks>This is a slow-running method. 
+        /// Make sure you're not doing this in a loop.</remarks>
+        [CLSCompliant(false)]
+        [MethodImpl(MethodImplOptions.NoInlining)]
+        public Logger GetCurrentClassLogger()
+        {
+#if SILVERLIGHT
+            var frame = new StackFrame(1);
+#else
+            var frame = new StackFrame(1, false);
+#endif
+
+            return this.GetLogger(frame.GetMethod().DeclaringType.FullName);
+        }
+
+        /// <summary>
+        /// Gets the logger named after the currently-being-initialized class.
+        /// </summary>
+        /// <param name="loggerType">The type of the logger to create. The type must inherit from NLog.Logger.</param>
+        /// <returns>The logger.</returns>
+        /// <remarks>This is a slow-running method. 
+        /// Make sure you're not doing this in a loop.</remarks>
+        [CLSCompliant(false)]
+        [MethodImpl(MethodImplOptions.NoInlining)]
+        public Logger GetCurrentClassLogger(Type loggerType)
+        {
+#if !SILVERLIGHT
+            var frame = new StackFrame(1, false);
+#else
+            var frame = new StackFrame(1);
+#endif
+
+            return this.GetLogger(frame.GetMethod().DeclaringType.FullName, loggerType);
+        }
+
+        /// <summary>
+        /// Gets the specified named logger.
+        /// </summary>
+        /// <param name="name">Name of the logger.</param>
+        /// <returns>The logger reference. Multiple calls to <c>GetLogger</c> with the same argument aren't guaranteed to return the same logger reference.</returns>
+        [CLSCompliant(false)]
+        public Logger GetLogger(string name)
+        {
+            return this.GetLogger(new LoggerCacheKey(typeof(ILogger), name));
+        }
+
+        /// <summary>
+        /// Gets the specified named logger.
+        /// </summary>
+        /// <param name="name">Name of the logger.</param>
+        /// <param name="loggerType">The type of the logger to create. The type must inherit from NLog.Logger.</param>
+        /// <returns>The logger reference. Multiple calls to <c>GetLogger</c> with the 
+        /// same argument aren't guaranteed to return the same logger reference.</returns>
+        [CLSCompliant(false)]
+        public Logger GetLogger(string name, Type loggerType)
+        {
+            return this.GetLogger(new LoggerCacheKey(loggerType, name));
+        }
+
+        /// <summary>
+        /// Loops through all loggers previously returned by GetLogger
+        /// and recalculates their target and filter list. Useful after modifying the configuration programmatically
+        /// to ensure that all loggers have been properly configured.
+        /// </summary>
+        public void ReconfigExistingLoggers()
+        {
+            this.ReconfigExistingLoggers(this.config);
+        }
+
+#if !SILVERLIGHT
+        /// <summary>
+        /// Flush any pending log messages (in case of asynchronous targets).
+        /// </summary>
+        public void Flush()
+        {
+            this.Flush(defaultFlushTimeout);
+        }
+
+        /// <summary>
+        /// Flush any pending log messages (in case of asynchronous targets).
+        /// </summary>
+        /// <param name="timeout">Maximum time to allow for the flush. Any messages after that time will be discarded.</param>
+        public void Flush(TimeSpan timeout)
+        {
+            try
+            {
+                AsyncHelpers.RunSynchronously(cb => this.Flush(cb, timeout));
+            }
+            catch (Exception e)
+            {
+                if (ThrowExceptions)
+                {
+                    throw;
+                }
+
+                InternalLogger.Error(e.ToString());
+            }
+        }
+
+        /// <summary>
+        /// Flush any pending log messages (in case of asynchronous targets).
+        /// </summary>
+        /// <param name="timeoutMilliseconds">Maximum time to allow for the flush. Any messages after that time will be discarded.</param>
+        public void Flush(int timeoutMilliseconds)
+        {
+            this.Flush(TimeSpan.FromMilliseconds(timeoutMilliseconds));
+        }
+#endif
+
+        /// <summary>
+        /// Flush any pending log messages (in case of asynchronous targets).
+        /// </summary>
+        /// <param name="asyncContinuation">The asynchronous continuation.</param>
+        public void Flush(AsyncContinuation asyncContinuation)
+        {
+            this.Flush(asyncContinuation, TimeSpan.MaxValue);
+        }
+
+        /// <summary>
+        /// Flush any pending log messages (in case of asynchronous targets).
+        /// </summary>
+        /// <param name="asyncContinuation">The asynchronous continuation.</param>
+        /// <param name="timeoutMilliseconds">Maximum time to allow for the flush. Any messages after that time will be discarded.</param>
+        public void Flush(AsyncContinuation asyncContinuation, int timeoutMilliseconds)
+        {
+            this.Flush(asyncContinuation, TimeSpan.FromMilliseconds(timeoutMilliseconds));
+        }
+
+        /// <summary>
+        /// Flush any pending log messages (in case of asynchronous targets).
+        /// </summary>
+        /// <param name="asyncContinuation">The asynchronous continuation.</param>
+        /// <param name="timeout">Maximum time to allow for the flush. Any messages after that time will be discarded.</param>
+        public void Flush(AsyncContinuation asyncContinuation, TimeSpan timeout)
+        {
+            try
+            {
+                InternalLogger.Trace("LogFactory.Flush({0})", timeout);
+
+                var loggingConfiguration = this.Configuration;
+                if (loggingConfiguration != null)
+                {
+                    InternalLogger.Trace("Flushing all targets...");
+                    loggingConfiguration.FlushAllTargets(AsyncHelpers.WithTimeout(asyncContinuation, timeout));
+                }
+                else
+                {
+                    asyncContinuation(null);
+                }
+            }
+            catch (Exception e)
+            {
+                if (ThrowExceptions)
+                {
+                    throw;
+                }
+
+                InternalLogger.Error(e.ToString());
+            }
+        }
+
+        /// <summary>Decreases the log enable counter and if it reaches -1 
+        /// the logs are disabled.</summary>
+        /// <remarks>Logging is enabled if the number of <see cref="EnableLogging"/> calls is greater 
+        /// than or equal to <see cref="DisableLogging"/> calls.</remarks>
+        /// <returns>An object that iplements IDisposable whose Dispose() method
+        /// reenables logging. To be used with C# <c>using ()</c> statement.</returns>
+        public IDisposable DisableLogging()
+        {
+            lock (this.syncRoot)
+            {
+                this.logsEnabled--;
+                if (this.logsEnabled == -1)
+                {
+                    this.ReconfigExistingLoggers();
+                }
+            }
+
+            return new LogEnabler(this);
+        }
+
+        /// <summary>Increases the log enable counter and if it reaches 0 the logs are disabled.</summary>
+        /// <remarks>Logging is enabled if the number of <see cref="EnableLogging"/> calls is greater 
+        /// than or equal to <see cref="DisableLogging"/> calls.</remarks>
+        public void EnableLogging()
+        {
+            lock (this.syncRoot)
+            {
+                this.logsEnabled++;
+                if (this.logsEnabled == 0)
+                {
+                    this.ReconfigExistingLoggers();
+                }
+            }
+        }
+
+        /// <summary>
+        /// Returns <see langword="true" /> if logging is currently enabled.
+        /// </summary>
+        /// <returns>A value of <see langword="true" /> if logging is currently enabled, 
+        /// <see langword="false"/> otherwise.</returns>
+        /// <remarks>Logging is enabled if the number of <see cref="EnableLogging"/> calls is greater 
+        /// than or equal to <see cref="DisableLogging"/> calls.</remarks>
+        public bool IsLoggingEnabled()
+        {
+            return this.logsEnabled >= 0;
+        }
+
+#if !SILVERLIGHT
+        internal void ReloadConfigOnTimer(object state)
+        {
+            LoggingConfiguration configurationToReload = (LoggingConfiguration)state;
+
+            InternalLogger.Info("Reloading configuration...");
+            lock (this.syncRoot)
+            {
+                if (this.reloadTimer != null)
+                {
+                    this.reloadTimer.Dispose();
+                    this.reloadTimer = null;
+                }
+
+                this.watcher.StopWatching();
+                try
+                {
+                    if (this.Configuration != configurationToReload)
+                    {
+                        throw new NLogConfigurationException("Config changed in between. Not reloading.");
+                    }
+
+                    LoggingConfiguration newConfig = configurationToReload.Reload();
+                    if (newConfig != null)
+                    {
+                        this.Configuration = newConfig;
+                        if (this.ConfigurationReloaded != null)
+                        {
+                            this.ConfigurationReloaded(this, new LoggingConfigurationReloadedEventArgs(true, null));
+                        }
+                    }
+                    else
+                    {
+                        throw new NLogConfigurationException("Configuration.Reload() returned null. Not reloading.");
+                    }
+                }
+                catch (Exception exception)
+                {
+                    if (exception is NLogConfigurationException)
+                    {
+                        InternalLogger.Warn(exception.Message);
+                    }
+                    else if (exception.MustBeRethrown())
+                    {
+                        throw;
+                    }
+
+                    this.watcher.Watch(configurationToReload.FileNamesToWatch);
+
+                    var configurationReloadedDelegate = this.ConfigurationReloaded;
+                    if (configurationReloadedDelegate != null)
+                    {
+                        configurationReloadedDelegate(this, new LoggingConfigurationReloadedEventArgs(false, exception));
+                    }
+                }
+            }
+        }
+#endif
+
+        internal void ReconfigExistingLoggers(LoggingConfiguration configuration)
+        {
+            if (configuration != null)
+            {
+                configuration.EnsureInitialized();
+            }
+
+            foreach (var loggerWrapper in this.loggerCache.Values.ToList())
+            {
+                Logger logger = loggerWrapper.Target as Logger;
+                if (logger != null)
+                {
+                    logger.SetConfiguration(this.GetConfigurationForLogger(logger.Name, configuration));
+                }
+            }
+        }
+
+        internal void GetTargetsByLevelForLogger(string name, IList<LoggingRule> rules, TargetWithFilterChain[] targetsByLevel, TargetWithFilterChain[] lastTargetsByLevel, bool[] suppressedLevels)
+        {
+            foreach (LoggingRule rule in rules)
+            {
+                if (!rule.NameMatches(name))
+                {
+                    continue;
+                }
+
+                for (int i = 0; i <= LogLevel.MaxLevel.Ordinal; ++i)
+                {
+                    if (i < this.GlobalThreshold.Ordinal || suppressedLevels[i] || !rule.IsLoggingEnabledForLevel(LogLevel.FromOrdinal(i)))
+                    {
+                        continue;
+                    }
+
+                    if (rule.Final)
+                        suppressedLevels[i] = true;
+
+                    foreach (Target target in rule.Targets)
+                    {
+                        var awf = new TargetWithFilterChain(target, rule.Filters);
+                        if (lastTargetsByLevel[i] != null)
+                        {
+                            lastTargetsByLevel[i].NextInChain = awf;
+                        }
+                        else
+                        {
+                            targetsByLevel[i] = awf;
+                        }
+
+                        lastTargetsByLevel[i] = awf;
+                    }
+                }
+
+                this.GetTargetsByLevelForLogger(name, rule.ChildRules, targetsByLevel, lastTargetsByLevel, suppressedLevels);
+
+            }
+
+            for (int i = 0; i <= LogLevel.MaxLevel.Ordinal; ++i)
+            {
+                TargetWithFilterChain tfc = targetsByLevel[i];
+                if (tfc != null)
+                {
+                    tfc.PrecalculateStackTraceUsage();
+                }
+            }
+        }
+
+        internal LoggerConfiguration GetConfigurationForLogger(string name, LoggingConfiguration configuration)
+        {
+            TargetWithFilterChain[] targetsByLevel = new TargetWithFilterChain[LogLevel.MaxLevel.Ordinal + 1];
+            TargetWithFilterChain[] lastTargetsByLevel = new TargetWithFilterChain[LogLevel.MaxLevel.Ordinal + 1];
+            bool[] suppressedLevels = new bool[LogLevel.MaxLevel.Ordinal + 1];
+
+            if (configuration != null && this.IsLoggingEnabled())
+            {
+                this.GetTargetsByLevelForLogger(name, configuration.LoggingRules, targetsByLevel, lastTargetsByLevel, suppressedLevels);
+            }
+
+            InternalLogger.Debug("Targets for {0} by level:", name);
+            for (int i = 0; i <= LogLevel.MaxLevel.Ordinal; ++i)
+            {
+                StringBuilder sb = new StringBuilder();
+                sb.AppendFormat(CultureInfo.InvariantCulture, "{0} =>", LogLevel.FromOrdinal(i));
+                for (TargetWithFilterChain afc = targetsByLevel[i]; afc != null; afc = afc.NextInChain)
+                {
+                    sb.AppendFormat(CultureInfo.InvariantCulture, " {0}", afc.Target.Name);
+                    if (afc.FilterChain.Count > 0)
+                    {
+                        sb.AppendFormat(CultureInfo.InvariantCulture, " ({0} filters)", afc.FilterChain.Count);
+                    }
+                }
+
+                InternalLogger.Debug(sb.ToString());
+            }
+
+            return new LoggerConfiguration(targetsByLevel);
+        }
+
+        /// <summary>
+        /// Releases unmanaged and - optionally - managed resources.
+        /// </summary>
+        /// <param name="disposing">True to release both managed and unmanaged resources; <c>false</c> to release only unmanaged resources.</param>
+        protected virtual void Dispose(bool disposing)
+        {
+            if (disposing)
+            {
+#if !SILVERLIGHT
+                this.watcher.Dispose();
+
+                if (this.reloadTimer != null)
+                {
+                    this.reloadTimer.Dispose();
+                    this.reloadTimer = null;
+                }
+#endif
+            }
+        }
+
+        private static IEnumerable<string> GetCandidateFileNames()
+        {
+#if SILVERLIGHT
+            yield return "NLog.config";
+#else
+            // NLog.config from application directory
+            if (CurrentAppDomain.BaseDirectory != null)
+            {
+                yield return Path.Combine(CurrentAppDomain.BaseDirectory, "NLog.config");
+            }
+ 
+            // current config file with .config renamed to .nlog
+            string cf = CurrentAppDomain.ConfigurationFile;
+            if (cf != null)
+            {
+                yield return Path.ChangeExtension(cf, ".nlog");
+
+                // .nlog file based on the non-vshost version of the current config file
+                const string vshostSubStr = ".vshost.";
+                if (cf.Contains(vshostSubStr))
+                {
+                   yield return Path.ChangeExtension(cf.Replace(vshostSubStr, "."), ".nlog");
+                }
+
+                IEnumerable<string> privateBinPaths = CurrentAppDomain.PrivateBinPath;
+                if (privateBinPaths != null)
+                {
+                    foreach (var path in privateBinPaths)
+                    {
+                        if (path != null)
+                        {
+                            yield return Path.Combine(path, "NLog.config");
+                        }
+                    }
+                }
+            }
+
+            // get path to NLog.dll.nlog only if the assembly is not in the GAC
+            var nlogAssembly = typeof(LogFactory).Assembly;
+            if (!nlogAssembly.GlobalAssemblyCache)
+            {
+                if (!string.IsNullOrEmpty(nlogAssembly.Location))
+                {
+                    yield return nlogAssembly.Location + ".nlog";
+                }
+            }
+#endif
+        }
+
+        private static void Dump(LoggingConfiguration config)
+        {
+            if (!InternalLogger.IsDebugEnabled)
+            {
+                return;
+            }
+
+            config.Dump();
+        }
+
+        private Logger GetLogger(LoggerCacheKey cacheKey)
+        {
+            lock (this.syncRoot)
+            {
+                WeakReference l;
+
+                if (this.loggerCache.TryGetValue(cacheKey, out l))
+                {
+                    Logger existingLogger = l.Target as Logger;
+                    if (existingLogger != null)
+                    {
+                        // logger in the cache and still referenced
+                        return existingLogger;
+                    }
+                }
+
+                Logger newLogger;
+
+                if (cacheKey.ConcreteType != null && cacheKey.ConcreteType != typeof(ILogger))
+                {
+                    
+                    try
+                    {
+                        newLogger = (Logger)FactoryHelper.CreateInstance(cacheKey.ConcreteType);
+                    }
+                    catch(Exception exception)
+                    {
+                        if(exception.MustBeRethrown())
+                        {
+                            throw;
+                        }
+                        
+                        if(ThrowExceptions)
+                        {
+                            throw;
+                        }
+                        
+                        InternalLogger.Error("Cannot create instance of specified type. Proceeding with default type instance. Exception : {0}",exception);
+                        
+                        //Creating default instance of logger if instance of specified type cannot be created.
+                        cacheKey = new LoggerCacheKey(typeof(Logger),cacheKey.Name);
+                        
+                        newLogger = new Logger();
+                    }
+                    
+                }
+                else
+                {
+                    newLogger = new Logger();
+                }
+
+                if (cacheKey.ConcreteType != null)
+                {
+                    newLogger.Initialize(cacheKey.Name, this.GetConfigurationForLogger(cacheKey.Name, this.Configuration), this);
+                }
+
+                this.loggerCache[cacheKey] = new WeakReference(newLogger);
+                return newLogger;
+            }
+        }
+
+#if !SILVERLIGHT
+        private void ConfigFileChanged(object sender, EventArgs args)
+        {
+            InternalLogger.Info("Configuration file change detected! Reloading in {0}ms...", ReconfigAfterFileChangedTimeout);
+
+            // In the rare cases we may get multiple notifications here, 
+            // but we need to reload config only once.
+            //
+            // The trick is to schedule the reload in one second after
+            // the last change notification comes in.
+            lock (this.syncRoot)
+            {
+                if (this.reloadTimer == null)
+                {
+                    this.reloadTimer = new Timer(
+                        this.ReloadConfigOnTimer,
+                        this.Configuration,
+                        ReconfigAfterFileChangedTimeout,
+                        Timeout.Infinite);
+                }
+                else
+                {
+                    this.reloadTimer.Change(ReconfigAfterFileChangedTimeout, Timeout.Infinite);
+                }
+            }
+        }
+#endif
+
+        /// <summary>
+        /// Logger cache key.
+        /// </summary>
+        internal class LoggerCacheKey
+        {
+            internal LoggerCacheKey(Type loggerConcreteType, string name)
+            {
+                this.ConcreteType = loggerConcreteType;
+                this.Name = name;
+            }
+
+            internal Type ConcreteType { get; private set; }
+
+            internal string Name { get; private set; }
+
+            /// <summary>
+            /// Serves as a hash function for a particular type.
+            /// </summary>
+            /// <returns>
+            /// A hash code for the current <see cref="T:System.Object"/>.
+            /// </returns>
+            public override int GetHashCode()
+            {
+                return this.ConcreteType.GetHashCode() ^ this.Name.GetHashCode();
+            }
+
+            /// <summary>
+            /// Determines if two objects are equal in value.
+            /// </summary>
+            /// <param name="o">Other object to compare to.</param>
+            /// <returns>True if objects are equal, false otherwise.</returns>
+            public override bool Equals(object o)
+            {
+                var key = o as LoggerCacheKey;
+                if (ReferenceEquals(key, null))
+                {
+                    return false;
+                }
+
+                return (this.ConcreteType == key.ConcreteType) && (key.Name == this.Name);
+            }
+        }
+
+        /// <summary>
+        /// Enables logging in <see cref="IDisposable.Dispose"/> implementation.
+        /// </summary>
+        private class LogEnabler : IDisposable
+        {
+            private LogFactory factory;
+
+            /// <summary>
+            /// Initializes a new instance of the <see cref="LogEnabler" /> class.
+            /// </summary>
+            /// <param name="factory">The factory.</param>
+            public LogEnabler(LogFactory factory)
+            {
+                this.factory = factory;
+            }
+
+            /// <summary>
+            /// Enables logging.
+            /// </summary>
+            void IDisposable.Dispose()
+            {
+                this.factory.EnableLogging();
+            }
+        }
+    }
+}