--- conflicted
+++ resolved
@@ -234,15 +234,9 @@
             }
 
             int sequenceNumber = ExtractArchiveNumberFromFileName(archiveFile.FullName);
-<<<<<<< HEAD
-            var creationTimeUtc = archiveFile.LookupValidFileCreationTimeUtc().Value;
+            var creationTimeUtc = archiveFile.LookupValidFileCreationTimeUtc();
             var creationTime = creationTimeUtc > DateTime.MinValue ? NLog.Time.TimeSource.Current.FromSystemTime(creationTimeUtc) : DateTime.MinValue;
             return new DateAndSequenceArchive(archiveFile.FullName, creationTime, _archiveDateFormat, sequenceNumber > 0 ? sequenceNumber : 0);
-=======
-            InternalLogger.Trace("FileTarget: extracted sequenceNumber: {0} from file '{1}'", sequenceNumber, archiveFile.FullName);
-            var creationTimeUtc = archiveFile.LookupValidFileCreationTimeUtc();
-            return new DateAndSequenceArchive(archiveFile.FullName, creationTimeUtc, string.Empty, sequenceNumber > 0 ? sequenceNumber : 0);
->>>>>>> 454058ba
         }
 
         private static int ExtractArchiveNumberFromFileName(string archiveFileName)
