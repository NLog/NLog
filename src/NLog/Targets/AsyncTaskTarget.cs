// 
// Copyright (c) 2004-2020 Jaroslaw Kowalski <jaak@jkowalski.net>, Kim Christensen, Julian Verdurmen
// 
// All rights reserved.
// 
// Redistribution and use in source and binary forms, with or without 
// modification, are permitted provided that the following conditions 
// are met:
// 
// * Redistributions of source code must retain the above copyright notice, 
//   this list of conditions and the following disclaimer. 
// 
// * Redistributions in binary form must reproduce the above copyright notice,
//   this list of conditions and the following disclaimer in the documentation
//   and/or other materials provided with the distribution. 
// 
// * Neither the name of Jaroslaw Kowalski nor the names of its 
//   contributors may be used to endorse or promote products derived from this
//   software without specific prior written permission. 
// 
// THIS SOFTWARE IS PROVIDED BY THE COPYRIGHT HOLDERS AND CONTRIBUTORS "AS IS"
// AND ANY EXPRESS OR IMPLIED WARRANTIES, INCLUDING, BUT NOT LIMITED TO, THE 
// IMPLIED WARRANTIES OF MERCHANTABILITY AND FITNESS FOR A PARTICULAR PURPOSE 
// ARE DISCLAIMED. IN NO EVENT SHALL THE COPYRIGHT OWNER OR CONTRIBUTORS BE 
// LIABLE FOR ANY DIRECT, INDIRECT, INCIDENTAL, SPECIAL, EXEMPLARY, OR 
// CONSEQUENTIAL DAMAGES (INCLUDING, BUT NOT LIMITED TO, PROCUREMENT OF
// SUBSTITUTE GOODS OR SERVICES; LOSS OF USE, DATA, OR PROFITS; OR BUSINESS 
// INTERRUPTION) HOWEVER CAUSED AND ON ANY THEORY OF LIABILITY, WHETHER IN 
// CONTRACT, STRICT LIABILITY, OR TORT (INCLUDING NEGLIGENCE OR OTHERWISE) 
// ARISING IN ANY WAY OUT OF THE USE OF THIS SOFTWARE, EVEN IF ADVISED OF 
// THE POSSIBILITY OF SUCH DAMAGE.
// 

namespace NLog.Targets
{
#if !NET3_5
    using System;
    using System.Collections.Generic;
    using System.ComponentModel;
    using System.Threading;
    using System.Threading.Tasks;
    using NLog.Common;
    using NLog.Internal;
    using NLog.Targets.Wrappers;

    /// <summary>
    /// Abstract Target with async Task support
    /// </summary>
    public abstract class AsyncTaskTarget : TargetWithContext
    {
        private readonly Timer _taskTimeoutTimer;
        private CancellationTokenSource _cancelTokenSource;
        AsyncRequestQueueBase _requestQueue;
        private readonly Action _taskCancelledTokenReInit;
        private readonly Action<Task, object> _taskCompletion;
        private Task _previousTask;
        private readonly Timer _lazyWriterTimer;
        private readonly ReusableAsyncLogEventList _reusableAsyncLogEventList = new ReusableAsyncLogEventList(200);
<<<<<<< HEAD
        private System.Tuple<List<LogEventInfo>, List<AsyncContinuation>> _reusableLogEvents;
        private bool _missingServiceTypes;
=======
        private Tuple<List<LogEventInfo>, List<AsyncContinuation>> _reusableLogEvents;
        private AsyncHelpersTask? _flushEventsInQueueDelegate;
>>>>>>> e16065c1

        /// <summary>
        /// How many milliseconds to delay the actual write operation to optimize for batching
        /// </summary>
        [DefaultValue(1)]
        public int TaskDelayMilliseconds { get; set; }

        /// <summary>
        /// How many seconds a Task is allowed to run before it is cancelled.
        /// </summary>
        [DefaultValue(150)]
        public int TaskTimeoutSeconds { get; set; }

        /// <summary>
        /// How many attempts to retry the same Task, before it is aborted
        /// </summary>
        [DefaultValue(0)]
        public int RetryCount { get; set; }

        /// <summary>
        /// How many milliseconds to wait before next retry (will double with each retry)
        /// </summary>
        [DefaultValue(500)]
        public int RetryDelayMilliseconds { get; set; }

        /// <summary>
        /// Gets or sets whether to use the locking queue, instead of a lock-free concurrent queue
        /// The locking queue is less concurrent when many logger threads, but reduces memory allocation
        /// </summary>
        [DefaultValue(false)]
        public bool ForceLockingQueue { get => _forceLockingQueue ?? false; set => _forceLockingQueue = value; }
        private bool? _forceLockingQueue;

        /// <summary>
        /// Gets or sets the action to be taken when the lazy writer thread request queue count
        /// exceeds the set limit.
        /// </summary>
        /// <docgen category='Buffering Options' order='100' />
        [DefaultValue("Discard")]
        public AsyncTargetWrapperOverflowAction OverflowAction
        {
            get => _requestQueue.OnOverflow;
            set => _requestQueue.OnOverflow = value;
        }

        /// <summary>
        /// Gets or sets the limit on the number of requests in the lazy writer thread request queue.
        /// </summary>
        /// <docgen category='Buffering Options' order='100' />
        [DefaultValue(10000)]
        public int QueueLimit
        {
            get => _requestQueue.RequestLimit;
            set => _requestQueue.RequestLimit = value;
        }

        /// <summary>
        /// Gets or sets the number of log events that should be processed in a batch
        /// by the lazy writer thread.
        /// </summary>
        /// <docgen category='Buffering Options' order='100' />
        [DefaultValue(1)]
        public int BatchSize { get; set; }

        /// <summary>
        /// Task Scheduler used for processing async Tasks
        /// </summary>
        protected virtual TaskScheduler TaskScheduler => TaskScheduler.Default;

        /// <summary>
        /// Constructor
        /// </summary>
        protected AsyncTaskTarget()
        {
            OptimizeBufferReuse = true;
            TaskTimeoutSeconds = 150;
            TaskDelayMilliseconds = 1;
            BatchSize = 1;
            RetryDelayMilliseconds = 500;

            _taskCompletion = TaskCompletion;
            _taskCancelledTokenReInit = TaskCancelledTokenReInit;
            _taskTimeoutTimer = new Timer(TaskTimeout, null, Timeout.Infinite, Timeout.Infinite);

#if NETSTANDARD2_0
            // NetStandard20 includes many optimizations for ConcurrentQueue:
            //  - See: https://blogs.msdn.microsoft.com/dotnet/2017/06/07/performance-improvements-in-net-core/
            // Net40 ConcurrencyQueue can seem to leak, because it doesn't clear properly on dequeue
            //  - See: https://blogs.msdn.microsoft.com/pfxteam/2012/05/08/concurrentqueuet-holding-on-to-a-few-dequeued-elements/
            _requestQueue = new ConcurrentRequestQueue(10000, AsyncTargetWrapperOverflowAction.Discard);
#else
            _requestQueue = new AsyncRequestQueue(10000, AsyncTargetWrapperOverflowAction.Discard);
#endif

            _lazyWriterTimer = new Timer((s) => TaskStartNext(null, false), null, Timeout.Infinite, Timeout.Infinite);

            TaskCancelledTokenReInit();
        }

        /// <summary>
        /// Initializes the internal queue for pending logevents
        /// </summary>
        protected override void InitializeTarget()
        {
            _missingServiceTypes = false;

            TaskCancelledTokenReInit();

            base.InitializeTarget();

            if (BatchSize <= 0)
            {
                BatchSize = 1;
            }

            if (!ForceLockingQueue && OverflowAction == AsyncTargetWrapperOverflowAction.Block && BatchSize * 1.5m > QueueLimit)
            {
                ForceLockingQueue = true;   // ConcurrentQueue does not perform well if constantly hitting QueueLimit
            }

#if NET4_5 || NET4_0
            if (_forceLockingQueue.HasValue && _forceLockingQueue.Value != (_requestQueue is AsyncRequestQueue))
            {
                _requestQueue = ForceLockingQueue ? (AsyncRequestQueueBase)new AsyncRequestQueue(QueueLimit, OverflowAction) : new ConcurrentRequestQueue(QueueLimit, OverflowAction);
            }
#endif

            if (BatchSize > QueueLimit)
            {
                BatchSize = QueueLimit;     // Avoid too much throttling 
            }
        }

        /// <summary>
        /// Override this to create the actual logging task
        /// <example>
        /// Example of how to override this method, and call custom async method
        /// <code>
        /// protected override Task WriteAsyncTask(LogEventInfo logEvent, CancellationToken token)
        /// {
        ///    return CustomWriteAsync(logEvent, token);
        /// }
        /// 
        /// private async Task CustomWriteAsync(LogEventInfo logEvent, CancellationToken token)
        /// {
        ///     await MyLogMethodAsync(logEvent, token).ConfigureAwait(false);
        /// }
        /// </code></example>
        /// </summary>
        /// <param name="logEvent">The log event.</param>
        /// <param name="cancellationToken">The cancellation token</param>
        /// <returns></returns>
        protected abstract Task WriteAsyncTask(LogEventInfo logEvent, CancellationToken cancellationToken);

        /// <summary>
        /// Override this to create the actual logging task for handling batch of logevents
        /// </summary>
        /// <param name="logEvents">A batch of logevents.</param>
        /// <param name="cancellationToken">The cancellation token</param>
        /// <returns></returns>
        protected virtual Task WriteAsyncTask(IList<LogEventInfo> logEvents, CancellationToken cancellationToken)
        {
            if (logEvents.Count == 1)
            {
                return WriteAsyncTask(logEvents[0], cancellationToken);
            }
            else
            {
                // Should never come here. Only here if someone by mistake configured BatchSize > 1 for target that only handles single LogEventInfo
                Task taskChain = null;
                for (int i = 0; i < logEvents.Count; ++i)
                {
                    LogEventInfo logEvent = logEvents[i];
                    if (taskChain == null)
                        taskChain = WriteAsyncTask(logEvent, cancellationToken);
                    else
                        taskChain = taskChain.ContinueWith(t => WriteAsyncTask(logEvent, cancellationToken), cancellationToken, TaskContinuationOptions.ExecuteSynchronously, TaskScheduler).Unwrap();
                }
                return taskChain;
            }
        }

        /// <summary>
        /// Handle cleanup after failed write operation
        /// </summary>
        /// <param name="exception">Exception from previous failed Task</param>
        /// <param name="cancellationToken">The cancellation token</param>
        /// <param name="retryCountRemaining">Number of retries remaining</param>
        /// <param name="retryDelay">Time to sleep before retrying</param>
        /// <returns>Should attempt retry</returns>
        protected virtual bool RetryFailedAsyncTask(Exception exception, CancellationToken cancellationToken, int retryCountRemaining, out TimeSpan retryDelay)
        {
            if (cancellationToken.IsCancellationRequested || retryCountRemaining < 0)
            {
                retryDelay = TimeSpan.Zero;
                return false;
            }

            retryDelay = TimeSpan.FromMilliseconds(RetryDelayMilliseconds * (RetryCount - retryCountRemaining) * 2 + RetryDelayMilliseconds);
            return true;
        }

        /// <summary>
        /// Block for override. Instead override <see cref="WriteAsyncTask(LogEventInfo, CancellationToken)"/>
        /// </summary>
        protected override sealed void Write(LogEventInfo logEvent)
        {
            base.Write(logEvent);
        }

        /// <summary>
        /// Block for override. Instead override <see cref="WriteAsyncTask(IList{LogEventInfo}, CancellationToken)"/>
        /// </summary>
        protected override sealed void Write(IList<AsyncLogEventInfo> logEvents)
        {
            base.Write(logEvents);
        }

        /// <summary>
        /// Schedules the LogEventInfo for async writing
        /// </summary>
        /// <param name="logEvent">The log event.</param>
        protected override sealed void Write(AsyncLogEventInfo logEvent)
        {
            if (_cancelTokenSource.IsCancellationRequested)
            {
                logEvent.Continuation(null);
                return;
            }

            PrecalculateVolatileLayouts(logEvent.LogEvent);

            bool queueWasEmpty = _requestQueue.Enqueue(logEvent);
            if (queueWasEmpty)
            {
                bool lockTaken = false;
                try
                {
                    if (_previousTask == null)
                        Monitor.Enter(SyncRoot, ref lockTaken);
                    else
                        Monitor.TryEnter(SyncRoot, 50, ref lockTaken);

                    if (_previousTask == null)
                    {
                        _lazyWriterTimer.Change(TaskDelayMilliseconds, Timeout.Infinite);
                    }
                }
                finally
                {
                    if (lockTaken)
                        Monitor.Exit(SyncRoot);
                }
            }
        }

        /// <summary>
        /// Write to queue without locking <see cref="Target.SyncRoot"/> 
        /// </summary>
        /// <param name="logEvent"></param>
        protected override sealed void WriteAsyncThreadSafe(AsyncLogEventInfo logEvent)
        {
            try
            {
                Write(logEvent);
            }
            catch (Exception exception)
            {
                if (ExceptionMustBeRethrown(exception))
                {
                    throw;
                }

                logEvent.Continuation(exception);
            }
        }

        /// <summary>
        /// Block for override. Instead override <see cref="WriteAsyncTask(IList{LogEventInfo}, CancellationToken)"/>
        /// </summary>
        protected override sealed void WriteAsyncThreadSafe(IList<AsyncLogEventInfo> logEvents)
        {
            base.WriteAsyncThreadSafe(logEvents);
        }

        /// <summary>
        /// LogEvent is written to target, but target failed to succesfully initialize
        /// 
        /// Enqueue logevent for later processing when target failed to initialize because of unresolved service dependency.
        /// </summary>
        protected override void WriteFailedNotInitialized(AsyncLogEventInfo logEvent, Exception initializeException)
        {
            if (initializeException is Config.NLogResolveException && OverflowAction == AsyncTargetWrapperOverflowAction.Discard)
            {
                _missingServiceTypes = true;
                Write(logEvent);
            }
            else
            {
                base.WriteFailedNotInitialized(logEvent, initializeException);
            }
        }

        /// <summary>
        /// Schedules notification of when all messages has been written
        /// </summary>
        /// <param name="asyncContinuation"></param>
        protected override void FlushAsync(AsyncContinuation asyncContinuation)
        {
            if (_previousTask?.IsCompleted == false || !_requestQueue.IsEmpty)
            {
                InternalLogger.Debug("{0} Flushing {1}", Name, _requestQueue.IsEmpty ? "empty queue" : "pending queue items");
                if (_requestQueue.OnOverflow != AsyncTargetWrapperOverflowAction.Block)
                {
                    _requestQueue.Enqueue(new AsyncLogEventInfo(null, asyncContinuation));
                    _lazyWriterTimer.Change(0, Timeout.Infinite);    // Schedule timer to empty queue, and execute asyncContinuation
                }
                else
                {
                    // We are holding target-SyncRoot, and might get blocked in queue, so need to schedule flush using async-task
                    if (_flushEventsInQueueDelegate == null)
                    {
                        _flushEventsInQueueDelegate = new AsyncHelpersTask(cont =>
                        {
                            _requestQueue.Enqueue(new AsyncLogEventInfo(null, (AsyncContinuation)cont));
                            lock (SyncRoot)
                                _lazyWriterTimer.Change(0, Timeout.Infinite);    // Schedule timer to empty queue, and execute asyncContinuation
                        });
                    }
                    AsyncHelpers.StartAsyncTask(_flushEventsInQueueDelegate.Value, asyncContinuation);
                    _lazyWriterTimer.Change(0, Timeout.Infinite);   // Schedule timer to empty queue, so room for flush-request
                }
            }
            else
            {
                InternalLogger.Debug("{0} Flushing Nothing", Name);
                asyncContinuation(null);
            }
        }

        /// <summary>
        /// Closes Target by updating CancellationToken 
        /// </summary>
        protected override void CloseTarget()
        {
            _taskTimeoutTimer.Change(Timeout.Infinite, Timeout.Infinite);
            _cancelTokenSource.Cancel();
            _requestQueue.Clear();
            _previousTask = null;
            base.CloseTarget();
        }

        /// <summary>
        /// Releases any managed resources
        /// </summary>
        /// <param name="disposing"></param>
        protected override void Dispose(bool disposing)
        {
            base.Dispose(disposing);
            if (disposing)
            {
                _cancelTokenSource.Dispose();
                _taskTimeoutTimer.WaitForDispose(TimeSpan.Zero);
                _lazyWriterTimer.WaitForDispose(TimeSpan.Zero);
            }
        }

        /// <summary>
        /// Checks the internal queue for the next <see cref="LogEventInfo"/> to create a new task for
        /// </summary>
        /// <param name="previousTask">Used for race-condition validation between task-completion and timeout</param>
        /// <param name="fullBatchCompleted">Signals whether previousTask completed an almost full BatchSize</param>
        private void TaskStartNext(object previousTask, bool fullBatchCompleted)
        {
            do
            {
                lock (SyncRoot)
                {
                    if (CheckOtherTask(previousTask))
                    {
                        break;  // Other Task is already running
                    }

                    if (_missingServiceTypes)
                    {
                        _previousTask = null;
                        _lazyWriterTimer.Change(50, Timeout.Infinite);
                        break;  // Throttle using Timer, since we are not ready yet
                    }

                    if (!IsInitialized)
                    {
                        _previousTask = null;
                        break;
                    }

                    if (previousTask != null && !fullBatchCompleted && TaskDelayMilliseconds >= 50 && !_requestQueue.IsEmpty)
                    {
                        _previousTask = null;
                        _lazyWriterTimer.Change(TaskDelayMilliseconds, Timeout.Infinite);
                        break;  // Throttle using Timer, since we didn't write a full batch
                    }

                    using (var targetList = _reusableAsyncLogEventList.Allocate())
                    {
                        var logEvents = targetList.Result;
                        _requestQueue.DequeueBatch(BatchSize, logEvents);
                        if (logEvents.Count > 0)
                        {
                            if (TaskCreation(logEvents))
                                return;
                        }
                        else
                        {
                            _previousTask = null;
                            break;  // Empty queue, let Task Queue Timer begin next task
                        }
                    }
                }
            } while (!_requestQueue.IsEmpty || previousTask != null);
        }

        private bool CheckOtherTask(object previousTask)
        {
            if (previousTask != null)
            {
                // Task Completed
                if (_previousTask != null && !ReferenceEquals(previousTask, _previousTask))
                    return true;
            }
            else
            {
                // Task Queue Timer
                if (_previousTask?.IsCompleted == false)
                    return true;
            }

            return false;
        }

        /// <summary>
        /// Generates recursive task-chain to perform retry of writing logevents with increasing retry-delay
        /// </summary>
        internal Task WriteAsyncTaskWithRetry(Task firstTask, IList<LogEventInfo> logEvents, CancellationToken cancellationToken, int retryCount)
        {
            var tcs =
#if NETSTANDARD || NET46
                new TaskCompletionSource<object>(TaskCreationOptions.RunContinuationsAsynchronously);
#else
                new TaskCompletionSource<object>();
#endif

            try
            {
                return firstTask.ContinueWith(t =>
                {
                    if (t.IsFaulted || t.IsCanceled)
                    {
                        if (t.Exception != null)
                            tcs.TrySetException(t.Exception);

                        Exception actualException = ExtractActualException(t.Exception);

                        if (RetryFailedAsyncTask(actualException, cancellationToken, retryCount - 1, out var retryDelay))
                        {
                            InternalLogger.Warn(actualException, "{0}: Write operation failed. {1} attempts left. Sleep {2} ms", Name, retryCount, retryDelay.TotalMilliseconds);
                            AsyncHelpers.WaitForDelay(retryDelay);
                            if (!cancellationToken.IsCancellationRequested)
                            {
                                Task retryTask;
                                lock (SyncRoot)
                                {
                                    retryTask = StartWriteAsyncTask(logEvents, cancellationToken);
                                }
                                if (retryTask != null)
                                {
                                    return WriteAsyncTaskWithRetry(retryTask, logEvents, cancellationToken, retryCount - 1);
                                }
                            }
                        }

                        InternalLogger.Warn(actualException, "{0}: Write operation failed after {1} retries", Name, RetryCount - retryCount);
                    }
                    else
                    {
                        tcs.SetResult(null);
                    }
                    return tcs.Task;
                }, cancellationToken, TaskContinuationOptions.ExecuteSynchronously, TaskScheduler).Unwrap();
            }
            catch (Exception ex)
            {
                tcs.SetException(ex);
            }

            return tcs.Task;
        }

        /// <summary>
        /// Creates new task to handle the writing of the input <see cref="LogEventInfo"/>
        /// </summary>
        /// <param name="logEvents">LogEvents to write</param>
        /// <returns>New Task created [true / false]</returns>
        private bool TaskCreation(IList<AsyncLogEventInfo> logEvents)
        {
            System.Tuple<List<LogEventInfo>, List<AsyncContinuation>> reusableLogEvents = null;

            try
            {
                if (_cancelTokenSource.IsCancellationRequested)
                {
                    for (int i = 0; i < logEvents.Count; ++i)
                        logEvents[i].Continuation(null);
                    return false;
                }

                reusableLogEvents = Interlocked.CompareExchange(ref _reusableLogEvents, null, _reusableLogEvents) ?? System.Tuple.Create(new List<LogEventInfo>(), new List<AsyncContinuation>());

                for (int i = 0; i < logEvents.Count; ++i)
                {
                    if (logEvents[i].LogEvent == null)
                    {
                        // Flush Request
                        reusableLogEvents.Item2.Add(logEvents[i].Continuation);
                    }
                    else
                    {
                        reusableLogEvents.Item1.Add(logEvents[i].LogEvent);
                        reusableLogEvents.Item2.Add(logEvents[i].Continuation);
                    }
                }

                if (reusableLogEvents.Item1.Count == 0)
                {
                    // Everything was flush events, no need to schedule write
                    NotifyTaskCompletion(reusableLogEvents.Item2, null);
                    reusableLogEvents.Item2.Clear();
                    Interlocked.CompareExchange(ref _reusableLogEvents, reusableLogEvents, null);
                    InternalLogger.Debug("{0} Flush Completed", Name);
                    return false;
                }

                Task newTask = StartWriteAsyncTask(reusableLogEvents.Item1, _cancelTokenSource.Token);
                if (newTask == null)
                {
                    InternalLogger.Debug("{0} WriteAsyncTask returned null", Name);
                    NotifyTaskCompletion(reusableLogEvents.Item2, null);
                    return false;
                }
                if (RetryCount > 0)
                    newTask = WriteAsyncTaskWithRetry(newTask, reusableLogEvents.Item1, _cancelTokenSource.Token, RetryCount);

                _previousTask = newTask;

                if (TaskTimeoutSeconds > 0)
                    _taskTimeoutTimer.Change(TaskTimeoutSeconds * 1000, Timeout.Infinite);

                // NOTE - Not using _cancelTokenSource for ContinueWith, or else they will also be cancelled on timeout
<<<<<<< HEAD
#if NET4_0
                newTask.ContinueWith(completedTask => TaskCompletion(completedTask, reusableLogEvents));
=======
#if (SILVERLIGHT && !WINDOWS_PHONE) || NET4_0
                newTask.ContinueWith(completedTask => TaskCompletion(completedTask, reusableLogEvents), TaskScheduler);
>>>>>>> e16065c1
#else
                newTask.ContinueWith(_taskCompletion, reusableLogEvents, TaskScheduler);
#endif
                return true;
            }
            catch (Exception ex)
            {
                _previousTask = null;
                InternalLogger.Error(ex, "{0} WriteAsyncTask failed on creation", Name);
                NotifyTaskCompletion(reusableLogEvents?.Item2, ex);
            }
            return false;
        }

        private Task StartWriteAsyncTask(IList<LogEventInfo> logEvents, CancellationToken cancellationToken)
        {
            try
            {
                var newTask = WriteAsyncTask(logEvents, cancellationToken);
                if (newTask?.Status == TaskStatus.Created)
                    newTask.Start(TaskScheduler);
                return newTask;
            }
            catch (Exception ex)
            {
                if (ex.MustBeRethrownImmediately())
                    throw;

                InternalLogger.Error(ex, "{0} WriteAsyncTask failed on creation", Name);
                return Task.Factory.StartNew(e => throw (Exception)e, new AggregateException(ex), _cancelTokenSource.Token, TaskCreationOptions.None, TaskScheduler);
            }
        }

        private void NotifyTaskCompletion(IList<AsyncContinuation> reusableContinuations, Exception ex)
        {
            try
            {
                for (int i = 0; i < reusableContinuations?.Count; ++i)
                    reusableContinuations[i](ex);
            }
            catch
            {
                // Don't wanna die
            }
        }

        /// <summary>
        /// Handles that scheduled task has completed (successfully or failed), and starts the next pending task
        /// </summary>
        /// <param name="completedTask">Task just completed</param>
        /// <param name="continuation">AsyncContinuation to notify of success or failure</param>
        private void TaskCompletion(Task completedTask, object continuation)
        {
            bool success = true;
            bool fullBatchCompleted = true;

            try
            {
                if (ReferenceEquals(completedTask, _previousTask))
                {
                    if (TaskTimeoutSeconds > 0)
                    {
                        // Prevent timeout-timer from triggering task cancellation token
                        _taskTimeoutTimer.Change(Timeout.Infinite, Timeout.Infinite);
                    }
                }
                else
                {
                    // Not the expected task to complete, most likely noise from retry/recovery
                    success = false;
                    if (!IsInitialized)
                        return;
                }

                var reusableLogEvents = continuation as System.Tuple<List<LogEventInfo>, List<AsyncContinuation>>;
                if (reusableLogEvents != null)
                    NotifyTaskCompletion(reusableLogEvents.Item2, null);
                else
                    success = false;

                if (completedTask.IsCanceled)
                {
                    success = false;
                    if (completedTask.Exception != null)
                        InternalLogger.Warn(completedTask.Exception, "{0} WriteAsyncTask was cancelled", Name);
                    else
                        InternalLogger.Info("{0} WriteAsyncTask was cancelled", Name);
                }
                else if (completedTask.Exception != null)
                {
                    Exception actualException = ExtractActualException(completedTask.Exception);

                    success = false;
                    if (RetryCount <= 0)
                    {
                        if (RetryFailedAsyncTask(actualException, CancellationToken.None, 0, out var retryDelay))
                        {
                            InternalLogger.Warn(actualException, "{0}: WriteAsyncTask failed on completion. Sleep {1} ms", Name, retryDelay.TotalMilliseconds);
                            AsyncHelpers.WaitForDelay(retryDelay);
                        }
                    }
                    else
                    {
                        InternalLogger.Warn(actualException, "{0} WriteAsyncTask failed on completion", Name);
                    }
                }

                if (success && OptimizeBufferReuse)
                {
                    // The expected Task completed with success, allow buffer reuse
                    fullBatchCompleted = reusableLogEvents.Item2.Count * 2 > BatchSize;
                    reusableLogEvents.Item1.Clear();
                    reusableLogEvents.Item2.Clear();
                    Interlocked.CompareExchange(ref _reusableLogEvents, reusableLogEvents, null);
                }
            }
            finally
            {
                TaskStartNext(completedTask, fullBatchCompleted);
            }
        }

        /// <summary>
        /// Timer method, that is fired when pending task fails to complete within timeout
        /// </summary>
        /// <param name="state"></param>
        private void TaskTimeout(object state)
        {
            try
            {
                if (!IsInitialized)
                    return;

                InternalLogger.Warn("{0} WriteAsyncTask had timeout. Task will be cancelled.", Name);

                var previousTask = _previousTask;
                try
                {
                    lock (SyncRoot)
                    {
                        // Check if active Task changed while waiting for SyncRoot-lock
                        if (previousTask != null && ReferenceEquals(previousTask, _previousTask))
                        {
                            _previousTask = null;
                            _cancelTokenSource.Cancel();    // Notice how TaskCancelledToken auto recreates token
                        }
                        else
                        {
                            // Not the expected task to timeout, most likely noise from retry/recovery
                            previousTask = null;
                        }
                    }

                    if (previousTask != null)
                    {
                        if (previousTask.Status != TaskStatus.Canceled &&
                            previousTask.Status != TaskStatus.Faulted &&
                            previousTask.Status != TaskStatus.RanToCompletion && !previousTask.Wait(100))
                        {
                            InternalLogger.Debug("{0} WriteAsyncTask had timeout. Task did not cancel properly: {1}.", Name, previousTask.Status);
                        }

                        Exception actualException = ExtractActualException(previousTask.Exception);
                        RetryFailedAsyncTask(actualException ?? new TimeoutException("WriteAsyncTask had timeout"), CancellationToken.None, 0, out var retryDelay);
                    }
                }
                catch (Exception ex)
                {
                    InternalLogger.Debug(ex, "{0} WriteAsyncTask had timeout. Task failed to cancel properly.", Name);
                }

                TaskStartNext(null, false);
            }
            catch (Exception ex)
            {
                InternalLogger.Error(ex, "{0} WriteAsyncTask failed on timeout", Name);
            }
        }

        private static Exception ExtractActualException(AggregateException taskException)
        {
            var flattenExceptions = taskException?.Flatten()?.InnerExceptions;
            Exception actualException = flattenExceptions?.Count == 1 ? flattenExceptions[0] : taskException;
            return actualException;
        }

        private void TaskCancelledTokenReInit()
        {
            _cancelTokenSource = new CancellationTokenSource();
            _cancelTokenSource.Token.Register(_taskCancelledTokenReInit);
        }
    }
#endif
}<|MERGE_RESOLUTION|>--- conflicted
+++ resolved
@@ -56,13 +56,9 @@
         private Task _previousTask;
         private readonly Timer _lazyWriterTimer;
         private readonly ReusableAsyncLogEventList _reusableAsyncLogEventList = new ReusableAsyncLogEventList(200);
-<<<<<<< HEAD
-        private System.Tuple<List<LogEventInfo>, List<AsyncContinuation>> _reusableLogEvents;
-        private bool _missingServiceTypes;
-=======
         private Tuple<List<LogEventInfo>, List<AsyncContinuation>> _reusableLogEvents;
         private AsyncHelpersTask? _flushEventsInQueueDelegate;
->>>>>>> e16065c1
+        private bool _missingServiceTypes;
 
         /// <summary>
         /// How many milliseconds to delay the actual write operation to optimize for batching
@@ -621,13 +617,8 @@
                     _taskTimeoutTimer.Change(TaskTimeoutSeconds * 1000, Timeout.Infinite);
 
                 // NOTE - Not using _cancelTokenSource for ContinueWith, or else they will also be cancelled on timeout
-<<<<<<< HEAD
 #if NET4_0
-                newTask.ContinueWith(completedTask => TaskCompletion(completedTask, reusableLogEvents));
-=======
-#if (SILVERLIGHT && !WINDOWS_PHONE) || NET4_0
                 newTask.ContinueWith(completedTask => TaskCompletion(completedTask, reusableLogEvents), TaskScheduler);
->>>>>>> e16065c1
 #else
                 newTask.ContinueWith(_taskCompletion, reusableLogEvents, TaskScheduler);
 #endif
