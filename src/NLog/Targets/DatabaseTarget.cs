// 
// Copyright (c) 2004-2017 Jaroslaw Kowalski <jaak@jkowalski.net>, Kim Christensen, Julian Verdurmen
// 
// All rights reserved.
// 
// Redistribution and use in source and binary forms, with or without 
// modification, are permitted provided that the following conditions 
// are met:
// 
// * Redistributions of source code must retain the above copyright notice, 
//   this list of conditions and the following disclaimer. 
// 
// * Redistributions in binary form must reproduce the above copyright notice,
//   this list of conditions and the following disclaimer in the documentation
//   and/or other materials provided with the distribution. 
// 
// * Neither the name of Jaroslaw Kowalski nor the names of its 
//   contributors may be used to endorse or promote products derived from this
//   software without specific prior written permission. 
// 
// THIS SOFTWARE IS PROVIDED BY THE COPYRIGHT HOLDERS AND CONTRIBUTORS "AS IS"
// AND ANY EXPRESS OR IMPLIED WARRANTIES, INCLUDING, BUT NOT LIMITED TO, THE 
// IMPLIED WARRANTIES OF MERCHANTABILITY AND FITNESS FOR A PARTICULAR PURPOSE 
// ARE DISCLAIMED. IN NO EVENT SHALL THE COPYRIGHT OWNER OR CONTRIBUTORS BE 
// LIABLE FOR ANY DIRECT, INDIRECT, INCIDENTAL, SPECIAL, EXEMPLARY, OR 
// CONSEQUENTIAL DAMAGES (INCLUDING, BUT NOT LIMITED TO, PROCUREMENT OF
// SUBSTITUTE GOODS OR SERVICES; LOSS OF USE, DATA, OR PROFITS; OR BUSINESS 
// INTERRUPTION) HOWEVER CAUSED AND ON ANY THEORY OF LIABILITY, WHETHER IN 
// CONTRACT, STRICT LIABILITY, OR TORT (INCLUDING NEGLIGENCE OR OTHERWISE) 
// ARISING IN ANY WAY OUT OF THE USE OF THIS SOFTWARE, EVEN IF ADVISED OF 
// THE POSSIBILITY OF SUCH DAMAGE.
// 

#if !SILVERLIGHT && !__IOS__ && !__ANDROID__

namespace NLog.Targets
{
    using System;
    using System.Collections.Generic;
    using System.ComponentModel;

    using System.Data;
    using System.Data.Common;
    using System.Globalization;
    using System.Reflection;
    using System.Text;
#if !NETSTANDARD1_5
    using System.Transactions;
#endif

    using Common;
    using Config;
    using Internal;
    using Layouts;

#if !NETSTANDARD
    using System.Configuration;
    using ConfigurationManager = System.Configuration.ConfigurationManager;
#endif

    /// <summary>
    /// Writes log messages to the database using an ADO.NET provider.
    /// </summary>
    /// <remarks>
    /// - NETSTANDARD cannot load connectionstrings from .config
    /// </remarks>
    /// <seealso href="https://github.com/nlog/nlog/wiki/Database-target">Documentation on NLog Wiki</seealso>
    /// <example>
    /// <para>
    /// The configuration is dependent on the database type, because
    /// there are differnet methods of specifying connection string, SQL
    /// command and command parameters.
    /// </para>
    /// <para>MS SQL Server using System.Data.SqlClient:</para>
    /// <code lang="XML" source="examples/targets/Configuration File/Database/MSSQL/NLog.config" height="450" />
    /// <para>Oracle using System.Data.OracleClient:</para>
    /// <code lang="XML" source="examples/targets/Configuration File/Database/Oracle.Native/NLog.config" height="350" />
    /// <para>Oracle using System.Data.OleDBClient:</para>
    /// <code lang="XML" source="examples/targets/Configuration File/Database/Oracle.OleDB/NLog.config" height="350" />
    /// <para>To set up the log target programmatically use code like this (an equivalent of MSSQL configuration):</para>
    /// <code lang="C#" source="examples/targets/Configuration API/Database/MSSQL/Example.cs" height="630" />
    /// </example>
    [Target("Database")]
    public class DatabaseTarget : Target, IInstallable
    {
        private static Assembly systemDataAssembly = typeof(IDbConnection).GetAssembly();

        private IDbConnection _activeConnection = null;
        private string _activeConnectionString;

        /// <summary>
        /// Initializes a new instance of the <see cref="DatabaseTarget" /> class.
        /// </summary>
        public DatabaseTarget()
        {
            Parameters = new List<DatabaseParameterInfo>();
            InstallDdlCommands = new List<DatabaseCommandInfo>();
            UninstallDdlCommands = new List<DatabaseCommandInfo>();
            DBProvider = "sqlserver";
            DBHost = ".";
#if !NETSTANDARD
            ConnectionStringsSettings = ConfigurationManager.ConnectionStrings;
#endif
            CommandType = CommandType.Text;
            OptimizeBufferReuse = GetType() == typeof(DatabaseTarget);
        }

        /// <summary>
        /// Initializes a new instance of the <see cref="DatabaseTarget" /> class.
        /// </summary>
        /// <param name="name">Name of the target.</param>
        public DatabaseTarget(string name) : this()
        {
            Name = name;
        }

        /// <summary>
        /// Gets or sets the name of the database provider.
        /// </summary>
        /// <remarks>
        /// <para>
        /// The parameter name should be a provider invariant name as registered in machine.config or app.config. Common values are:
        /// </para>
        /// <ul>
        /// <li><c>System.Data.SqlClient</c> - <see href="http://msdn.microsoft.com/en-us/library/system.data.sqlclient.aspx">SQL Sever Client</see></li>
        /// <li><c>System.Data.SqlServerCe.3.5</c> - <see href="http://www.microsoft.com/sqlserver/2005/en/us/compact.aspx">SQL Sever Compact 3.5</see></li>
        /// <li><c>System.Data.OracleClient</c> - <see href="http://msdn.microsoft.com/en-us/library/system.data.oracleclient.aspx">Oracle Client from Microsoft</see> (deprecated in .NET Framework 4)</li>
        /// <li><c>Oracle.DataAccess.Client</c> - <see href="http://www.oracle.com/technology/tech/windows/odpnet/index.html">ODP.NET provider from Oracle</see></li>
        /// <li><c>System.Data.SQLite</c> - <see href="http://sqlite.phxsoftware.com/">System.Data.SQLite driver for SQLite</see></li>
        /// <li><c>Npgsql</c> - <see href="http://npgsql.projects.postgresql.org/">Npgsql driver for PostgreSQL</see></li>
        /// <li><c>MySql.Data.MySqlClient</c> - <see href="http://www.mysql.com/downloads/connector/net/">MySQL Connector/Net</see></li>
        /// </ul>
        /// <para>(Note that provider invariant names are not supported on .NET Compact Framework).</para>
        /// <para>
        /// Alternatively the parameter value can be be a fully qualified name of the provider 
        /// connection type (class implementing <see cref="IDbConnection" />) or one of the following tokens:
        /// </para>
        /// <ul>
        /// <li><c>sqlserver</c>, <c>mssql</c>, <c>microsoft</c> or <c>msde</c> - SQL Server Data Provider</li>
        /// <li><c>oledb</c> - OLEDB Data Provider</li>
        /// <li><c>odbc</c> - ODBC Data Provider</li>
        /// </ul>
        /// </remarks>
        /// <docgen category='Connection Options' order='10' />
        [RequiredParameter]
        [DefaultValue("sqlserver")]
        public string DBProvider { get; set; }

#if !NETSTANDARD
        /// <summary>
        /// Gets or sets the name of the connection string (as specified in <see href="http://msdn.microsoft.com/en-us/library/bf7sd233.aspx">&lt;connectionStrings&gt; configuration section</see>.
        /// </summary>
        /// <docgen category='Connection Options' order='10' />
        public string ConnectionStringName { get; set; }
#endif

        /// <summary>
        /// Gets or sets the connection string. When provided, it overrides the values
        /// specified in DBHost, DBUserName, DBPassword, DBDatabase.
        /// </summary>
        /// <docgen category='Connection Options' order='10' />
        public Layout ConnectionString { get; set; }

        /// <summary>
        /// Gets or sets the connection string using for installation and uninstallation. If not provided, regular ConnectionString is being used.
        /// </summary>
        /// <docgen category='Installation Options' order='10' />
        public Layout InstallConnectionString { get; set; }

        /// <summary>
        /// Gets the installation DDL commands.
        /// </summary>
        /// <docgen category='Installation Options' order='10' />
        [ArrayParameter(typeof(DatabaseCommandInfo), "install-command")]
        public IList<DatabaseCommandInfo> InstallDdlCommands { get; private set; }

        /// <summary>
        /// Gets the uninstallation DDL commands.
        /// </summary>
        /// <docgen category='Installation Options' order='10' />
        [ArrayParameter(typeof(DatabaseCommandInfo), "uninstall-command")]
        public IList<DatabaseCommandInfo> UninstallDdlCommands { get; private set; }

        /// <summary>
        /// Gets or sets a value indicating whether to keep the 
        /// database connection open between the log events.
        /// </summary>
        /// <docgen category='Connection Options' order='10' />
        [DefaultValue(false)]
        public bool KeepConnection { get; set; }

        /// <summary>
        /// Obsolete - value will be ignored! The logging code always runs outside of transaction. 
        /// 
        /// Gets or sets a value indicating whether to use database transactions. 
        /// Some data providers require this.
        /// </summary>
        /// <docgen category='Connection Options' order='10' />
        /// <remarks>
        /// This option was removed in NLog 4.0 because the logging code always runs outside of transaction. 
        /// This ensures that the log gets written to the database if you rollback the main transaction because of an error and want to log the error.
        /// </remarks>
        [Obsolete("Value will be ignored as logging code always executes outside of a transaction. Marked obsolete on NLog 4.0 and it will be removed in NLog 6.")]
        public bool? UseTransactions { get; set; }

        /// <summary>
        /// Gets or sets the database host name. If the ConnectionString is not provided
        /// this value will be used to construct the "Server=" part of the
        /// connection string.
        /// </summary>
        /// <docgen category='Connection Options' order='10' />
        public Layout DBHost { get; set; }

        /// <summary>
        /// Gets or sets the database user name. If the ConnectionString is not provided
        /// this value will be used to construct the "User ID=" part of the
        /// connection string.
        /// </summary>
        /// <docgen category='Connection Options' order='10' />
        public Layout DBUserName { get; set; }

        /// <summary>
        /// Gets or sets the database password. If the ConnectionString is not provided
        /// this value will be used to construct the "Password=" part of the
        /// connection string.
        /// </summary>
        /// <docgen category='Connection Options' order='10' />
        public Layout DBPassword { get; set; }

        /// <summary>
        /// Gets or sets the database name. If the ConnectionString is not provided
        /// this value will be used to construct the "Database=" part of the
        /// connection string.
        /// </summary>
        /// <docgen category='Connection Options' order='10' />
        public Layout DBDatabase { get; set; }

        /// <summary>
        /// Gets or sets the text of the SQL command to be run on each log level.
        /// </summary>
        /// <remarks>
        /// Typically this is a SQL INSERT statement or a stored procedure call. 
        /// It should use the database-specific parameters (marked as <c>@parameter</c>
        /// for SQL server or <c>:parameter</c> for Oracle, other data providers
        /// have their own notation) and not the layout renderers, 
        /// because the latter is prone to SQL injection attacks.
        /// The layout renderers should be specified as &lt;parameter /&gt; elements instead.
        /// </remarks>
        /// <docgen category='SQL Statement' order='10' />
        [RequiredParameter]
        public Layout CommandText { get; set; }

        /// <summary>
        /// Gets or sets the type of the SQL command to be run on each log level.
        /// </summary>
        /// <remarks>
        /// This specifies how the command text is interpreted, as "Text" (default) or as "StoredProcedure".
        /// When using the value StoredProcedure, the commandText-property would 
        /// normally be the name of the stored procedure. TableDirect method is not supported in this context.
        /// </remarks>
        /// <docgen category='SQL Statement' order='11' />
        [DefaultValue(CommandType.Text)]
        public CommandType CommandType { get; set; }

        /// <summary>
        /// Gets the collection of parameters. Each parameter contains a mapping
        /// between NLog layout and a database named or positional parameter.
        /// </summary>
        /// <docgen category='SQL Statement' order='12' />
        [ArrayParameter(typeof(DatabaseParameterInfo), "parameter")]
        public IList<DatabaseParameterInfo> Parameters { get; private set; }

#if !NETSTANDARD
        internal DbProviderFactory ProviderFactory { get; set; }

        // this is so we can mock the connection string without creating sub-processes
        internal ConnectionStringSettingsCollection ConnectionStringsSettings { get; set; }
#endif

        internal Type ConnectionType { get; set; }

        /// <summary>
        /// Performs installation which requires administrative permissions.
        /// </summary>
        /// <param name="installationContext">The installation context.</param>
        public void Install(InstallationContext installationContext)
        {
            RunInstallCommands(installationContext, InstallDdlCommands);
        }

        /// <summary>
        /// Performs uninstallation which requires administrative permissions.
        /// </summary>
        /// <param name="installationContext">The installation context.</param>
        public void Uninstall(InstallationContext installationContext)
        {
            RunInstallCommands(installationContext, UninstallDdlCommands);
        }

        /// <summary>
        /// Determines whether the item is installed.
        /// </summary>
        /// <param name="installationContext">The installation context.</param>
        /// <returns>
        /// Value indicating whether the item is installed or null if it is not possible to determine.
        /// </returns>
        public bool? IsInstalled(InstallationContext installationContext)
        {
            return null;
        }

        internal IDbConnection OpenConnection(string connectionString)
        {
            IDbConnection connection;

#if !NETSTANDARD
            if (ProviderFactory != null)
            {
                connection = ProviderFactory.CreateConnection();
            }
            else
#endif
            {
                connection = (IDbConnection)Activator.CreateInstance(ConnectionType);
            }

            if (connection == null)
            {
                throw new NLogRuntimeException("Creation of connection failed");
            }

            connection.ConnectionString = connectionString;
            connection.Open();
            return connection;
        }

        /// <summary>
        /// Initializes the target. Can be used by inheriting classes
        /// to initialize logging.
        /// </summary>
        [System.Diagnostics.CodeAnalysis.SuppressMessage("Microsoft.Naming", "CA2204:Literals should be spelled correctly", MessageId = "connectionStrings", Justification = "Name of the config file section.")]
        protected override void InitializeTarget()
        {
            base.InitializeTarget();

#pragma warning disable 618
            if (UseTransactions.HasValue)
#pragma warning restore 618
            {
                InternalLogger.Warn("UseTransactions property is obsolete and will not be used - will be removed in NLog 6");
            }

            bool foundProvider = false;
#if !NETSTANDARD
            if (!string.IsNullOrEmpty(ConnectionStringName))
            {
                // read connection string and provider factory from the configuration file
                var cs = ConnectionStringsSettings[ConnectionStringName];
                if (cs == null)
                {
                    throw new NLogConfigurationException("Connection string '" + ConnectionStringName + "' is not declared in <connectionStrings /> section.");
                }

                ConnectionString = SimpleLayout.Escape(cs.ConnectionString);
                if (!string.IsNullOrEmpty(cs.ProviderName))
                {
                    ProviderFactory = DbProviderFactories.GetFactory(cs.ProviderName);
                    foundProvider = true;
                }
            
            }

            if (!foundProvider)
            {
                foreach (DataRow row in DbProviderFactories.GetFactoryClasses().Rows)
                {
                    var invariantname = (string)row["InvariantName"];
                    if (invariantname == DBProvider)
                    {
                        ProviderFactory = DbProviderFactories.GetFactory(DBProvider);
                        foundProvider = true;
                        break;
                    }
                }
            }
#endif

            if (!foundProvider)
            {
                SetConnectionType();
            }
        }

        /// <summary>
        /// Set the <see cref="ConnectionType"/> to use it for opening connections to the database.
        /// </summary>
        private void SetConnectionType()
        {
<<<<<<< HEAD
            switch (DBProvider.ToUpper(CultureInfo.InvariantCulture))
=======
            switch (this.DBProvider.ToUpperInvariant())
>>>>>>> 201acd9f
            {
                case "SQLSERVER":
                case "MSSQL":
                case "MICROSOFT":
                case "MSDE":
#if NETSTANDARD
                    var assembly = Assembly.Load(new AssemblyName("System.Data.SqlClient"));
#else
                    var assembly = systemDataAssembly;
#endif
                    ConnectionType = assembly.GetType("System.Data.SqlClient.SqlConnection", true, true);
                    break;
#if !NETSTANDARD
                case "OLEDB":
                    ConnectionType = systemDataAssembly.GetType("System.Data.OleDb.OleDbConnection", true);
                    break;

                case "ODBC":
                    ConnectionType = systemDataAssembly.GetType("System.Data.Odbc.OdbcConnection", true);
                    break;
#endif
                default:
                    ConnectionType = Type.GetType(DBProvider, true);
                    break;
            }
        }

        /// <summary>
        /// Closes the target and releases any unmanaged resources.
        /// </summary>
        protected override void CloseTarget()
        {
            base.CloseTarget();
            InternalLogger.Trace("DatabaseTarget: close connection because of CloseTarget");
            CloseConnection();
        }

        /// <summary>
        /// Writes the specified logging event to the database. It creates
        /// a new database command, prepares parameters for it by calculating
        /// layouts and executes the command.
        /// </summary>
        /// <param name="logEvent">The logging event.</param>
        protected override void Write(LogEventInfo logEvent)
        {
            try
            {
                WriteEventToDatabase(logEvent);
            }
            catch (Exception exception)
            {
                InternalLogger.Error(exception, "Error when writing to database.");

                if (exception.MustBeRethrownImmediately())
                {
                    throw;
                }

                InternalLogger.Trace("DatabaseTarget: close connection because of error");
                CloseConnection();
                throw;
            }
            finally
            {
                if (!KeepConnection)
                {
                    InternalLogger.Trace("DatabaseTarget: close connection (KeepConnection = false).");
                    CloseConnection();
                }
            }
        }

        /// <summary>
        /// NOTE! Obsolete, instead override Write(IList{AsyncLogEventInfo} logEvents)
        /// 
        /// Writes an array of logging events to the log target. By default it iterates on all
        /// events and passes them to "Write" method. Inheriting classes can use this method to
        /// optimize batch writes.
        /// </summary>
        /// <param name="logEvents">Logging events to be written out.</param>
        [Obsolete("Instead override Write(IList<AsyncLogEventInfo> logEvents. Marked obsolete on NLog 4.5")]
        protected override void Write(AsyncLogEventInfo[] logEvents)
        {
            Write((IList<AsyncLogEventInfo>)logEvents);
        }

        /// <summary>
        /// Writes an array of logging events to the log target. By default it iterates on all
        /// events and passes them to "Write" method. Inheriting classes can use this method to
        /// optimize batch writes.
        /// </summary>
        /// <param name="logEvents">Logging events to be written out.</param>
        protected override void Write(IList<AsyncLogEventInfo> logEvents)
        {
            var buckets = logEvents.BucketSort(c => BuildConnectionString(c.LogEvent));

            try
            {
                foreach (var kvp in buckets)
                {
                    for (int i = 0; i < kvp.Value.Count; i++)
                    {
                        AsyncLogEventInfo ev = kvp.Value[i];

                        try
                        {
                            WriteEventToDatabase(ev.LogEvent);
                            ev.Continuation(null);
                        }
                        catch (Exception exception)
                        {
                            // in case of exception, close the connection and report it
                            InternalLogger.Error(exception, "Error when writing to database.");

                            if (exception.MustBeRethrownImmediately())
                            {
                                throw;
                            }
                            InternalLogger.Trace("DatabaseTarget: close connection because of exception");
                            CloseConnection();
                            ev.Continuation(exception);

                            if (exception.MustBeRethrown())
                            {
                                throw;
                            }
                        }
                    }
                }
            }
            finally
            {
                if (!KeepConnection)
                {
                    InternalLogger.Trace("DatabaseTarget: close connection because of KeepConnection=false");
                    CloseConnection();
                }
            }
        }

        [System.Diagnostics.CodeAnalysis.SuppressMessage("Microsoft.Security", "CA2100:Review SQL queries for security vulnerabilities", Justification = "It's up to the user to ensure proper quoting.")]
        private void WriteEventToDatabase(LogEventInfo logEvent)
        {
            //Always suppress transaction so that the caller does not rollback loggin if they are rolling back their transaction.
            using (TransactionScope transactionScope = new TransactionScope(TransactionScopeOption.Suppress))
            {
                EnsureConnectionOpen(BuildConnectionString(logEvent));

                using (IDbCommand command = _activeConnection.CreateCommand())
                {
                    command.CommandText = RenderLogEvent(CommandText, logEvent);
                    command.CommandType = CommandType;

                    InternalLogger.Trace("Executing {0}: {1}", command.CommandType, command.CommandText);

                    foreach (DatabaseParameterInfo par in Parameters)
                    {
                        IDbDataParameter p = command.CreateParameter();
                        p.Direction = ParameterDirection.Input;
                        if (par.Name != null)
                        {
                            p.ParameterName = par.Name;
                        }

                        if (par.Size != 0)
                        {
                            p.Size = par.Size;
                        }

                        if (par.Precision != 0)
                        {
                            p.Precision = par.Precision;
                        }

                        if (par.Scale != 0)
                        {
                            p.Scale = par.Scale;
                        }

                        string stringValue = RenderLogEvent(par.Layout, logEvent);

                        p.Value = stringValue;
                        command.Parameters.Add(p);

                        InternalLogger.Trace("  Parameter: '{0}' = '{1}' ({2})", p.ParameterName, p.Value, p.DbType);
                    }

                    int result = command.ExecuteNonQuery();
                    InternalLogger.Trace("Finished execution, result = {0}", result);
                }

                //not really needed as there is no transaction at all.
                transactionScope.Complete();
            }
        }
        /// <summary>
        /// Build the connectionstring from the properties. 
        /// </summary>
        /// <remarks>
        ///  Using <see cref="ConnectionString"/> at first, and falls back to the properties <see cref="DBHost"/>, 
        ///  <see cref="DBUserName"/>, <see cref="DBPassword"/> and <see cref="DBDatabase"/>
        /// </remarks>
        /// <param name="logEvent">Event to render the layout inside the properties.</param>
        /// <returns></returns>
        protected string BuildConnectionString(LogEventInfo logEvent)
        {
            if (ConnectionString != null)
            {
                return RenderLogEvent(ConnectionString, logEvent);
            }

            var sb = new StringBuilder();

            sb.Append("Server=");
            sb.Append(RenderLogEvent(DBHost, logEvent));
            sb.Append(";");
            if (DBUserName == null)
            {
                sb.Append("Trusted_Connection=SSPI;");
            }
            else
            {
                sb.Append("User id=");
                sb.Append(RenderLogEvent(DBUserName, logEvent));
                sb.Append(";Password=");
                sb.Append(RenderLogEvent(DBPassword, logEvent));
                sb.Append(";");
            }

            if (DBDatabase != null)
            {
                sb.Append("Database=");
                sb.Append(RenderLogEvent(DBDatabase, logEvent));
            }

            return sb.ToString();
        }

        private void EnsureConnectionOpen(string connectionString)
        {
            if (_activeConnection != null)
            {
                if (_activeConnectionString != connectionString)
                {
                    InternalLogger.Trace("DatabaseTarget: close connection because of opening new.");
                    CloseConnection();
                }
            }

            if (_activeConnection != null)
            {
                return;
            }

            InternalLogger.Trace("DatabaseTarget: open connection.");
            _activeConnection = OpenConnection(connectionString);
            _activeConnectionString = connectionString;
        }

        private void CloseConnection()
        {
            if (_activeConnection != null)
            {
                _activeConnection.Close();
                _activeConnection.Dispose();
                _activeConnection = null;
                _activeConnectionString = null;
            }
        }

        [System.Diagnostics.CodeAnalysis.SuppressMessage("Microsoft.Security", "CA2100:Review SQL queries for security vulnerabilities", Justification = "It's up to the user to ensure proper quoting.")]
        private void RunInstallCommands(InstallationContext installationContext, IEnumerable<DatabaseCommandInfo> commands)
        {
            // create log event that will be used to render all layouts
            LogEventInfo logEvent = installationContext.CreateLogEvent();

            try
            {
                foreach (var commandInfo in commands)
                {
                    string cs;

                    if (commandInfo.ConnectionString != null)
                    {
                        // if there is connection string specified on the command info, use it
                        cs = RenderLogEvent(commandInfo.ConnectionString, logEvent);
                    }
                    else if (InstallConnectionString != null)
                    {
                        // next, try InstallConnectionString
                        cs = RenderLogEvent(InstallConnectionString, logEvent);
                    }
                    else
                    {
                        // if it's not defined, fall back to regular connection string
                        cs = BuildConnectionString(logEvent);
                    }

                    // Set ConnectionType if it has not been initialized already
                    if (ConnectionType == null)
                    {
                        SetConnectionType();
                    }

                    EnsureConnectionOpen(cs);

                    using (var command = _activeConnection.CreateCommand())
                    {
                        command.CommandType = commandInfo.CommandType;
                        command.CommandText = RenderLogEvent(commandInfo.Text, logEvent);

                        try
                        {
                            installationContext.Trace("Executing {0} '{1}'", command.CommandType, command.CommandText);
                            command.ExecuteNonQuery();
                        }
                        catch (Exception exception)
                        {
                            if (exception.MustBeRethrownImmediately())
                            {
                                throw;
                            }

                            if (commandInfo.IgnoreFailures || installationContext.IgnoreFailures)
                            {
                                installationContext.Warning(exception.Message);
                            }
                            else
                            {
                                installationContext.Error(exception.Message);
                                throw;
                            }
                        }
                    }
                }
            }
            finally
            {
                InternalLogger.Trace("DatabaseTarget: close connection after install.");

                CloseConnection();
            }
        }

#if NETSTANDARD1_5
        /// <summary>
        /// Fake transaction
        /// 
        /// Transactions aren't in .NET Core: https://github.com/dotnet/corefx/issues/2949
        /// </summary>
        private class TransactionScope : IDisposable
        {
            private TransactionScopeOption suppress;

            public TransactionScope(TransactionScopeOption suppress)
            {
                this.suppress = suppress;
            }

            public void Complete() { }

        #region Implementation of IDisposable

            /// <summary>
            ///     Performs application-defined tasks associated with freeing, releasing, or resetting unmanaged resources.
            /// </summary>
            public void Dispose()
            {

            }

        #endregion
        }

        /// <summary>
        /// Fake option
        /// </summary>
        private enum TransactionScopeOption
        {
            Required,
            RequiresNew,
            Suppress,
        }
#endif
    }
}

#endif<|MERGE_RESOLUTION|>--- conflicted
+++ resolved
@@ -396,11 +396,7 @@
         /// </summary>
         private void SetConnectionType()
         {
-<<<<<<< HEAD
-            switch (DBProvider.ToUpper(CultureInfo.InvariantCulture))
-=======
-            switch (this.DBProvider.ToUpperInvariant())
->>>>>>> 201acd9f
+            switch (DBProvider.ToUpperInvariant())
             {
                 case "SQLSERVER":
                 case "MSSQL":
