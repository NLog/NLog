// 
// Copyright (c) 2004-2017 Jaroslaw Kowalski <jaak@jkowalski.net>, Kim Christensen, Julian Verdurmen
// 
// All rights reserved.
// 
// Redistribution and use in source and binary forms, with or without 
// modification, are permitted provided that the following conditions 
// are met:
// 
// * Redistributions of source code must retain the above copyright notice, 
//   this list of conditions and the following disclaimer. 
// 
// * Redistributions in binary form must reproduce the above copyright notice,
//   this list of conditions and the following disclaimer in the documentation
//   and/or other materials provided with the distribution. 
// 
// * Neither the name of Jaroslaw Kowalski nor the names of its 
//   contributors may be used to endorse or promote products derived from this
//   software without specific prior written permission. 
// 
// THIS SOFTWARE IS PROVIDED BY THE COPYRIGHT HOLDERS AND CONTRIBUTORS "AS IS"
// AND ANY EXPRESS OR IMPLIED WARRANTIES, INCLUDING, BUT NOT LIMITED TO, THE 
// IMPLIED WARRANTIES OF MERCHANTABILITY AND FITNESS FOR A PARTICULAR PURPOSE 
// ARE DISCLAIMED. IN NO EVENT SHALL THE COPYRIGHT OWNER OR CONTRIBUTORS BE 
// LIABLE FOR ANY DIRECT, INDIRECT, INCIDENTAL, SPECIAL, EXEMPLARY, OR 
// CONSEQUENTIAL DAMAGES (INCLUDING, BUT NOT LIMITED TO, PROCUREMENT OF
// SUBSTITUTE GOODS OR SERVICES; LOSS OF USE, DATA, OR PROFITS; OR BUSINESS 
// INTERRUPTION) HOWEVER CAUSED AND ON ANY THEORY OF LIABILITY, WHETHER IN 
// CONTRACT, STRICT LIABILITY, OR TORT (INCLUDING NEGLIGENCE OR OTHERWISE) 
// ARISING IN ANY WAY OUT OF THE USE OF THIS SOFTWARE, EVEN IF ADVISED OF 
// THE POSSIBILITY OF SUCH DAMAGE.
// 

#if !SILVERLIGHT && !__IOS__ && !__ANDROID__

namespace NLog.Targets
{
    using System;
    using System.Collections.Generic;
    using System.ComponentModel;

    using System.Data;
    using System.Data.Common;
    using System.Globalization;
    using System.Reflection;
    using System.Text;
#if !NETSTANDARD1_5
    using System.Transactions;
#endif

    using Common;
    using Config;
    using Internal;
    using Layouts;

#if !NETSTANDARD
    using System.Configuration;
    using ConfigurationManager = System.Configuration.ConfigurationManager;
#endif

    /// <summary>
    /// Writes log messages to the database using an ADO.NET provider.
    /// </summary>
    /// <remarks>
    /// - NETSTANDARD cannot load connectionstrings from .config
    /// </remarks>
    /// <seealso href="https://github.com/nlog/nlog/wiki/Database-target">Documentation on NLog Wiki</seealso>
    /// <example>
    /// <para>
    /// The configuration is dependent on the database type, because
    /// there are differnet methods of specifying connection string, SQL
    /// command and command parameters.
    /// </para>
    /// <para>MS SQL Server using System.Data.SqlClient:</para>
    /// <code lang="XML" source="examples/targets/Configuration File/Database/MSSQL/NLog.config" height="450" />
    /// <para>Oracle using System.Data.OracleClient:</para>
    /// <code lang="XML" source="examples/targets/Configuration File/Database/Oracle.Native/NLog.config" height="350" />
    /// <para>Oracle using System.Data.OleDBClient:</para>
    /// <code lang="XML" source="examples/targets/Configuration File/Database/Oracle.OleDB/NLog.config" height="350" />
    /// <para>To set up the log target programmatically use code like this (an equivalent of MSSQL configuration):</para>
    /// <code lang="C#" source="examples/targets/Configuration API/Database/MSSQL/Example.cs" height="630" />
    /// </example>
    [Target("Database")]
    public class DatabaseTarget : Target, IInstallable
    {
        private static Assembly systemDataAssembly = typeof(IDbConnection).GetAssembly();

        private IDbConnection _activeConnection = null;
        private string _activeConnectionString;

        /// <summary>
        /// Initializes a new instance of the <see cref="DatabaseTarget" /> class.
        /// </summary>
        public DatabaseTarget()
        {
            Parameters = new List<DatabaseParameterInfo>();
            InstallDdlCommands = new List<DatabaseCommandInfo>();
            UninstallDdlCommands = new List<DatabaseCommandInfo>();
            DBProvider = "sqlserver";
            DBHost = ".";
#if !NETSTANDARD
            ConnectionStringsSettings = ConfigurationManager.ConnectionStrings;
#endif
<<<<<<< HEAD
            this.CommandType = CommandType.Text;
            this.OptimizeBufferReuse = GetType() == typeof(DatabaseTarget);
            this.ParameterDbTypePropertyName = "DbType";
            this.ParameterConverterType = typeof(DatabaseParameterConverter);
=======
            CommandType = CommandType.Text;
            OptimizeBufferReuse = GetType() == typeof(DatabaseTarget);
>>>>>>> 6fef8a81
        }

        /// <summary>
        /// Initializes a new instance of the <see cref="DatabaseTarget" /> class.
        /// </summary>
        /// <param name="name">Name of the target.</param>
        public DatabaseTarget(string name) : this()
        {
            Name = name;
        }

        /// <summary>
        /// Gets or sets the name of the database provider.
        /// </summary>
        /// <remarks>
        /// <para>
        /// The parameter name should be a provider invariant name as registered in machine.config or app.config. Common values are:
        /// </para>
        /// <ul>
        /// <li><c>System.Data.SqlClient</c> - <see href="http://msdn.microsoft.com/en-us/library/system.data.sqlclient.aspx">SQL Sever Client</see></li>
        /// <li><c>System.Data.SqlServerCe.3.5</c> - <see href="http://www.microsoft.com/sqlserver/2005/en/us/compact.aspx">SQL Sever Compact 3.5</see></li>
        /// <li><c>System.Data.OracleClient</c> - <see href="http://msdn.microsoft.com/en-us/library/system.data.oracleclient.aspx">Oracle Client from Microsoft</see> (deprecated in .NET Framework 4)</li>
        /// <li><c>Oracle.DataAccess.Client</c> - <see href="http://www.oracle.com/technology/tech/windows/odpnet/index.html">ODP.NET provider from Oracle</see></li>
        /// <li><c>System.Data.SQLite</c> - <see href="http://sqlite.phxsoftware.com/">System.Data.SQLite driver for SQLite</see></li>
        /// <li><c>Npgsql</c> - <see href="http://npgsql.projects.postgresql.org/">Npgsql driver for PostgreSQL</see></li>
        /// <li><c>MySql.Data.MySqlClient</c> - <see href="http://www.mysql.com/downloads/connector/net/">MySQL Connector/Net</see></li>
        /// </ul>
        /// <para>(Note that provider invariant names are not supported on .NET Compact Framework).</para>
        /// <para>
        /// Alternatively the parameter value can be be a fully qualified name of the provider 
        /// connection type (class implementing <see cref="IDbConnection" />) or one of the following tokens:
        /// </para>
        /// <ul>
        /// <li><c>sqlserver</c>, <c>mssql</c>, <c>microsoft</c> or <c>msde</c> - SQL Server Data Provider</li>
        /// <li><c>oledb</c> - OLEDB Data Provider</li>
        /// <li><c>odbc</c> - ODBC Data Provider</li>
        /// </ul>
        /// </remarks>
        /// <docgen category='Connection Options' order='10' />
        [RequiredParameter]
        [DefaultValue("sqlserver")]
        public string DBProvider { get; set; }

#if !NETSTANDARD
        /// <summary>
        /// Gets or sets the name of the connection string (as specified in <see href="http://msdn.microsoft.com/en-us/library/bf7sd233.aspx">&lt;connectionStrings&gt; configuration section</see>.
        /// </summary>
        /// <docgen category='Connection Options' order='10' />
        public string ConnectionStringName { get; set; }
#endif

        /// <summary>
        /// Gets or sets the connection string. When provided, it overrides the values
        /// specified in DBHost, DBUserName, DBPassword, DBDatabase.
        /// </summary>
        /// <docgen category='Connection Options' order='10' />
        public Layout ConnectionString { get; set; }

        /// <summary>
        /// Gets or sets the connection string using for installation and uninstallation. If not provided, regular ConnectionString is being used.
        /// </summary>
        /// <docgen category='Installation Options' order='10' />
        public Layout InstallConnectionString { get; set; }

        /// <summary>
        /// Gets the installation DDL commands.
        /// </summary>
        /// <docgen category='Installation Options' order='10' />
        [ArrayParameter(typeof(DatabaseCommandInfo), "install-command")]
        public IList<DatabaseCommandInfo> InstallDdlCommands { get; private set; }

        /// <summary>
        /// Gets the uninstallation DDL commands.
        /// </summary>
        /// <docgen category='Installation Options' order='10' />
        [ArrayParameter(typeof(DatabaseCommandInfo), "uninstall-command")]
        public IList<DatabaseCommandInfo> UninstallDdlCommands { get; private set; }

        /// <summary>
        /// Gets or sets a value indicating whether to keep the 
        /// database connection open between the log events.
        /// </summary>
        /// <docgen category='Connection Options' order='10' />
        [DefaultValue(false)]
        public bool KeepConnection { get; set; }

        /// <summary>
        /// Obsolete - value will be ignored! The logging code always runs outside of transaction. 
        /// 
        /// Gets or sets a value indicating whether to use database transactions. 
        /// Some data providers require this.
        /// </summary>
        /// <docgen category='Connection Options' order='10' />
        /// <remarks>
        /// This option was removed in NLog 4.0 because the logging code always runs outside of transaction. 
        /// This ensures that the log gets written to the database if you rollback the main transaction because of an error and want to log the error.
        /// </remarks>
        [Obsolete("Value will be ignored as logging code always executes outside of a transaction. Marked obsolete on NLog 4.0 and it will be removed in NLog 6.")]
        public bool? UseTransactions { get; set; }

        /// <summary>
        /// Gets or sets the database host name. If the ConnectionString is not provided
        /// this value will be used to construct the "Server=" part of the
        /// connection string.
        /// </summary>
        /// <docgen category='Connection Options' order='10' />
        public Layout DBHost { get; set; }

        /// <summary>
        /// Gets or sets the database user name. If the ConnectionString is not provided
        /// this value will be used to construct the "User ID=" part of the
        /// connection string.
        /// </summary>
        /// <docgen category='Connection Options' order='10' />
        public Layout DBUserName { get; set; }

        /// <summary>
        /// Gets or sets the database password. If the ConnectionString is not provided
        /// this value will be used to construct the "Password=" part of the
        /// connection string.
        /// </summary>
        /// <docgen category='Connection Options' order='10' />
        public Layout DBPassword { get; set; }

        /// <summary>
        /// Gets or sets the database name. If the ConnectionString is not provided
        /// this value will be used to construct the "Database=" part of the
        /// connection string.
        /// </summary>
        /// <docgen category='Connection Options' order='10' />
        public Layout DBDatabase { get; set; }

        /// <summary>
        /// Gets or sets the text of the SQL command to be run on each log level.
        /// </summary>
        /// <remarks>
        /// Typically this is a SQL INSERT statement or a stored procedure call. 
        /// It should use the database-specific parameters (marked as <c>@parameter</c>
        /// for SQL server or <c>:parameter</c> for Oracle, other data providers
        /// have their own notation) and not the layout renderers, 
        /// because the latter is prone to SQL injection attacks.
        /// The layout renderers should be specified as &lt;parameter /&gt; elements instead.
        /// </remarks>
        /// <docgen category='SQL Statement' order='10' />
        [RequiredParameter]
        public Layout CommandText { get; set; }

        /// <summary>
        /// Gets or sets the type of the SQL command to be run on each log level.
        /// </summary>
        /// <remarks>
        /// This specifies how the command text is interpreted, as "Text" (default) or as "StoredProcedure".
        /// When using the value StoredProcedure, the commandText-property would 
        /// normally be the name of the stored procedure. TableDirect method is not supported in this context.
        /// </remarks>
        /// <docgen category='SQL Statement' order='11' />
        [DefaultValue(CommandType.Text)]
        public CommandType CommandType { get; set; }

        /// <summary>
        /// Gets or sets property name of the SQL command parameter to set parameter DbType.
        /// </summary>
        /// <remarks>
        /// May set strong DbType, for SQL Server is SqlDbType.
        /// </remarks>
        /// <docgen category='SQL Statement' order='12' />
        [DefaultValue("DbType")]
        public string ParameterDbTypePropertyName { get; set; }

        /// <summary>
        /// Gets or sets converter type of the SQL command parameter value.
        /// </summary>
        /// <docgen category='SQL Statement' order='13' />
        [DefaultValue(typeof(DatabaseParameterConverter))]
        public Type ParameterConverterType { get; set; }

        ///<summary>SQL Command Parameter Converter</summary>
        private DatabaseParameterConverter ParameterConverter { get; set; }

        /// <summary>
        /// Gets the collection of parameters. Each parameter contains a mapping
        /// between NLog layout and a database named or positional parameter.
        /// </summary>
        /// <docgen category='SQL Statement' order='14' />
        [ArrayParameter(typeof(DatabaseParameterInfo), "parameter")]
        public IList<DatabaseParameterInfo> Parameters { get; private set; }

#if !NETSTANDARD
        internal DbProviderFactory ProviderFactory { get; set; }

        // this is so we can mock the connection string without creating sub-processes
        internal ConnectionStringSettingsCollection ConnectionStringsSettings { get; set; }
#endif

        internal Type ConnectionType { get; set; }

        /// <summary>
        /// Performs installation which requires administrative permissions.
        /// </summary>
        /// <param name="installationContext">The installation context.</param>
        public void Install(InstallationContext installationContext)
        {
            RunInstallCommands(installationContext, InstallDdlCommands);
        }

        /// <summary>
        /// Performs uninstallation which requires administrative permissions.
        /// </summary>
        /// <param name="installationContext">The installation context.</param>
        public void Uninstall(InstallationContext installationContext)
        {
            RunInstallCommands(installationContext, UninstallDdlCommands);
        }

        /// <summary>
        /// Determines whether the item is installed.
        /// </summary>
        /// <param name="installationContext">The installation context.</param>
        /// <returns>
        /// Value indicating whether the item is installed or null if it is not possible to determine.
        /// </returns>
        public bool? IsInstalled(InstallationContext installationContext)
        {
            return null;
        }

        internal IDbConnection OpenConnection(string connectionString)
        {
            IDbConnection connection;

#if !NETSTANDARD
            if (ProviderFactory != null)
            {
                connection = ProviderFactory.CreateConnection();
            }
            else
#endif
            {
                connection = (IDbConnection)Activator.CreateInstance(ConnectionType);
            }

            if (connection == null)
            {
                throw new NLogRuntimeException("Creation of connection failed");
            }

            connection.ConnectionString = connectionString;
            connection.Open();
            return connection;
        }

        /// <summary>
        /// Initializes the target. Can be used by inheriting classes
        /// to initialize logging.
        /// </summary>
        [System.Diagnostics.CodeAnalysis.SuppressMessage("Microsoft.Naming", "CA2204:Literals should be spelled correctly", MessageId = "connectionStrings", Justification = "Name of the config file section.")]
        protected override void InitializeTarget()
        {
            base.InitializeTarget();

#pragma warning disable 618
            if (UseTransactions.HasValue)
#pragma warning restore 618
            {
                InternalLogger.Warn("UseTransactions property is obsolete and will not be used - will be removed in NLog 6");
            }

            bool foundProvider = false;
#if !NETSTANDARD
            if (!string.IsNullOrEmpty(ConnectionStringName))
            {
                // read connection string and provider factory from the configuration file
                var cs = ConnectionStringsSettings[ConnectionStringName];
                if (cs == null)
                {
                    throw new NLogConfigurationException("Connection string '" + ConnectionStringName + "' is not declared in <connectionStrings /> section.");
                }

                ConnectionString = SimpleLayout.Escape(cs.ConnectionString);
                if (!string.IsNullOrEmpty(cs.ProviderName))
                {
                    ProviderFactory = DbProviderFactories.GetFactory(cs.ProviderName);
                    foundProvider = true;
                }

            }

            if (!foundProvider)
            {
                foreach (DataRow row in DbProviderFactories.GetFactoryClasses().Rows)
                {
                    var invariantname = (string)row["InvariantName"];
                    if (invariantname == DBProvider)
                    {
                        ProviderFactory = DbProviderFactories.GetFactory(DBProvider);
                        foundProvider = true;
                        break;
                    }
                }
            }
#endif

            if (!foundProvider)
            {
                SetConnectionType();
            }
        }

        /// <summary>
        /// Set the <see cref="ConnectionType"/> to use it for opening connections to the database.
        /// </summary>
        private void SetConnectionType()
        {
            switch (DBProvider.ToUpperInvariant())
            {
                case "SQLSERVER":
                case "MSSQL":
                case "MICROSOFT":
                case "MSDE":
#if NETSTANDARD
                    var assembly = Assembly.Load(new AssemblyName("System.Data.SqlClient"));
#else
                    var assembly = systemDataAssembly;
#endif
                    ConnectionType = assembly.GetType("System.Data.SqlClient.SqlConnection", true, true);
                    break;
#if !NETSTANDARD
                case "OLEDB":
                    ConnectionType = systemDataAssembly.GetType("System.Data.OleDb.OleDbConnection", true);
                    break;

                case "ODBC":
                    ConnectionType = systemDataAssembly.GetType("System.Data.Odbc.OdbcConnection", true);
                    break;
#endif
                default:
                    ConnectionType = Type.GetType(DBProvider, true);
                    break;
            }
        }

        /// <summary>
        /// Closes the target and releases any unmanaged resources.
        /// </summary>
        protected override void CloseTarget()
        {
            base.CloseTarget();
            InternalLogger.Trace("DatabaseTarget: close connection because of CloseTarget");
            CloseConnection();
        }

        /// <summary>
        /// Writes the specified logging event to the database. It creates
        /// a new database command, prepares parameters for it by calculating
        /// layouts and executes the command.
        /// </summary>
        /// <param name="logEvent">The logging event.</param>
        protected override void Write(LogEventInfo logEvent)
        {
            try
            {
                WriteEventToDatabase(logEvent);
            }
            catch (Exception exception)
            {
                InternalLogger.Error(exception, "Error when writing to database.");

                if (exception.MustBeRethrownImmediately())
                {
                    throw;
                }

                InternalLogger.Trace("DatabaseTarget: close connection because of error");
                CloseConnection();
                throw;
            }
            finally
            {
                if (!KeepConnection)
                {
                    InternalLogger.Trace("DatabaseTarget: close connection (KeepConnection = false).");
                    CloseConnection();
                }
            }
        }

        /// <summary>
        /// NOTE! Obsolete, instead override Write(IList{AsyncLogEventInfo} logEvents)
        /// 
        /// Writes an array of logging events to the log target. By default it iterates on all
        /// events and passes them to "Write" method. Inheriting classes can use this method to
        /// optimize batch writes.
        /// </summary>
        /// <param name="logEvents">Logging events to be written out.</param>
        [Obsolete("Instead override Write(IList<AsyncLogEventInfo> logEvents. Marked obsolete on NLog 4.5")]
        protected override void Write(AsyncLogEventInfo[] logEvents)
        {
            Write((IList<AsyncLogEventInfo>)logEvents);
        }

        /// <summary>
        /// Writes an array of logging events to the log target. By default it iterates on all
        /// events and passes them to "Write" method. Inheriting classes can use this method to
        /// optimize batch writes.
        /// </summary>
        /// <param name="logEvents">Logging events to be written out.</param>
        protected override void Write(IList<AsyncLogEventInfo> logEvents)
        {
            var buckets = logEvents.BucketSort(c => BuildConnectionString(c.LogEvent));

            try
            {
                foreach (var kvp in buckets)
                {
                    for (int i = 0; i < kvp.Value.Count; i++)
                    {
                        AsyncLogEventInfo ev = kvp.Value[i];

                        try
                        {
                            WriteEventToDatabase(ev.LogEvent);
                            ev.Continuation(null);
                        }
                        catch (Exception exception)
                        {
                            // in case of exception, close the connection and report it
                            InternalLogger.Error(exception, "Error when writing to database.");

                            if (exception.MustBeRethrownImmediately())
                            {
                                throw;
                            }
                            InternalLogger.Trace("DatabaseTarget: close connection because of exception");
                            CloseConnection();
                            ev.Continuation(exception);

                            if (exception.MustBeRethrown())
                            {
                                throw;
                            }
                        }
                    }
                }
            }
            finally
            {
                if (!KeepConnection)
                {
                    InternalLogger.Trace("DatabaseTarget: close connection because of KeepConnection=false");
                    CloseConnection();
                }
            }
        }
        /// <summary>
        /// Write logEvent to database
        /// </summary>
        [System.Diagnostics.CodeAnalysis.SuppressMessage("Microsoft.Security", "CA2100:Review SQL queries for security vulnerabilities", Justification = "It's up to the user to ensure proper quoting.")]
        private void WriteEventToDatabase(LogEventInfo logEvent)
        {
            //Always suppress transaction so that the caller does not rollback loggin if they are rolling back their transaction.
            using (TransactionScope transactionScope = new TransactionScope(TransactionScopeOption.Suppress))
            {
                EnsureConnectionOpen(BuildConnectionString(logEvent));

                using (IDbCommand command = _activeConnection.CreateCommand())
                {
                    command.CommandText = RenderLogEvent(CommandText, logEvent);
                    command.CommandType = CommandType;

                    InternalLogger.Trace("Executing {0}: {1}", command.CommandType, command.CommandText);

                    foreach (DatabaseParameterInfo par in Parameters)
                    {
                        IDbDataParameter p = command.CreateParameter();
                        p.Direction = ParameterDirection.Input;
                        if (par.Name != null)
                        {
                            p.ParameterName = par.Name;
                        }

                        if (par.Size != 0)
                        {
                            p.Size = par.Size;
                        }

                        if (par.Precision != 0)
                        {
                            p.Precision = par.Precision;
                        }

                        if (par.Scale != 0)
                        {
                            p.Scale = par.Scale;
                        }

<<<<<<< HEAD
                        string stringValue = base.RenderLogEvent(par.Layout, logEvent);
                        var dbType = par.DbType;
                        if (string.IsNullOrEmpty(dbType))
                        {
                            dbType = "String";
                            p.Value = stringValue;
                        }
                        else
                        {
                            dbType = par.DbType;
                            SetParameterInfo(p, par, stringValue);
                        }
=======
                        string stringValue = RenderLogEvent(par.Layout, logEvent);

                        p.Value = stringValue;
>>>>>>> 6fef8a81
                        command.Parameters.Add(p);

                        InternalLogger.Trace("  Parameter: '{0}' = '{1}'[{2}]", p.ParameterName, stringValue, dbType);
                    }

                    int result = command.ExecuteNonQuery();
                    InternalLogger.Trace("Finished execution, result = {0}", result);
                }

                //not really needed as there is no transaction at all.
                transactionScope.Complete();
            }
        }
        /// <summary>
        /// Set Parameter Type and Value
        /// </summary>
        protected void SetParameterInfo(IDbDataParameter p, DatabaseParameterInfo par, string value)
        {
            EnsureResolveParameterInfo(p);
            this.ParameterConverter.SetParameterDbType(p, par);
            this.ParameterConverter.SetParameterValue(p, par, value);
        }
        /// <summary>
        /// Resolve Parameter DbType And Value Converter
        /// </summary>
        protected void EnsureResolveParameterInfo(IDbDataParameter p)
        {
            if (this.ParameterConverter == null)
            {
                lock (this.SyncRoot)
                {
                    if (this.ParameterConverter == null)
                    {
                        var converter = (DatabaseParameterConverter)Activator.CreateInstance(this.ParameterConverterType);
                        converter.Resolve(p, this.ParameterDbTypePropertyName, this.Parameters);
                        this.ParameterConverter = converter;
                    }
                }
            }
        }
        /// <summary>
        /// Build the connectionstring from the properties. 
        /// </summary>
        /// <remarks>
        ///  Using <see cref="ConnectionString"/> at first, and falls back to the properties <see cref="DBHost"/>, 
        ///  <see cref="DBUserName"/>, <see cref="DBPassword"/> and <see cref="DBDatabase"/>
        /// </remarks>
        /// <param name="logEvent">Event to render the layout inside the properties.</param>
        /// <returns></returns>
        protected string BuildConnectionString(LogEventInfo logEvent)
        {
            if (ConnectionString != null)
            {
                return RenderLogEvent(ConnectionString, logEvent);
            }

            var sb = new StringBuilder();

            sb.Append("Server=");
            sb.Append(RenderLogEvent(DBHost, logEvent));
            sb.Append(";");
            if (DBUserName == null)
            {
                sb.Append("Trusted_Connection=SSPI;");
            }
            else
            {
                sb.Append("User id=");
                sb.Append(RenderLogEvent(DBUserName, logEvent));
                sb.Append(";Password=");
                sb.Append(RenderLogEvent(DBPassword, logEvent));
                sb.Append(";");
            }

            if (DBDatabase != null)
            {
                sb.Append("Database=");
                sb.Append(RenderLogEvent(DBDatabase, logEvent));
            }

            return sb.ToString();
        }

        private void EnsureConnectionOpen(string connectionString)
        {
            if (_activeConnection != null)
            {
                if (_activeConnectionString != connectionString)
                {
                    InternalLogger.Trace("DatabaseTarget: close connection because of opening new.");
                    CloseConnection();
                }
            }

            if (_activeConnection != null)
            {
                return;
            }

            InternalLogger.Trace("DatabaseTarget: open connection.");
            _activeConnection = OpenConnection(connectionString);
            _activeConnectionString = connectionString;
        }

        private void CloseConnection()
        {
            if (_activeConnection != null)
            {
                _activeConnection.Close();
                _activeConnection.Dispose();
                _activeConnection = null;
                _activeConnectionString = null;
            }
        }

        [System.Diagnostics.CodeAnalysis.SuppressMessage("Microsoft.Security", "CA2100:Review SQL queries for security vulnerabilities", Justification = "It's up to the user to ensure proper quoting.")]
        private void RunInstallCommands(InstallationContext installationContext, IEnumerable<DatabaseCommandInfo> commands)
        {
            // create log event that will be used to render all layouts
            LogEventInfo logEvent = installationContext.CreateLogEvent();

            try
            {
                foreach (var commandInfo in commands)
                {
                    string cs;

                    if (commandInfo.ConnectionString != null)
                    {
                        // if there is connection string specified on the command info, use it
                        cs = RenderLogEvent(commandInfo.ConnectionString, logEvent);
                    }
                    else if (InstallConnectionString != null)
                    {
                        // next, try InstallConnectionString
                        cs = RenderLogEvent(InstallConnectionString, logEvent);
                    }
                    else
                    {
                        // if it's not defined, fall back to regular connection string
                        cs = BuildConnectionString(logEvent);
                    }

                    // Set ConnectionType if it has not been initialized already
                    if (ConnectionType == null)
                    {
                        SetConnectionType();
                    }

                    EnsureConnectionOpen(cs);

                    using (var command = _activeConnection.CreateCommand())
                    {
                        command.CommandType = commandInfo.CommandType;
                        command.CommandText = RenderLogEvent(commandInfo.Text, logEvent);

                        try
                        {
                            installationContext.Trace("Executing {0} '{1}'", command.CommandType, command.CommandText);
                            command.ExecuteNonQuery();
                        }
                        catch (Exception exception)
                        {
                            if (exception.MustBeRethrownImmediately())
                            {
                                throw;
                            }

                            if (commandInfo.IgnoreFailures || installationContext.IgnoreFailures)
                            {
                                installationContext.Warning(exception.Message);
                            }
                            else
                            {
                                installationContext.Error(exception.Message);
                                throw;
                            }
                        }
                    }
                }
            }
            finally
            {
                InternalLogger.Trace("DatabaseTarget: close connection after install.");

                CloseConnection();
            }
        }

#if NETSTANDARD1_5
        /// <summary>
        /// Fake transaction
        /// 
        /// Transactions aren't in .NET Core: https://github.com/dotnet/corefx/issues/2949
        /// </summary>
        private class TransactionScope : IDisposable
        {
            private TransactionScopeOption suppress;

            public TransactionScope(TransactionScopeOption suppress)
            {
                this.suppress = suppress;
    }

            public void Complete() { }

        #region Implementation of IDisposable

            /// <summary>
            ///     Performs application-defined tasks associated with freeing, releasing, or resetting unmanaged resources.
            /// </summary>
            public void Dispose()
            {

            }

        #endregion
        }

        /// <summary>
        /// Fake option
        /// </summary>
        private enum TransactionScopeOption
        {
            Required,
            RequiresNew,
            Suppress,
        }
#endif
    }
}

#endif<|MERGE_RESOLUTION|>--- conflicted
+++ resolved
@@ -101,15 +101,10 @@
 #if !NETSTANDARD
             ConnectionStringsSettings = ConfigurationManager.ConnectionStrings;
 #endif
-<<<<<<< HEAD
-            this.CommandType = CommandType.Text;
-            this.OptimizeBufferReuse = GetType() == typeof(DatabaseTarget);
-            this.ParameterDbTypePropertyName = "DbType";
-            this.ParameterConverterType = typeof(DatabaseParameterConverter);
-=======
             CommandType = CommandType.Text;
             OptimizeBufferReuse = GetType() == typeof(DatabaseTarget);
->>>>>>> 6fef8a81
+            ParameterDbTypePropertyName = "DbType";
+            ParameterConverterType = typeof(DatabaseParameterConverter);
         }
 
         /// <summary>
@@ -605,7 +600,6 @@
                             p.Scale = par.Scale;
                         }
 
-<<<<<<< HEAD
                         string stringValue = base.RenderLogEvent(par.Layout, logEvent);
                         var dbType = par.DbType;
                         if (string.IsNullOrEmpty(dbType))
@@ -618,11 +612,6 @@
                             dbType = par.DbType;
                             SetParameterInfo(p, par, stringValue);
                         }
-=======
-                        string stringValue = RenderLogEvent(par.Layout, logEvent);
-
-                        p.Value = stringValue;
->>>>>>> 6fef8a81
                         command.Parameters.Add(p);
 
                         InternalLogger.Trace("  Parameter: '{0}' = '{1}'[{2}]", p.ParameterName, stringValue, dbType);
