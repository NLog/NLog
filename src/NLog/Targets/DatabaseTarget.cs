--- conflicted
+++ resolved
@@ -28,18 +28,10 @@
 // INTERRUPTION) HOWEVER CAUSED AND ON ANY THEORY OF LIABILITY, WHETHER IN 
 // CONTRACT, STRICT LIABILITY, OR TORT (INCLUDING NEGLIGENCE OR OTHERWISE) 
 // ARISING IN ANY WAY OUT OF THE USE OF THIS SOFTWARE, EVEN IF ADVISED OF 
-<<<<<<< HEAD
 // THE POSSIBILITY OF SUCH DAMAGE.
 // 
 
 #if !SILVERLIGHT && !__IOS__ && !__ANDROID__
-=======
-// THE POSSIBILITY OF SUCH DAMAGE.
-// 
-
-
-#if !SILVERLIGHT
->>>>>>> 56a15f15
 
 namespace NLog.Targets
 {
@@ -62,7 +54,7 @@
 	/// <summary>
     /// Writes log messages to the database using an ADO.NET provider.
     /// </summary>
-    /// <seealso href="https://github.com/nlog/nlog/wiki/Database-target">Documentation on NLog Wiki</seealso>
+    /// <seealso href="http://nlog-project.org/wiki/Database_target">Documentation on NLog Wiki</seealso>
     /// <example>
     /// <para>
     /// The configuration is dependent on the database type, because
@@ -174,11 +166,11 @@
         public bool KeepConnection { get; set; }
 
         /// <summary>
-        /// Gets or sets the database host name. If the ConnectionString is not provided
-        /// this value will be used to construct the "Server=" part of the
-        /// connection string.
-        /// </summary>
-        /// <docgen category='Connection Options' order='10' />
+        /// Gets or sets a value indicating whether to use database transactions. 
+        /// Some data providers require this.
+        /// </summary>
+        /// <docgen category='Connection Options' order='10' />
+
         public Layout DBHost { get; set; }
 
         /// <summary>
@@ -451,52 +443,52 @@
             //Always suppress transaction so that the caller does not rollback loggin if they are rolling back their transaction.
             using (TransactionScope transactionScope = new TransactionScope(TransactionScopeOption.Suppress))
             {
-                this.EnsureConnectionOpen(this.BuildConnectionString(logEvent));
-
-                IDbCommand command = this.activeConnection.CreateCommand();
-                command.CommandText = this.CommandText.Render(logEvent);
-                command.CommandType = this.CommandType;
-
-                InternalLogger.Trace("Executing {0}: {1}", command.CommandType, command.CommandText);
-
-                foreach (DatabaseParameterInfo par in this.Parameters)
-                {
-                    IDbDataParameter p = command.CreateParameter();
-                    p.Direction = ParameterDirection.Input;
-                    if (par.Name != null)
-                    {
-                        p.ParameterName = par.Name;
-                    }
-
-                    if (par.Size != 0)
-                    {
-                        p.Size = par.Size;
-                    }
-
-                    if (par.Precision != 0)
-                    {
-                        p.Precision = par.Precision;
-                    }
-
-                    if (par.Scale != 0)
-                    {
-                        p.Scale = par.Scale;
-                    }
-
-                    string stringValue = par.Layout.Render(logEvent);
-
-                    p.Value = stringValue;
-                    command.Parameters.Add(p);
-
-                    InternalLogger.Trace("  Parameter: '{0}' = '{1}' ({2})", p.ParameterName, p.Value, p.DbType);
-                }
-
-                int result = command.ExecuteNonQuery();
-                InternalLogger.Trace("Finished execution, result = {0}", result);
+            this.EnsureConnectionOpen(this.BuildConnectionString(logEvent));
+
+            IDbCommand command = this.activeConnection.CreateCommand();
+            command.CommandText = this.CommandText.Render(logEvent);
+	    command.CommandType = this.CommandType;
+	    
+            InternalLogger.Trace("Executing {0}: {1}", command.CommandType, command.CommandText);
+
+            foreach (DatabaseParameterInfo par in this.Parameters)
+            {
+                IDbDataParameter p = command.CreateParameter();
+                p.Direction = ParameterDirection.Input;
+                if (par.Name != null)
+                {
+                    p.ParameterName = par.Name;
+                }
+
+                if (par.Size != 0)
+                {
+                    p.Size = par.Size;
+                }
+
+                if (par.Precision != 0)
+                {
+                    p.Precision = par.Precision;
+                }
+
+                if (par.Scale != 0)
+                {
+                    p.Scale = par.Scale;
+                }
+
+                string stringValue = par.Layout.Render(logEvent);
+
+                p.Value = stringValue;
+                command.Parameters.Add(p);
+
+                InternalLogger.Trace("  Parameter: '{0}' = '{1}' ({2})", p.ParameterName, p.Value, p.DbType);
+            }
+
+            int result = command.ExecuteNonQuery();
+            InternalLogger.Trace("Finished execution, result = {0}", result);
 
                 //not really needed as there is no transaction at all.
                 transactionScope.Complete();
-            }
+        }
         }
 
         private string BuildConnectionString(LogEventInfo logEvent)
@@ -629,4 +621,4 @@
     }
 }
 
-#endif
+#endif