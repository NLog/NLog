// 
// Copyright (c) 2004-2017 Jaroslaw Kowalski <jaak@jkowalski.net>, Kim Christensen, Julian Verdurmen
// 
// All rights reserved.
// 
// Redistribution and use in source and binary forms, with or without 
// modification, are permitted provided that the following conditions 
// are met:
// 
// * Redistributions of source code must retain the above copyright notice, 
//   this list of conditions and the following disclaimer. 
// 
// * Redistributions in binary form must reproduce the above copyright notice,
//   this list of conditions and the following disclaimer in the documentation
//   and/or other materials provided with the distribution. 
// 
// * Neither the name of Jaroslaw Kowalski nor the names of its 
//   contributors may be used to endorse or promote products derived from this
//   software without specific prior written permission. 
// 
// THIS SOFTWARE IS PROVIDED BY THE COPYRIGHT HOLDERS AND CONTRIBUTORS "AS IS"
// AND ANY EXPRESS OR IMPLIED WARRANTIES, INCLUDING, BUT NOT LIMITED TO, THE 
// IMPLIED WARRANTIES OF MERCHANTABILITY AND FITNESS FOR A PARTICULAR PURPOSE 
// ARE DISCLAIMED. IN NO EVENT SHALL THE COPYRIGHT OWNER OR CONTRIBUTORS BE 
// LIABLE FOR ANY DIRECT, INDIRECT, INCIDENTAL, SPECIAL, EXEMPLARY, OR 
// CONSEQUENTIAL DAMAGES (INCLUDING, BUT NOT LIMITED TO, PROCUREMENT OF
// SUBSTITUTE GOODS OR SERVICES; LOSS OF USE, DATA, OR PROFITS; OR BUSINESS 
// INTERRUPTION) HOWEVER CAUSED AND ON ANY THEORY OF LIABILITY, WHETHER IN 
// CONTRACT, STRICT LIABILITY, OR TORT (INCLUDING NEGLIGENCE OR OTHERWISE) 
// ARISING IN ANY WAY OUT OF THE USE OF THIS SOFTWARE, EVEN IF ADVISED OF 
// THE POSSIBILITY OF SUCH DAMAGE.
// 

namespace NLog.Targets
{
    using System;
    using System.Collections.Generic;
    using System.ComponentModel;
    using System.IO;
    using System.Net;
    using System.Text;
    using System.Xml;
    using NLog.Common;
    using NLog.Config;
    using NLog.Internal;

    /// <summary>
    /// Calls the specified web service on each log message.
    /// </summary>
    /// <seealso href="https://github.com/nlog/nlog/wiki/WebService-target">Documentation on NLog Wiki</seealso>
    /// <remarks>
    /// The web service must implement a method that accepts a number of string parameters.
    /// </remarks>
    /// <example>
    /// <p>
    /// To set up the target in the <a href="config.html">configuration file</a>, 
    /// use the following syntax:
    /// </p>
    /// <code lang="XML" source="examples/targets/Configuration File/WebService/NLog.config" />
    /// <p>
    /// This assumes just one target and a single rule. More configuration
    /// options are described <a href="config.html">here</a>.
    /// </p>
    /// <p>
    /// To set up the log target programmatically use code like this:
    /// </p>
    /// <code lang="C#" source="examples/targets/Configuration API/WebService/Simple/Example.cs" />
    /// <p>The example web service that works with this example is shown below</p>
    /// <code lang="C#" source="examples/targets/Configuration API/WebService/Simple/WebService1/Service1.asmx.cs" />
    /// </example>
    [Target("WebService")]
    public sealed class WebServiceTarget : MethodCallTargetBase
    {
        private const string SoapEnvelopeNamespaceUri = "http://schemas.xmlsoap.org/soap/envelope/";
        private const string Soap12EnvelopeNamespaceUri = "http://www.w3.org/2003/05/soap-envelope";

        /// <summary>
        /// dictionary that maps a concrete <see cref="HttpPostFormatterBase"/> implementation
        /// to a specific <see cref="WebServiceProtocol"/>-value.
        /// </summary>
        private static Dictionary<WebServiceProtocol, Func<WebServiceTarget, HttpPostFormatterBase>> _postFormatterFactories =
            new Dictionary<WebServiceProtocol, Func<WebServiceTarget, HttpPostFormatterBase>>()
            {
                { WebServiceProtocol.Soap11, t => new HttpPostSoap11Formatter(t)},
                { WebServiceProtocol.Soap12, t => new HttpPostSoap12Formatter(t)},
                { WebServiceProtocol.HttpPost, t => new HttpPostFormEncodedFormatter(t)},
                { WebServiceProtocol.JsonPost, t => new HttpPostJsonFormatter(t)},
                { WebServiceProtocol.XmlPost, t => new HttpPostXmlDocumentFormatter(t)},
            };

        /// <summary>
        /// Initializes a new instance of the <see cref="WebServiceTarget" /> class.
        /// </summary>
        public WebServiceTarget()
        {
            this.Protocol = WebServiceProtocol.Soap11;

            //default NO utf-8 bom 
            const bool writeBOM = false;
            this.Encoding = new UTF8Encoding(writeBOM);
            this.IncludeBOM = writeBOM;
            this.OptimizeBufferReuse = true;

            this.Headers = new List<MethodCallParameter>();
        }

        /// <summary>
        /// Initializes a new instance of the <see cref="WebServiceTarget" /> class.
        /// </summary>
        /// <param name="name">Name of the target</param>
        public WebServiceTarget(string name) : this()
        {
            this.Name = name;
        }

        /// <summary>
        /// Gets or sets the web service URL.
        /// </summary>
        /// <docgen category='Web Service Options' order='10' />
        public Uri Url { get; set; }

        /// <summary>
        /// Gets or sets the Web service method name. Only used with Soap.
        /// </summary>
        /// <docgen category='Web Service Options' order='10' />
        public string MethodName { get; set; }

        /// <summary>
        /// Gets or sets the Web service namespace. Only used with Soap.
        /// </summary>
        /// <docgen category='Web Service Options' order='10' />
        public string Namespace { get; set; }

        /// <summary>
        /// Gets or sets the protocol to be used when calling web service.
        /// </summary>
        /// <docgen category='Web Service Options' order='10' />
        [DefaultValue("Soap11")]
        public WebServiceProtocol Protocol { get { return _activeProtocol.Key; } set { _activeProtocol = new KeyValuePair<WebServiceProtocol, HttpPostFormatterBase>(value, null); } }
        private KeyValuePair<WebServiceProtocol, HttpPostFormatterBase> _activeProtocol = new KeyValuePair<WebServiceProtocol, HttpPostFormatterBase>();

        /// <summary>
        /// Should we include the BOM (Byte-order-mark) for UTF? Influences the <see cref="Encoding"/> property.
        /// 
        /// This will only work for UTF-8.
        /// </summary>
        public bool? IncludeBOM { get; set; }

        /// <summary>
        /// Gets or sets the encoding.
        /// </summary>
        /// <docgen category='Web Service Options' order='10' />
        public Encoding Encoding { get; set; }

        /// <summary>
        /// Gets or sets a value whether escaping be done according to Rfc3986 (Supports Internationalized Resource Identifiers - IRIs)
        /// </summary>
        /// <value>A value of <c>true</c> if Rfc3986; otherwise, <c>false</c> for legacy Rfc2396.</value>
        /// <docgen category='Web Service Options' order='10' />
        public bool EscapeDataRfc3986 { get; set; }

        /// <summary>
        /// Gets or sets a value whether escaping be done according to the old NLog style (Very non-standard)
        /// </summary>
        /// <value>A value of <c>true</c> if legacy encoding; otherwise, <c>false</c> for standard UTF8 encoding.</value>
        /// <docgen category='Web Service Options' order='10' />
        public bool EscapeDataNLogLegacy { get; set; }

        /// <summary>
        /// Gets or sets the name of the root XML element,
        /// if POST of XML document chosen.
        /// If so, this property must not be <c>null</c>.
        /// (see <see cref="Protocol"/> and <see cref="WebServiceProtocol.XmlPost"/>).
        /// </summary>
        /// <docgen category='Web Service Options' order='10' />
        public string XmlRoot { get; set; }

        /// <summary>
        /// Gets or sets the (optional) root namespace of the XML document,
        /// if POST of XML document chosen.
        /// (see <see cref="Protocol"/> and <see cref="WebServiceProtocol.XmlPost"/>).
        /// </summary>
        /// <docgen category='Web Service Options' order='10' />
        public string XmlRootNamespace { get; set; }

        /// <summary>
        /// Gets the array of parameters to be passed.
        /// </summary>
        /// <docgen category='Web Service Options' order='10' />
        [ArrayParameter(typeof(MethodCallParameter), "header")]
        public IList<MethodCallParameter> Headers { get; private set; }

#if !SILVERLIGHT
        /// <summary>
        /// Indicates whether to pre-authenticate the HttpWebRequest (Requires 'Authorization' in <see cref="Headers"/> parameters)
        /// </summary>
        /// <docgen category='Web Service Options' order='10' />
        public bool PreAuthenticate { get; set; }
#endif

        private readonly AsyncOperationCounter _pendingManualFlushList = new AsyncOperationCounter();

        private bool _foundEnableGroupLayout;
        private bool _onlyEnableGroupLayout;   // Attempt to minimize Parameter-Array-Key-allocations

        /// <summary>
        /// Initializes the target
        /// </summary>
        protected override void InitializeTarget()
        {
            this._foundEnableGroupLayout = false;
            this._onlyEnableGroupLayout = true;
            base.InitializeTarget();
            for (int i = 0; i < this.Parameters.Count; ++i)
            {
                if (this.Parameters[i].EnableGroupLayout)
                {
                    _foundEnableGroupLayout = true;
                    if (!_onlyEnableGroupLayout)
                        break;
                }
                else
                {
                    _onlyEnableGroupLayout = false;
                }
            }
        }

        /// <summary>
        /// Writes an array of logging events to the log target
        /// </summary>
        /// <param name="logEvents">Array of logging events to write</param>
        protected override void Write(IList<AsyncLogEventInfo> logEvents)
        {
            if (!_foundEnableGroupLayout)
            {
                base.Write(logEvents);
            }
            else if (logEvents.Count == 1)
            {
                base.Write(logEvents[0]);
            }
            else
            {
                if (this.Headers != null && this.Headers.Count > 0)
                {
                    if (_convetToHeaderArrayDelegate == null)
                        _convetToHeaderArrayDelegate = (l) => ConvertToHeaderArray(l.LogEvent);
                    var headerBuckets = logEvents.BucketSort(this._convetToHeaderArrayDelegate, ArrayDeepEqualityComparer<string>.Default);
                    foreach (var headerBucket in headerBuckets)
                    {
                        DoGroupInvoke(headerBucket.Value, headerBucket.Key);
                    }
                }
                else
                {
                    DoGroupInvoke(logEvents, ArrayHelper.Empty<string>());
                }
            }
        }
        private SortHelpers.KeySelector<AsyncLogEventInfo, string[]> _convetToHeaderArrayDelegate;

        string[] ConvertToHeaderArray(LogEventInfo logEvent)
        {
            string[] headers = new string[this.Headers.Count];
            for (int i = 0; i < this.Headers.Count; i++)
            {
                headers[i] = base.RenderLogEvent(this.Headers[i].Layout, logEvent);
            }
            return headers;
        }

        /// <summary>
        /// Writes a group of LogEvents in a single WebRequest
        /// </summary>
        /// <param name="logEvents">Array of logging events to write</param>
        /// <param name="headerValues">WebRequest Header Values matching the LogEvents group</param>
        private void DoGroupInvoke(IList<AsyncLogEventInfo> logEvents, string[] headerValues)
        {
            if (_convetToParameterArrayDelegate == null)
                _convetToParameterArrayDelegate = (l) => ConvetToParameterArray(l.LogEvent, true);

            var parameterBuckets = _onlyEnableGroupLayout
                ? new SortHelpers.ReadOnlySingleBucketDictionary<object[], IList<AsyncLogEventInfo>>(new KeyValuePair<object[], IList<AsyncLogEventInfo>>(new object[this.Parameters.Count], logEvents), ArrayDeepEqualityComparer<object>.Default)
                : logEvents.BucketSort(_convetToParameterArrayDelegate, ArrayDeepEqualityComparer<object>.Default);
            foreach (var bucket in parameterBuckets)
            {
                for (int i = 0; i < this.Parameters.Count; ++i)
                {
                    var param = this.Parameters[i];
                    if (param.EnableGroupLayout)
                    {
                        bucket.Key[i] = ConvertParameterGroupValue(bucket.Value, param);
                    }
                }

                if (bucket.Value.Count > 1)
                {
                    AsyncContinuation[] groupContinuations = new AsyncContinuation[bucket.Value.Count];
                    for (int i = 0; i < groupContinuations.Length; ++i)
                    {
                        groupContinuations[i] = bucket.Value[i].Continuation;
                    }
                    AsyncContinuation groupCompleted = (ex) =>
                    {
                        for (int i = 0; i < groupContinuations.Length; ++i)
                            try { groupContinuations[i].Invoke(ex); } catch { /* Nothing to do about it */ };
                    };
                    DoGroupInvokeAsync(headerValues, bucket.Key, groupCompleted);
                }
                else
                {
                    DoGroupInvokeAsync(headerValues, bucket.Key, bucket.Value[0].Continuation);
                }
            }
        }
        private SortHelpers.KeySelector<AsyncLogEventInfo, object[]> _convetToParameterArrayDelegate;

        class ArrayDeepEqualityComparer<TValue> : IEqualityComparer<TValue[]>
        {
            public static readonly ArrayDeepEqualityComparer<TValue> Default = new ArrayDeepEqualityComparer<TValue>();

            public bool Equals(TValue[] x, TValue[] y)
            {
                if (x.Length != y.Length)
                    return false;

                object xval, yval;
                for (int i = 0; i < x.Length; ++i)
                {
                    xval = x[i];
                    yval = y[i];
                    if (xval != null && yval != null)
                    {
                        if (!xval.Equals(yval))
                            return false;
                    }
                    else if (!ReferenceEquals(xval, yval))
                    {
                        return false;
                    }
                }

                return true;
            }

            public int GetHashCode(TValue[] obj)
            {
                int hashCode = obj.Length.GetHashCode();
                for (int i = 0; i < obj.Length; ++i)
                {
                    if (obj[i] != null)
                        hashCode = hashCode ^ obj[i].GetHashCode();
                }
                return hashCode;
            }
        }

        /// <summary>
        /// Calls the target method. Must be implemented in concrete classes.
        /// </summary>
        /// <param name="parameters">Method call parameters.</param>
        protected override void DoInvoke(object[] parameters)
        {
            // method is not used, instead asynchronous overload will be used
            throw new NotImplementedException();
        }

        /// <summary>
        /// Calls the target DoInvoke method, and handles AsyncContinuation callback
        /// </summary>
        /// <param name="parameters">Method call parameters.</param>
        /// <param name="continuation">The continuation.</param>
        protected override void DoInvoke(object[] parameters, AsyncContinuation continuation)
        {
            var request = (HttpWebRequest)WebRequest.Create(BuildWebServiceUrl(parameters));
            DoInvoke(parameters, request, continuation);
        }

        /// <summary>
        /// Invokes the web service method.
        /// </summary>
        /// <param name="parameters">Parameters to be passed.</param>
        /// <param name="logEvent">The logging event.</param>
        protected override void DoInvoke(object[] parameters, AsyncLogEventInfo logEvent)
        {
            var request = (HttpWebRequest)WebRequest.Create(BuildWebServiceUrl(parameters));

            if (this.Headers != null && this.Headers.Count > 0)
            {
                for (int i = 0; i < this.Headers.Count; i++)
                {
                    string headerValue = base.RenderLogEvent(this.Headers[i].Layout, logEvent.LogEvent);
                    if (headerValue == null)
                        continue;

                    request.Headers[this.Headers[i].Name] = headerValue;
                }
            }

            DoInvoke(parameters, request, logEvent.Continuation);
        }

        void DoGroupInvokeAsync(string[] headerValues, object[] parameters, AsyncContinuation continuation)
        {
            var request = (HttpWebRequest)WebRequest.Create(BuildWebServiceUrl(parameters));
            if (this.Headers != null && this.Headers.Count > 0)
            {
                for (int i = 0; i < this.Headers.Count; i++)
                {
                    string headerValue = headerValues[i];
                    if (headerValue == null)
                        continue;
                    request.Headers[this.Headers[i].Name] = headerValue;
                }
            }

            DoInvoke(parameters, request, continuation);
        }

        void DoInvoke(object[] parameters, HttpWebRequest request, AsyncContinuation continuation)
        {
            Func<AsyncCallback, IAsyncResult> begin = (r) => request.BeginGetRequestStream(r, null);
            Func<IAsyncResult, Stream> getStream = request.EndGetRequestStream;
<<<<<<< HEAD
#if !SILVERLIGHT
=======
#if !SILVERLIGHT && !NETSTANDARD1_5
>>>>>>> 201acd9f
            if (this.PreAuthenticate)
            {
                request.PreAuthenticate = true;
            }
#endif
            DoInvoke(parameters, continuation, request, begin, getStream);
        }

        internal void DoInvoke(object[] parameters, AsyncContinuation continuation, HttpWebRequest request, Func<AsyncCallback, IAsyncResult> beginFunc, 
            Func<IAsyncResult, Stream> getStreamFunc)
        {
            Stream postPayload = null;

            if (Protocol == WebServiceProtocol.HttpGet)
            {
                PrepareGetRequest(request);
            }
            else
            {
                if (_activeProtocol.Value == null)
                    _activeProtocol = new KeyValuePair<WebServiceProtocol, HttpPostFormatterBase>(this.Protocol, _postFormatterFactories[this.Protocol](this));
                postPayload = _activeProtocol.Value.PrepareRequest(request, parameters);
            }

            AsyncContinuation sendContinuation =
                ex =>
                {
                    if (ex != null)
                    {
                        DoInvokeCompleted(continuation, ex);
                        return;
                    }

                    try
                    {
                        request.BeginGetResponse(
                            r =>
                            {
                                try
                                {
                                    using (var response = request.EndGetResponse(r))
                                    {
                                    }

                                    DoInvokeCompleted(continuation, null);
                                }
                                catch (Exception ex2)
                                {
                                    InternalLogger.Error(ex2, "Error when sending to Webservice: {0}", this.Name);
                                    if (ex2.MustBeRethrownImmediately())
                                    {
                                        throw;  // Throwing exceptions here will crash the entire application (.NET 2.0 behavior)
                                    }

                                    DoInvokeCompleted(continuation, ex2);
                                }
                            },
                            null);
                    }
                    catch (Exception ex2)
                    {
                        InternalLogger.Error(ex2, "Error when sending to Webservice: {0}", this.Name);
                        if (ex2.MustBeRethrown())
                        {
                            throw;
                        }

                        DoInvokeCompleted(continuation, ex2);
                    }
                };

            if (postPayload != null && postPayload.Length > 0)
            {
                postPayload.Position = 0;
                try
                {
                    _pendingManualFlushList.BeginOperation();

                    beginFunc(
                        result =>
                        {
                            try
                            {
                                using (Stream stream = getStreamFunc(result))
                                {
                                    WriteStreamAndFixPreamble(postPayload, stream, this.IncludeBOM, this.Encoding);

                                    postPayload.Dispose();
                                }

                                sendContinuation(null);
                            }
                            catch (Exception ex)
                            {
                                InternalLogger.Error(ex, "Error when sending to Webservice: {0}", this.Name);
                                if (ex.MustBeRethrownImmediately())
                                {
                                    throw;  // Throwing exceptions here will crash the entire application (.NET 2.0 behavior)
                                }

                                postPayload.Dispose();
                                DoInvokeCompleted(continuation, ex);
                            }
                        });
                }
                catch (Exception ex)
                {
                    InternalLogger.Error(ex, "Error when sending to Webservice: {0}", this.Name);
                    if (ex.MustBeRethrown())
                    {
                        throw;
                    }

                    DoInvokeCompleted(continuation, ex);
                }
            }
            else
            {
                _pendingManualFlushList.BeginOperation();
                sendContinuation(null);
            }
        }

        private void DoInvokeCompleted(AsyncContinuation continuation, Exception ex)
        {
            _pendingManualFlushList.CompleteOperation(ex);
            continuation(ex);
        }

        /// <summary>
        /// Flush any pending log messages asynchronously (in case of asynchronous targets).
        /// </summary>
        /// <param name="asyncContinuation">The asynchronous continuation.</param>
        protected override void FlushAsync(AsyncContinuation asyncContinuation)
        {
            _pendingManualFlushList.RegisterCompletionNotification(asyncContinuation).Invoke(null);
        }

        /// <summary>
        /// Closes the target.
        /// </summary>
        protected override void CloseTarget()
        {
            _pendingManualFlushList.Clear();   // Maybe consider to wait a short while if pending requests?
            base.CloseTarget();
        }

        /// <summary>
        /// Builds the URL to use when calling the web service for a message, depending on the WebServiceProtocol.
        /// </summary>
        /// <param name="parameterValues"></param>
        /// <returns></returns>
        private Uri BuildWebServiceUrl(object[] parameterValues)
        {
            if (this.Protocol != WebServiceProtocol.HttpGet)
            {
                return this.Url;
            }

            //if the protocol is HttpGet, we need to add the parameters to the query string of the url
            string queryParameters = string.Empty;
            using (var targetBuilder = this.OptimizeBufferReuse ? this.ReusableLayoutBuilder.Allocate() : this.ReusableLayoutBuilder.None)
            {
                StringBuilder sb = targetBuilder.Result ?? new StringBuilder();
                BuildWebServiceQueryParameters(parameterValues, sb);
                queryParameters = sb.ToString();
            }

            var builder = new UriBuilder(this.Url);
            //append our query string to the URL following 
            //the recommendations at https://msdn.microsoft.com/en-us/library/system.uribuilder.query.aspx
            if (builder.Query != null && builder.Query.Length > 1)
            {
                builder.Query = string.Concat(builder.Query.Substring(1), "&", queryParameters);
            }
            else
            {
                builder.Query = queryParameters;
            }

            return builder.Uri;
        }

        private void BuildWebServiceQueryParameters(object[] parameterValues, StringBuilder sb)
        {
            UrlHelper.EscapeEncodingFlag encodingFlags = UrlHelper.GetUriStringEncodingFlags(EscapeDataNLogLegacy, false, EscapeDataRfc3986);

            string separator = string.Empty;
            for (int i = 0; i < this.Parameters.Count; i++)
            {
                sb.Append(separator);
                sb.Append(this.Parameters[i].Name);
                sb.Append("=");
                string parameterValue = XmlHelper.XmlConvertToString(parameterValues[i]);
                if (!string.IsNullOrEmpty(parameterValue))
                {
                    UrlHelper.EscapeDataEncode(parameterValue, sb, encodingFlags);
                }
                separator = "&";
            }
        }

        private void PrepareGetRequest(HttpWebRequest request)
        {
            request.Method = "GET";
        }

        /// <summary>
        /// Write from input to output. Fix the UTF-8 bom
        /// </summary>
        /// <param name="input"></param>
        /// <param name="output"></param>
        /// <param name="writeUtf8BOM"></param>
        /// <param name="encoding"></param>
        private static void WriteStreamAndFixPreamble(Stream input, Stream output, bool? writeUtf8BOM, Encoding encoding)
        {
            //only when utf-8 encoding is used, the Encoding preamble is optional
            var nothingToDo = writeUtf8BOM == null || !(encoding is UTF8Encoding);

            const int preambleSize = 3;
            if (!nothingToDo)
            {
                //it's UTF-8
                var hasBomInEncoding = encoding.GetPreamble().Length == preambleSize;

                //BOM already in Encoding.
                nothingToDo = writeUtf8BOM.Value && hasBomInEncoding;

                //Bom already not in Encoding
                nothingToDo = nothingToDo || !writeUtf8BOM.Value && !hasBomInEncoding;
            }
            var offset = nothingToDo ? 0 : preambleSize;
            input.CopyWithOffset(output, offset);

        }

        /// <summary>
        /// base class for POST formatters, that
        /// implement former <c>PrepareRequest()</c> method,
        /// that creates the content for
        /// the requested kind of HTTP request
        /// </summary>
        private abstract class HttpPostFormatterBase
        {
            protected HttpPostFormatterBase(WebServiceTarget target)
            {
                Target = target;
            }

            protected abstract string ContentType { get; }
            protected WebServiceTarget Target { get; private set; }

            public MemoryStream PrepareRequest(HttpWebRequest request, object[] parameterValues)
            {
                InitRequest(request);

                var ms = new MemoryStream();
                WriteContent(ms, parameterValues);
                return ms;
            }

            protected virtual void InitRequest(HttpWebRequest request)
            {
                request.Method = "POST";
                request.ContentType = string.Concat(ContentType, "; charset=", Target.Encoding.WebName);
            }

            protected abstract void WriteContent(MemoryStream ms, object[] parameterValues);
        }

        private class HttpPostFormEncodedFormatter : HttpPostTextFormatterBase
        {
            readonly UrlHelper.EscapeEncodingFlag _encodingFlags;

            public HttpPostFormEncodedFormatter(WebServiceTarget target) : base(target)
            {
                _encodingFlags = UrlHelper.GetUriStringEncodingFlags(target.EscapeDataNLogLegacy, true, target.EscapeDataRfc3986);
            }

            protected override string ContentType
            {
                get { return "application/x-www-form-urlencoded"; }
            }

            protected override string Separator
            {
                get { return "&"; }
            }

            protected override void AppendFormattedParameter(StringBuilder builder, MethodCallParameter parameter, object value)
            {
                builder.Append(parameter.Name);
                builder.Append('=');

                string parameterValue = XmlHelper.XmlConvertToString(value);
                if (!string.IsNullOrEmpty(parameterValue))
                {
                    UrlHelper.EscapeDataEncode(parameterValue, builder, _encodingFlags);
                }
            }
        }

        private class HttpPostJsonFormatter : HttpPostTextFormatterBase
        {
            private IJsonConverter JsonConverter
            {
                get { return _jsonConverter ?? (_jsonConverter = ConfigurationItemFactory.Default.JsonConverter); }
            }
            private IJsonConverter _jsonConverter = null;

            public HttpPostJsonFormatter(WebServiceTarget target) : base(target)
            {
            }

            protected override string ContentType
            {
                get { return "application/json"; }
            }

            protected override string Separator
            {
                get { return ","; }
            }

            protected override void BeginFormattedMessage(StringBuilder builder)
            {
                builder.Append('{');
            }

            protected override void EndFormattedMessage(StringBuilder builder)
            {
                builder.Append('}');
            }

            protected override void AppendFormattedParameter(StringBuilder builder, MethodCallParameter parameter, object value)
            {
                builder.Append('"');
                builder.Append(parameter.Name);
                builder.Append("\":");
                JsonConverter.SerializeObject(value, builder);
            }
        }

        private class HttpPostSoap11Formatter : HttpPostSoapFormatterBase
        {
            public HttpPostSoap11Formatter(WebServiceTarget target) : base(target)
            {
            }

            protected override string SoapEnvelopeNamespace
            {
                get { return WebServiceTarget.SoapEnvelopeNamespaceUri; }
            }

            protected override string SoapName
            {
                get { return "soap"; }
            }

            protected override void InitRequest(HttpWebRequest request)
            {
                base.InitRequest(request);

                string soapAction;
                if (Target.Namespace.EndsWith("/", StringComparison.Ordinal))
                {
                    soapAction = string.Concat(Target.Namespace, Target.MethodName);
                }
                else
                {
                    soapAction = string.Concat(Target.Namespace, "/", Target.MethodName);
                }

                request.Headers["SOAPAction"] = soapAction;
            }
        }

        private class HttpPostSoap12Formatter : HttpPostSoapFormatterBase
        {
            public HttpPostSoap12Formatter(WebServiceTarget target) : base(target)
            {
            }

            protected override string SoapEnvelopeNamespace
            {
                get { return WebServiceTarget.Soap12EnvelopeNamespaceUri; }
            }

            protected override string SoapName
            {
                get { return "soap12"; }
            }
        }

        private abstract class HttpPostSoapFormatterBase : HttpPostXmlFormatterBase
        {
            private readonly XmlWriterSettings _xmlWriterSettings;

            protected HttpPostSoapFormatterBase(WebServiceTarget target) : base(target)
            {
                _xmlWriterSettings = new XmlWriterSettings { Encoding = target.Encoding };
            }

            protected abstract string SoapEnvelopeNamespace { get; }
            protected abstract string SoapName { get; }

            protected override void WriteContent(MemoryStream ms, object[] parameterValues)
            {
                XmlWriter xtw = XmlWriter.Create(ms, _xmlWriterSettings);

                xtw.WriteStartElement(SoapName, "Envelope", SoapEnvelopeNamespace);
                xtw.WriteStartElement("Body", SoapEnvelopeNamespace);
                xtw.WriteStartElement(Target.MethodName, Target.Namespace);

                WriteAllParametersToCurrenElement(xtw, parameterValues);

                xtw.WriteEndElement(); // methodname
                xtw.WriteEndElement(); // Body
                xtw.WriteEndElement(); // soap:Envelope
                xtw.Flush();
            }
        }

        private abstract class HttpPostTextFormatterBase : HttpPostFormatterBase
        {
            readonly ReusableBuilderCreator _reusableStringBuilder = new ReusableBuilderCreator();
            readonly ReusableBufferCreator _reusableEncodingBuffer = new ReusableBufferCreator(1024);
            readonly byte[] _encodingPreamble;

            protected HttpPostTextFormatterBase(WebServiceTarget target) : base(target)
            {
                _encodingPreamble = target.Encoding.GetPreamble();
            }

            protected abstract string Separator { get; }

            protected virtual void BeginFormattedMessage(StringBuilder builder)
            {
            }

            protected abstract void AppendFormattedParameter(StringBuilder builder, MethodCallParameter parameter, object value);

            protected virtual void EndFormattedMessage(StringBuilder builder)
            {
            }

            protected override void WriteContent(MemoryStream ms, object[] parameterValues)
            {
                lock (_reusableStringBuilder)
                {
                    using (var targetBuilder = _reusableStringBuilder.Allocate())
                    {
                        bool first = true;
                        BeginFormattedMessage(targetBuilder.Result);
                        for (int i = 0; i < Target.Parameters.Count; i++)
                        {
                            if (!first)
                                targetBuilder.Result.Append(Separator);
                            else
                                first = false;
                            AppendFormattedParameter(targetBuilder.Result, Target.Parameters[i], parameterValues[i]);
                        }
                        EndFormattedMessage(targetBuilder.Result);

                        using (var transformBuffer = _reusableEncodingBuffer.Allocate())
                        {
                            if (_encodingPreamble.Length > 0)
                                ms.Write(_encodingPreamble, 0, _encodingPreamble.Length);
                            targetBuilder.Result.CopyToStream(ms, Target.Encoding, transformBuffer.Result);
                        }
                    }
                }
            }
        }

        private class HttpPostXmlDocumentFormatter : HttpPostXmlFormatterBase
        {
            private readonly XmlWriterSettings _xmlWriterSettings;

            protected override string ContentType
            {
                get { return "application/xml"; }
            }

            public HttpPostXmlDocumentFormatter(WebServiceTarget target) : base(target)
            {
                if (string.IsNullOrEmpty(target.XmlRoot))
                    throw new InvalidOperationException("WebServiceProtocol.Xml requires WebServiceTarget.XmlRoot to be set.");

                _xmlWriterSettings = new XmlWriterSettings { Encoding = target.Encoding, OmitXmlDeclaration = true, Indent = false };
            }

            protected override void WriteContent(MemoryStream ms, object[] parameterValues)
            {
                XmlWriter xtw = XmlWriter.Create(ms, _xmlWriterSettings);

                xtw.WriteStartElement(Target.XmlRoot, Target.XmlRootNamespace);

                WriteAllParametersToCurrenElement(xtw, parameterValues);

                xtw.WriteEndElement();
                xtw.Flush();
            }
        }

        private abstract class HttpPostXmlFormatterBase : HttpPostFormatterBase
        {
            protected HttpPostXmlFormatterBase(WebServiceTarget target) : base(target)
            {
            }

            protected override string ContentType
            {
                get { return "text/xml"; }
            }

            protected void WriteAllParametersToCurrenElement(XmlWriter currentXmlWriter, object[] parameterValues)
            {
                for (int i = 0; i < Target.Parameters.Count; i++)
                {
                    string parameterValue = XmlHelper.XmlConvertToStringSafe(parameterValues[i]);
                    currentXmlWriter.WriteElementString(Target.Parameters[i].Name, parameterValue);
                }
            }
        }
    }
}<|MERGE_RESOLUTION|>--- conflicted
+++ resolved
@@ -422,11 +422,7 @@
         {
             Func<AsyncCallback, IAsyncResult> begin = (r) => request.BeginGetRequestStream(r, null);
             Func<IAsyncResult, Stream> getStream = request.EndGetRequestStream;
-<<<<<<< HEAD
-#if !SILVERLIGHT
-=======
 #if !SILVERLIGHT && !NETSTANDARD1_5
->>>>>>> 201acd9f
             if (this.PreAuthenticate)
             {
                 request.PreAuthenticate = true;
