--- conflicted
+++ resolved
@@ -45,12 +45,7 @@
     using System.Xml;
     using NLog.Common;
     using NLog.Internal;
-<<<<<<< HEAD
-    using NLog.Layouts;
     using Config;
-=======
-
->>>>>>> 00e58af0
     /// <summary>
     /// Calls the specified web service on each log message.
     /// </summary>
@@ -157,7 +152,20 @@
         public Encoding Encoding { get; set; }
 
         /// <summary>
-<<<<<<< HEAD
+        /// Gets or sets a value whether escaping be done according to Rfc3986 (Supports Internationalized Resource Identifiers - IRIs)
+        /// </summary>
+        /// <value>A value of <c>true</c> if Rfc3986; otherwise, <c>false</c> for legacy Rfc2396.</value>
+        /// <docgen category='Web Service Options' order='10' />
+        public bool EscapeDataRfc3986 { get; set; }
+
+        /// <summary>
+        /// Gets or sets a value whether escaping be done according to the old NLog style (Very non-standard)
+        /// </summary>
+        /// <value>A value of <c>true</c> if legacy encoding; otherwise, <c>false</c> for standard UTF8 encoding.</value>
+        /// <docgen category='Web Service Options' order='10' />
+        public bool EscapeDataNLogLegacy { get; set; }
+
+        /// <summary>
         /// Gets or sets the name of the root XML element,
         /// if POST of XML document chosen.
         /// If so, this property must not be <c>null</c>.
@@ -174,20 +182,6 @@
         /// <docgen category='Web Service Options' order='10' />
         public string XmlRootNamespace { get; set; }
 
-=======
-        /// Gets or sets a value whether escaping be done according to Rfc3986 (Supports Internationalized Resource Identifiers - IRIs)
-        /// </summary>
-        /// <value>A value of <c>true</c> if Rfc3986; otherwise, <c>false</c> for legacy Rfc2396.</value>
-        /// <docgen category='Web Service Options' order='10' />
-        public bool EscapeDataRfc3986 { get; set; }
-
-        /// <summary>
-        /// Gets or sets a value whether escaping be done according to the old NLog style (Very non-standard)
-        /// </summary>
-        /// <value>A value of <c>true</c> if legacy encoding; otherwise, <c>false</c> for standard UTF8 encoding.</value>
-        /// <docgen category='Web Service Options' order='10' />
-        public bool EscapeDataNLogLegacy { get; set; }
->>>>>>> 00e58af0
 
         /// <summary>
         /// Calls the target method. Must be implemented in concrete classes.
@@ -411,8 +405,12 @@
 
         private class HttpPostFormEncodedFormatter : HttpPostTextFormatterBase
         {
+            UrlHelper.EscapeEncodingFlag encodingFlags;
+
             public HttpPostFormEncodedFormatter(WebServiceTarget target) : base(target)
-            { }
+            {
+                encodingFlags = UrlHelper.GetUriStringEncodingFlags(target.EscapeDataNLogLegacy, true, target.EscapeDataRfc3986);
+            }
 
             protected override string ContentType
             {
@@ -431,9 +429,18 @@
 
             protected override string GetFormattedParameter(MethodCallParameter parameter, object value)
             {
+                string parameterValue = Convert.ToString(value, CultureInfo.InvariantCulture);
+                string valueString = string.Empty;
+                if (!string.IsNullOrEmpty(parameterValue))
+                {
+                    var sb = new StringBuilder(Math.Max(parameterValue.Length + 20, Target.Parameters.Count > 1 ? 256 : 0));
+                    UrlHelper.EscapeDataEncode(parameterValue, sb, encodingFlags);
+                    valueString = sb.ToString();
+                }
+
                 return string.Format("{0}={1}",
-                    parameter.Name,
-                    UrlHelper.UrlEncode(Convert.ToString(value, CultureInfo.InvariantCulture), true));
+                        parameter.Name,
+                        valueString);
             }
         }
 
@@ -527,7 +534,6 @@
             {
             }
 
-<<<<<<< HEAD
             protected abstract string SoapEnvelopeNamespace { get; }
             protected abstract string SoapName { get; }
 
@@ -545,31 +551,6 @@
                 xtw.WriteEndElement(); // Body
                 xtw.WriteEndElement(); // soap:Envelope
                 xtw.Flush();
-=======
-            UrlHelper.EscapeEncodingFlag encodingFlags = UrlHelper.GetUriStringEncodingFlags(EscapeDataNLogLegacy, true, EscapeDataRfc3986);
-
-            var ms = new MemoryStream();
-            string separator = string.Empty;
-            var sw = new StreamWriter(ms, this.Encoding);
-            sw.Write(string.Empty);
-            StringBuilder sb = null;
-            for (int i = 0; i < this.Parameters.Count; i++)
-            {
-                sw.Write(separator);
-                sw.Write(this.Parameters[i].Name);
-                sw.Write("=");
-                string parameterValue = Convert.ToString(parameterValues[i], CultureInfo.InvariantCulture);
-                if (!string.IsNullOrEmpty(parameterValue))
-                {
-                    if (sb == null)
-                        sb = new StringBuilder(Math.Max(parameterValue.Length + 20, this.Parameters.Count > 1 ? 256 : 0));
-                    else
-                        StringBuilderExt.ClearBuilder(sb);
-                    UrlHelper.EscapeDataEncode(parameterValue, sb, encodingFlags);
-                    sw.Write(sb.ToString());
-                }
-                separator = "&";
->>>>>>> 00e58af0
             }
         }
 
