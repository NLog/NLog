// 
// Copyright (c) 2004-2017 Jaroslaw Kowalski <jaak@jkowalski.net>, Kim Christensen, Julian Verdurmen
// 
// All rights reserved.
// 
// Redistribution and use in source and binary forms, with or without 
// modification, are permitted provided that the following conditions 
// are met:
// 
// * Redistributions of source code must retain the above copyright notice, 
//   this list of conditions and the following disclaimer. 
// 
// * Redistributions in binary form must reproduce the above copyright notice,
//   this list of conditions and the following disclaimer in the documentation
//   and/or other materials provided with the distribution. 
// 
// * Neither the name of Jaroslaw Kowalski nor the names of its 
//   contributors may be used to endorse or promote products derived from this
//   software without specific prior written permission. 
// 
// THIS SOFTWARE IS PROVIDED BY THE COPYRIGHT HOLDERS AND CONTRIBUTORS "AS IS"
// AND ANY EXPRESS OR IMPLIED WARRANTIES, INCLUDING, BUT NOT LIMITED TO, THE 
// IMPLIED WARRANTIES OF MERCHANTABILITY AND FITNESS FOR A PARTICULAR PURPOSE 
// ARE DISCLAIMED. IN NO EVENT SHALL THE COPYRIGHT OWNER OR CONTRIBUTORS BE 
// LIABLE FOR ANY DIRECT, INDIRECT, INCIDENTAL, SPECIAL, EXEMPLARY, OR 
// CONSEQUENTIAL DAMAGES (INCLUDING, BUT NOT LIMITED TO, PROCUREMENT OF
// SUBSTITUTE GOODS OR SERVICES; LOSS OF USE, DATA, OR PROFITS; OR BUSINESS 
// INTERRUPTION) HOWEVER CAUSED AND ON ANY THEORY OF LIABILITY, WHETHER IN 
// CONTRACT, STRICT LIABILITY, OR TORT (INCLUDING NEGLIGENCE OR OTHERWISE) 
// ARISING IN ANY WAY OUT OF THE USE OF THIS SOFTWARE, EVEN IF ADVISED OF 
// THE POSSIBILITY OF SUCH DAMAGE.
// 

namespace NLog.Targets
{
    using System;
    using System.Collections.Generic;
    using System.ComponentModel;
    using System.IO;
    using System.Net;
    using System.Text;
    using System.Xml;
    using Common;
    using Config;
    using Internal;

    /// <summary>
    /// Calls the specified web service on each log message.
    /// </summary>
    /// <seealso href="https://github.com/nlog/nlog/wiki/WebService-target">Documentation on NLog Wiki</seealso>
    /// <remarks>
    /// The web service must implement a method that accepts a number of string parameters.
    /// </remarks>
    /// <example>
    /// <p>
    /// To set up the target in the <a href="config.html">configuration file</a>, 
    /// use the following syntax:
    /// </p>
    /// <code lang="XML" source="examples/targets/Configuration File/WebService/NLog.config" />
    /// <p>
    /// This assumes just one target and a single rule. More configuration
    /// options are described <a href="config.html">here</a>.
    /// </p>
    /// <p>
    /// To set up the log target programmatically use code like this:
    /// </p>
    /// <code lang="C#" source="examples/targets/Configuration API/WebService/Simple/Example.cs" />
    /// <p>The example web service that works with this example is shown below</p>
    /// <code lang="C#" source="examples/targets/Configuration API/WebService/Simple/WebService1/Service1.asmx.cs" />
    /// </example>
    [Target("WebService")]
    public sealed class WebServiceTarget : MethodCallTargetBase
    {
        private const string SoapEnvelopeNamespaceUri = "http://schemas.xmlsoap.org/soap/envelope/";
        private const string Soap12EnvelopeNamespaceUri = "http://www.w3.org/2003/05/soap-envelope";

        /// <summary>
        /// dictionary that maps a concrete <see cref="HttpPostFormatterBase"/> implementation
        /// to a specific <see cref="WebServiceProtocol"/>-value.
        /// </summary>
        private static Dictionary<WebServiceProtocol, Func<WebServiceTarget, HttpPostFormatterBase>> _postFormatterFactories =
            new Dictionary<WebServiceProtocol, Func<WebServiceTarget, HttpPostFormatterBase>>()
            {
                { WebServiceProtocol.Soap11, t => new HttpPostSoap11Formatter(t)},
                { WebServiceProtocol.Soap12, t => new HttpPostSoap12Formatter(t)},
                { WebServiceProtocol.HttpPost, t => new HttpPostFormEncodedFormatter(t)},
                { WebServiceProtocol.JsonPost, t => new HttpPostJsonFormatter(t)},
                { WebServiceProtocol.XmlPost, t => new HttpPostXmlDocumentFormatter(t)},
            };

        /// <summary>
        /// Initializes a new instance of the <see cref="WebServiceTarget" /> class.
        /// </summary>
        public WebServiceTarget()
        {
            Protocol = WebServiceProtocol.Soap11;

            //default NO utf-8 bom 
            const bool writeBOM = false;
            Encoding = new UTF8Encoding(writeBOM);
            IncludeBOM = writeBOM;
            OptimizeBufferReuse = true;

            Headers = new List<MethodCallParameter>();
        }

        /// <summary>
        /// Initializes a new instance of the <see cref="WebServiceTarget" /> class.
        /// </summary>
        /// <param name="name">Name of the target</param>
        public WebServiceTarget(string name) : this()
        {
            Name = name;
        }

        /// <summary>
        /// Gets or sets the web service URL.
        /// </summary>
        /// <docgen category='Web Service Options' order='10' />
        public Uri Url { get; set; }

        /// <summary>
        /// Gets or sets the Web service method name. Only used with Soap.
        /// </summary>
        /// <docgen category='Web Service Options' order='10' />
        public string MethodName { get; set; }

        /// <summary>
        /// Gets or sets the Web service namespace. Only used with Soap.
        /// </summary>
        /// <docgen category='Web Service Options' order='10' />
        public string Namespace { get; set; }

        /// <summary>
        /// Gets or sets the protocol to be used when calling web service.
        /// </summary>
        /// <docgen category='Web Service Options' order='10' />
        [DefaultValue("Soap11")]
        public WebServiceProtocol Protocol { get { return _activeProtocol.Key; } set { _activeProtocol = new KeyValuePair<WebServiceProtocol, HttpPostFormatterBase>(value, null); } }
        private KeyValuePair<WebServiceProtocol, HttpPostFormatterBase> _activeProtocol = new KeyValuePair<WebServiceProtocol, HttpPostFormatterBase>();

        /// <summary>
        /// Should we include the BOM (Byte-order-mark) for UTF? Influences the <see cref="Encoding"/> property.
        /// 
        /// This will only work for UTF-8.
        /// </summary>
        public bool? IncludeBOM { get; set; }

        /// <summary>
        /// Gets or sets the encoding.
        /// </summary>
        /// <docgen category='Web Service Options' order='10' />
        public Encoding Encoding { get; set; }

        /// <summary>
        /// Gets or sets a value whether escaping be done according to Rfc3986 (Supports Internationalized Resource Identifiers - IRIs)
        /// </summary>
        /// <value>A value of <c>true</c> if Rfc3986; otherwise, <c>false</c> for legacy Rfc2396.</value>
        /// <docgen category='Web Service Options' order='10' />
        public bool EscapeDataRfc3986 { get; set; }

        /// <summary>
        /// Gets or sets a value whether escaping be done according to the old NLog style (Very non-standard)
        /// </summary>
        /// <value>A value of <c>true</c> if legacy encoding; otherwise, <c>false</c> for standard UTF8 encoding.</value>
        /// <docgen category='Web Service Options' order='10' />
        public bool EscapeDataNLogLegacy { get; set; }

        /// <summary>
        /// Gets or sets the name of the root XML element,
        /// if POST of XML document chosen.
        /// If so, this property must not be <c>null</c>.
        /// (see <see cref="Protocol"/> and <see cref="WebServiceProtocol.XmlPost"/>).
        /// </summary>
        /// <docgen category='Web Service Options' order='10' />
        public string XmlRoot { get; set; }

        /// <summary>
        /// Gets or sets the (optional) root namespace of the XML document,
        /// if POST of XML document chosen.
        /// (see <see cref="Protocol"/> and <see cref="WebServiceProtocol.XmlPost"/>).
        /// </summary>
        /// <docgen category='Web Service Options' order='10' />
        public string XmlRootNamespace { get; set; }

        /// <summary>
        /// Gets the array of parameters to be passed.
        /// </summary>
        /// <docgen category='Web Service Options' order='10' />
        [ArrayParameter(typeof(MethodCallParameter), "header")]
        public IList<MethodCallParameter> Headers { get; private set; }

#if !SILVERLIGHT
        /// <summary>
        /// Indicates whether to pre-authenticate the HttpWebRequest (Requires 'Authorization' in <see cref="Headers"/> parameters)
        /// </summary>
        /// <docgen category='Web Service Options' order='10' />
        public bool PreAuthenticate { get; set; }
#endif

        private readonly AsyncOperationCounter _pendingManualFlushList = new AsyncOperationCounter();

        private bool _foundEnableGroupLayout;
        private bool _onlyEnableGroupLayout;   // Attempt to minimize Parameter-Array-Key-allocations

        /// <summary>
        /// Initializes the target
        /// </summary>
        protected override void InitializeTarget()
        {
            _foundEnableGroupLayout = false;
            _onlyEnableGroupLayout = true;
            base.InitializeTarget();
            for (int i = 0; i < Parameters.Count; ++i)
            {
                if (Parameters[i].EnableGroupLayout)
                {
                    _foundEnableGroupLayout = true;
                    if (!_onlyEnableGroupLayout)
                        break;
                }
                else
                {
                    _onlyEnableGroupLayout = false;
                }
            }
        }

        /// <summary>
        /// Writes an array of logging events to the log target
        /// </summary>
        /// <param name="logEvents">Array of logging events to write</param>
        protected override void Write(IList<AsyncLogEventInfo> logEvents)
        {
            if (!_foundEnableGroupLayout)
            {
                base.Write(logEvents);
            }
            else if (logEvents.Count == 1)
            {
                base.Write(logEvents[0]);
            }
            else
            {
                if (Headers != null && Headers.Count > 0)
                {
                    if (_convetToHeaderArrayDelegate == null)
                        _convetToHeaderArrayDelegate = (l) => ConvertToHeaderArray(l.LogEvent);
                    var headerBuckets = logEvents.BucketSort(_convetToHeaderArrayDelegate, ArrayDeepEqualityComparer<string>.Default);
                    foreach (var headerBucket in headerBuckets)
                    {
                        DoGroupInvoke(headerBucket.Value, headerBucket.Key);
                    }
                }
                else
                {
                    DoGroupInvoke(logEvents, ArrayHelper.Empty<string>());
                }
            }
        }
        private SortHelpers.KeySelector<AsyncLogEventInfo, string[]> _convetToHeaderArrayDelegate;

        string[] ConvertToHeaderArray(LogEventInfo logEvent)
        {
            string[] headers = new string[Headers.Count];
            for (int i = 0; i < Headers.Count; i++)
            {
                headers[i] = RenderLogEvent(Headers[i].Layout, logEvent);
            }
            return headers;
        }

        /// <summary>
        /// Writes a group of LogEvents in a single WebRequest
        /// </summary>
        /// <param name="logEvents">Array of logging events to write</param>
        /// <param name="headerValues">WebRequest Header Values matching the LogEvents group</param>
        private void DoGroupInvoke(IList<AsyncLogEventInfo> logEvents, string[] headerValues)
        {
            if (_convetToParameterArrayDelegate == null)
                _convetToParameterArrayDelegate = (l) => ConvetToParameterArray(l.LogEvent, true);

            var parameterBuckets = _onlyEnableGroupLayout
                ? new SortHelpers.ReadOnlySingleBucketDictionary<object[], IList<AsyncLogEventInfo>>(new KeyValuePair<object[], IList<AsyncLogEventInfo>>(new object[Parameters.Count], logEvents), ArrayDeepEqualityComparer<object>.Default)
                : logEvents.BucketSort(_convetToParameterArrayDelegate, ArrayDeepEqualityComparer<object>.Default);
            foreach (var bucket in parameterBuckets)
            {
                for (int i = 0; i < Parameters.Count; ++i)
                {
                    var param = Parameters[i];
                    if (param.EnableGroupLayout)
                    {
                        bucket.Key[i] = ConvertParameterGroupValue(bucket.Value, param);
                    }
                }

                if (bucket.Value.Count > 1)
                {
                    AsyncContinuation[] groupContinuations = new AsyncContinuation[bucket.Value.Count];
                    for (int i = 0; i < groupContinuations.Length; ++i)
                    {
                        groupContinuations[i] = bucket.Value[i].Continuation;
                    }
                    AsyncContinuation groupCompleted = (ex) =>
                    {
                        for (int i = 0; i < groupContinuations.Length; ++i)
                            try { groupContinuations[i].Invoke(ex); } catch { /* Nothing to do about it */ };
                    };
                    DoGroupInvokeAsync(headerValues, bucket.Key, groupCompleted);
                }
                else
                {
                    DoGroupInvokeAsync(headerValues, bucket.Key, bucket.Value[0].Continuation);
                }
            }
        }
        private SortHelpers.KeySelector<AsyncLogEventInfo, object[]> _convetToParameterArrayDelegate;

        class ArrayDeepEqualityComparer<TValue> : IEqualityComparer<TValue[]>
        {
            public static readonly ArrayDeepEqualityComparer<TValue> Default = new ArrayDeepEqualityComparer<TValue>();

            public bool Equals(TValue[] x, TValue[] y)
            {
                if (x.Length != y.Length)
                    return false;

                object xval, yval;
                for (int i = 0; i < x.Length; ++i)
                {
                    xval = x[i];
                    yval = y[i];
                    if (xval != null && yval != null)
                    {
                        if (!xval.Equals(yval))
                            return false;
                    }
                    else if (!ReferenceEquals(xval, yval))
                    {
                        return false;
                    }
                }

                return true;
            }

            public int GetHashCode(TValue[] obj)
            {
                int hashCode = obj.Length.GetHashCode();
                for (int i = 0; i < obj.Length; ++i)
                {
                    if (obj[i] != null)
                        hashCode = hashCode ^ obj[i].GetHashCode();
                }
                return hashCode;
            }
        }

        /// <summary>
        /// Calls the target method. Must be implemented in concrete classes.
        /// </summary>
        /// <param name="parameters">Method call parameters.</param>
        protected override void DoInvoke(object[] parameters)
        {
            // method is not used, instead asynchronous overload will be used
            throw new NotImplementedException();
        }

        /// <summary>
        /// Calls the target DoInvoke method, and handles AsyncContinuation callback
        /// </summary>
        /// <param name="parameters">Method call parameters.</param>
        /// <param name="continuation">The continuation.</param>
        protected override void DoInvoke(object[] parameters, AsyncContinuation continuation)
        {
            var request = (HttpWebRequest)WebRequest.Create(BuildWebServiceUrl(parameters));
            DoInvoke(parameters, request, continuation);
        }

        /// <summary>
        /// Invokes the web service method.
        /// </summary>
        /// <param name="parameters">Parameters to be passed.</param>
        /// <param name="logEvent">The logging event.</param>
        protected override void DoInvoke(object[] parameters, AsyncLogEventInfo logEvent)
        {
            var request = (HttpWebRequest)WebRequest.Create(BuildWebServiceUrl(parameters));

            if (Headers != null && Headers.Count > 0)
            {
                for (int i = 0; i < Headers.Count; i++)
                {
                    string headerValue = RenderLogEvent(Headers[i].Layout, logEvent.LogEvent);
                    if (headerValue == null)
                        continue;

                    request.Headers[Headers[i].Name] = headerValue;
                }
            }

            DoInvoke(parameters, request, logEvent.Continuation);
        }

        void DoGroupInvokeAsync(string[] headerValues, object[] parameters, AsyncContinuation continuation)
        {
            var request = (HttpWebRequest)WebRequest.Create(BuildWebServiceUrl(parameters));
            if (Headers != null && Headers.Count > 0)
            {
                for (int i = 0; i < Headers.Count; i++)
                {
                    string headerValue = headerValues[i];
                    if (headerValue == null)
                        continue;
                    request.Headers[Headers[i].Name] = headerValue;
                }
            }

            DoInvoke(parameters, request, continuation);
        }

        void DoInvoke(object[] parameters, HttpWebRequest request, AsyncContinuation continuation)
        {
            Func<AsyncCallback, IAsyncResult> begin = (r) => request.BeginGetRequestStream(r, null);
            Func<IAsyncResult, Stream> getStream = request.EndGetRequestStream;
<<<<<<< HEAD
#if !SILVERLIGHT
            if (PreAuthenticate)
=======
#if !SILVERLIGHT && !NETSTANDARD1_5
            if (this.PreAuthenticate)
>>>>>>> 201acd9f
            {
                request.PreAuthenticate = true;
            }
#endif
            DoInvoke(parameters, continuation, request, begin, getStream);
        }

        internal void DoInvoke(object[] parameters, AsyncContinuation continuation, HttpWebRequest request, Func<AsyncCallback, IAsyncResult> beginFunc, 
            Func<IAsyncResult, Stream> getStreamFunc)
        {
            Stream postPayload = null;

            if (Protocol == WebServiceProtocol.HttpGet)
            {
                PrepareGetRequest(request);
            }
            else
            {
                if (_activeProtocol.Value == null)
                    _activeProtocol = new KeyValuePair<WebServiceProtocol, HttpPostFormatterBase>(Protocol, _postFormatterFactories[Protocol](this));
                postPayload = _activeProtocol.Value.PrepareRequest(request, parameters);
            }

            AsyncContinuation sendContinuation =
                ex =>
                {
                    if (ex != null)
                    {
                        DoInvokeCompleted(continuation, ex);
                        return;
                    }

                    try
                    {
                        request.BeginGetResponse(
                            r =>
                            {
                                try
                                {
                                    using (var response = request.EndGetResponse(r))
                                    {
                                    }

                                    DoInvokeCompleted(continuation, null);
                                }
                                catch (Exception ex2)
                                {
                                    InternalLogger.Error(ex2, "Error when sending to Webservice: {0}", Name);
                                    if (ex2.MustBeRethrownImmediately())
                                    {
                                        throw;  // Throwing exceptions here will crash the entire application (.NET 2.0 behavior)
                                    }

                                    DoInvokeCompleted(continuation, ex2);
                                }
                            },
                            null);
                    }
                    catch (Exception ex2)
                    {
                        InternalLogger.Error(ex2, "Error when sending to Webservice: {0}", Name);
                        if (ex2.MustBeRethrown())
                        {
                            throw;
                        }

                        DoInvokeCompleted(continuation, ex2);
                    }
                };

            if (postPayload != null && postPayload.Length > 0)
            {
                postPayload.Position = 0;
                try
                {
                    _pendingManualFlushList.BeginOperation();

                    beginFunc(
                        result =>
                        {
                            try
                            {
                                using (Stream stream = getStreamFunc(result))
                                {
                                    WriteStreamAndFixPreamble(postPayload, stream, IncludeBOM, Encoding);

                                    postPayload.Dispose();
                                }

                                sendContinuation(null);
                            }
                            catch (Exception ex)
                            {
                                InternalLogger.Error(ex, "Error when sending to Webservice: {0}", Name);
                                if (ex.MustBeRethrownImmediately())
                                {
                                    throw;  // Throwing exceptions here will crash the entire application (.NET 2.0 behavior)
                                }

                                postPayload.Dispose();
                                DoInvokeCompleted(continuation, ex);
                            }
                        });
                }
                catch (Exception ex)
                {
                    InternalLogger.Error(ex, "Error when sending to Webservice: {0}", Name);
                    if (ex.MustBeRethrown())
                    {
                        throw;
                    }

                    DoInvokeCompleted(continuation, ex);
                }
            }
            else
            {
                _pendingManualFlushList.BeginOperation();
                sendContinuation(null);
            }
        }

        private void DoInvokeCompleted(AsyncContinuation continuation, Exception ex)
        {
            _pendingManualFlushList.CompleteOperation(ex);
            continuation(ex);
        }

        /// <summary>
        /// Flush any pending log messages asynchronously (in case of asynchronous targets).
        /// </summary>
        /// <param name="asyncContinuation">The asynchronous continuation.</param>
        protected override void FlushAsync(AsyncContinuation asyncContinuation)
        {
            _pendingManualFlushList.RegisterCompletionNotification(asyncContinuation).Invoke(null);
        }

        /// <summary>
        /// Closes the target.
        /// </summary>
        protected override void CloseTarget()
        {
            _pendingManualFlushList.Clear();   // Maybe consider to wait a short while if pending requests?
            base.CloseTarget();
        }

        /// <summary>
        /// Builds the URL to use when calling the web service for a message, depending on the WebServiceProtocol.
        /// </summary>
        /// <param name="parameterValues"></param>
        /// <returns></returns>
        private Uri BuildWebServiceUrl(object[] parameterValues)
        {
            if (Protocol != WebServiceProtocol.HttpGet)
            {
                return Url;
            }

            //if the protocol is HttpGet, we need to add the parameters to the query string of the url
            string queryParameters = string.Empty;
            using (var targetBuilder = OptimizeBufferReuse ? ReusableLayoutBuilder.Allocate() : ReusableLayoutBuilder.None)
            {
                StringBuilder sb = targetBuilder.Result ?? new StringBuilder();
                BuildWebServiceQueryParameters(parameterValues, sb);
                queryParameters = sb.ToString();
            }

            var builder = new UriBuilder(Url);
            //append our query string to the URL following 
            //the recommendations at https://msdn.microsoft.com/en-us/library/system.uribuilder.query.aspx
            if (builder.Query != null && builder.Query.Length > 1)
            {
                builder.Query = string.Concat(builder.Query.Substring(1), "&", queryParameters);
            }
            else
            {
                builder.Query = queryParameters;
            }

            return builder.Uri;
        }

        private void BuildWebServiceQueryParameters(object[] parameterValues, StringBuilder sb)
        {
            UrlHelper.EscapeEncodingFlag encodingFlags = UrlHelper.GetUriStringEncodingFlags(EscapeDataNLogLegacy, false, EscapeDataRfc3986);

            string separator = string.Empty;
            for (int i = 0; i < Parameters.Count; i++)
            {
                sb.Append(separator);
                sb.Append(Parameters[i].Name);
                sb.Append("=");
                string parameterValue = XmlHelper.XmlConvertToString(parameterValues[i]);
                if (!string.IsNullOrEmpty(parameterValue))
                {
                    UrlHelper.EscapeDataEncode(parameterValue, sb, encodingFlags);
                }
                separator = "&";
            }
        }

        private void PrepareGetRequest(HttpWebRequest request)
        {
            request.Method = "GET";
        }

        /// <summary>
        /// Write from input to output. Fix the UTF-8 bom
        /// </summary>
        /// <param name="input"></param>
        /// <param name="output"></param>
        /// <param name="writeUtf8BOM"></param>
        /// <param name="encoding"></param>
        private static void WriteStreamAndFixPreamble(Stream input, Stream output, bool? writeUtf8BOM, Encoding encoding)
        {
            //only when utf-8 encoding is used, the Encoding preamble is optional
            var nothingToDo = writeUtf8BOM == null || !(encoding is UTF8Encoding);

            const int preambleSize = 3;
            if (!nothingToDo)
            {
                //it's UTF-8
                var hasBomInEncoding = encoding.GetPreamble().Length == preambleSize;

                //BOM already in Encoding.
                nothingToDo = writeUtf8BOM.Value && hasBomInEncoding;

                //Bom already not in Encoding
                nothingToDo = nothingToDo || !writeUtf8BOM.Value && !hasBomInEncoding;
            }
            var offset = nothingToDo ? 0 : preambleSize;
            input.CopyWithOffset(output, offset);

        }

        /// <summary>
        /// base class for POST formatters, that
        /// implement former <c>PrepareRequest()</c> method,
        /// that creates the content for
        /// the requested kind of HTTP request
        /// </summary>
        private abstract class HttpPostFormatterBase
        {
            protected HttpPostFormatterBase(WebServiceTarget target)
            {
                Target = target;
            }

            protected abstract string ContentType { get; }
            protected WebServiceTarget Target { get; private set; }

            public MemoryStream PrepareRequest(HttpWebRequest request, object[] parameterValues)
            {
                InitRequest(request);

                var ms = new MemoryStream();
                WriteContent(ms, parameterValues);
                return ms;
            }

            protected virtual void InitRequest(HttpWebRequest request)
            {
                request.Method = "POST";
                request.ContentType = string.Concat(ContentType, "; charset=", Target.Encoding.WebName);
            }

            protected abstract void WriteContent(MemoryStream ms, object[] parameterValues);
        }

        private class HttpPostFormEncodedFormatter : HttpPostTextFormatterBase
        {
            readonly UrlHelper.EscapeEncodingFlag _encodingFlags;

            public HttpPostFormEncodedFormatter(WebServiceTarget target) : base(target)
            {
                _encodingFlags = UrlHelper.GetUriStringEncodingFlags(target.EscapeDataNLogLegacy, true, target.EscapeDataRfc3986);
            }

            protected override string ContentType
            {
                get { return "application/x-www-form-urlencoded"; }
            }

            protected override string Separator
            {
                get { return "&"; }
            }

            protected override void AppendFormattedParameter(StringBuilder builder, MethodCallParameter parameter, object value)
            {
                builder.Append(parameter.Name);
                builder.Append('=');

                string parameterValue = XmlHelper.XmlConvertToString(value);
                if (!string.IsNullOrEmpty(parameterValue))
                {
                    UrlHelper.EscapeDataEncode(parameterValue, builder, _encodingFlags);
                }
            }
        }

        private class HttpPostJsonFormatter : HttpPostTextFormatterBase
        {
            private IJsonConverter JsonConverter
            {
                get { return _jsonConverter ?? (_jsonConverter = ConfigurationItemFactory.Default.JsonConverter); }
            }
            private IJsonConverter _jsonConverter = null;

            public HttpPostJsonFormatter(WebServiceTarget target) : base(target)
            {
            }

            protected override string ContentType
            {
                get { return "application/json"; }
            }

            protected override string Separator
            {
                get { return ","; }
            }

            protected override void BeginFormattedMessage(StringBuilder builder)
            {
                builder.Append('{');
            }

            protected override void EndFormattedMessage(StringBuilder builder)
            {
                builder.Append('}');
            }

            protected override void AppendFormattedParameter(StringBuilder builder, MethodCallParameter parameter, object value)
            {
                builder.Append('"');
                builder.Append(parameter.Name);
                builder.Append("\":");
                JsonConverter.SerializeObject(value, builder);
            }
        }

        private class HttpPostSoap11Formatter : HttpPostSoapFormatterBase
        {
            public HttpPostSoap11Formatter(WebServiceTarget target) : base(target)
            {
            }

            protected override string SoapEnvelopeNamespace
            {
                get { return SoapEnvelopeNamespaceUri; }
            }

            protected override string SoapName
            {
                get { return "soap"; }
            }

            protected override void InitRequest(HttpWebRequest request)
            {
                base.InitRequest(request);

                string soapAction;
                if (Target.Namespace.EndsWith("/", StringComparison.Ordinal))
                {
                    soapAction = string.Concat(Target.Namespace, Target.MethodName);
                }
                else
                {
                    soapAction = string.Concat(Target.Namespace, "/", Target.MethodName);
                }

                request.Headers["SOAPAction"] = soapAction;
            }
        }

        private class HttpPostSoap12Formatter : HttpPostSoapFormatterBase
        {
            public HttpPostSoap12Formatter(WebServiceTarget target) : base(target)
            {
            }

            protected override string SoapEnvelopeNamespace
            {
                get { return Soap12EnvelopeNamespaceUri; }
            }

            protected override string SoapName
            {
                get { return "soap12"; }
            }
        }

        private abstract class HttpPostSoapFormatterBase : HttpPostXmlFormatterBase
        {
            private readonly XmlWriterSettings _xmlWriterSettings;

            protected HttpPostSoapFormatterBase(WebServiceTarget target) : base(target)
            {
                _xmlWriterSettings = new XmlWriterSettings { Encoding = target.Encoding };
            }

            protected abstract string SoapEnvelopeNamespace { get; }
            protected abstract string SoapName { get; }

            protected override void WriteContent(MemoryStream ms, object[] parameterValues)
            {
                XmlWriter xtw = XmlWriter.Create(ms, _xmlWriterSettings);

                xtw.WriteStartElement(SoapName, "Envelope", SoapEnvelopeNamespace);
                xtw.WriteStartElement("Body", SoapEnvelopeNamespace);
                xtw.WriteStartElement(Target.MethodName, Target.Namespace);

                WriteAllParametersToCurrenElement(xtw, parameterValues);

                xtw.WriteEndElement(); // methodname
                xtw.WriteEndElement(); // Body
                xtw.WriteEndElement(); // soap:Envelope
                xtw.Flush();
            }
        }

        private abstract class HttpPostTextFormatterBase : HttpPostFormatterBase
        {
            readonly ReusableBuilderCreator _reusableStringBuilder = new ReusableBuilderCreator();
            readonly ReusableBufferCreator _reusableEncodingBuffer = new ReusableBufferCreator(1024);
            readonly byte[] _encodingPreamble;

            protected HttpPostTextFormatterBase(WebServiceTarget target) : base(target)
            {
                _encodingPreamble = target.Encoding.GetPreamble();
            }

            protected abstract string Separator { get; }

            protected virtual void BeginFormattedMessage(StringBuilder builder)
            {
            }

            protected abstract void AppendFormattedParameter(StringBuilder builder, MethodCallParameter parameter, object value);

            protected virtual void EndFormattedMessage(StringBuilder builder)
            {
            }

            protected override void WriteContent(MemoryStream ms, object[] parameterValues)
            {
                lock (_reusableStringBuilder)
                {
                    using (var targetBuilder = _reusableStringBuilder.Allocate())
                    {
                        bool first = true;
                        BeginFormattedMessage(targetBuilder.Result);
                        for (int i = 0; i < Target.Parameters.Count; i++)
                        {
                            if (!first)
                                targetBuilder.Result.Append(Separator);
                            else
                                first = false;
                            AppendFormattedParameter(targetBuilder.Result, Target.Parameters[i], parameterValues[i]);
                        }
                        EndFormattedMessage(targetBuilder.Result);

                        using (var transformBuffer = _reusableEncodingBuffer.Allocate())
                        {
                            if (_encodingPreamble.Length > 0)
                                ms.Write(_encodingPreamble, 0, _encodingPreamble.Length);
                            targetBuilder.Result.CopyToStream(ms, Target.Encoding, transformBuffer.Result);
                        }
                    }
                }
            }
        }

        private class HttpPostXmlDocumentFormatter : HttpPostXmlFormatterBase
        {
            private readonly XmlWriterSettings _xmlWriterSettings;

            protected override string ContentType
            {
                get { return "application/xml"; }
            }

            public HttpPostXmlDocumentFormatter(WebServiceTarget target) : base(target)
            {
                if (string.IsNullOrEmpty(target.XmlRoot))
                    throw new InvalidOperationException("WebServiceProtocol.Xml requires WebServiceTarget.XmlRoot to be set.");

                _xmlWriterSettings = new XmlWriterSettings { Encoding = target.Encoding, OmitXmlDeclaration = true, Indent = false };
            }

            protected override void WriteContent(MemoryStream ms, object[] parameterValues)
            {
                XmlWriter xtw = XmlWriter.Create(ms, _xmlWriterSettings);

                xtw.WriteStartElement(Target.XmlRoot, Target.XmlRootNamespace);

                WriteAllParametersToCurrenElement(xtw, parameterValues);

                xtw.WriteEndElement();
                xtw.Flush();
            }
        }

        private abstract class HttpPostXmlFormatterBase : HttpPostFormatterBase
        {
            protected HttpPostXmlFormatterBase(WebServiceTarget target) : base(target)
            {
            }

            protected override string ContentType
            {
                get { return "text/xml"; }
            }

            protected void WriteAllParametersToCurrenElement(XmlWriter currentXmlWriter, object[] parameterValues)
            {
                for (int i = 0; i < Target.Parameters.Count; i++)
                {
                    string parameterValue = XmlHelper.XmlConvertToStringSafe(parameterValues[i]);
                    currentXmlWriter.WriteElementString(Target.Parameters[i].Name, parameterValue);
                }
            }
        }
    }
}<|MERGE_RESOLUTION|>--- conflicted
+++ resolved
@@ -422,13 +422,8 @@
         {
             Func<AsyncCallback, IAsyncResult> begin = (r) => request.BeginGetRequestStream(r, null);
             Func<IAsyncResult, Stream> getStream = request.EndGetRequestStream;
-<<<<<<< HEAD
-#if !SILVERLIGHT
+#if !SILVERLIGHT && !NETSTANDARD1_5
             if (PreAuthenticate)
-=======
-#if !SILVERLIGHT && !NETSTANDARD1_5
-            if (this.PreAuthenticate)
->>>>>>> 201acd9f
             {
                 request.PreAuthenticate = true;
             }
