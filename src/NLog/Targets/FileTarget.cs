--- conflicted
+++ resolved
@@ -163,13 +163,8 @@
             ArchiveAboveSize = ArchiveAboveSizeDisabled;
             ArchiveOldFileOnStartupAboveSize = 0;
             ConcurrentWriteAttempts = 10;
-<<<<<<< HEAD
-            ConcurrentWrites = true;
+            ConcurrentWrites = false;
             Encoding = System.Text.Encoding.UTF8;
-=======
-            ConcurrentWrites = false;
-            Encoding = Encoding.UTF8;
->>>>>>> 085e282a
             BufferSize = 32768;
             AutoFlush = true;
             FileAttributes = Win32FileAttributes.Normal;
