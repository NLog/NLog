// 
// Copyright (c) 2004-2011 Jaroslaw Kowalski <jaak@jkowalski.net>
// 
// All rights reserved.
// 
// Redistribution and use in source and binary forms, with or without 
// modification, are permitted provided that the following conditions 
// are met:
// 
// * Redistributions of source code must retain the above copyright notice, 
//   this list of conditions and the following disclaimer. 
// 
// * Redistributions in binary form must reproduce the above copyright notice,
//   this list of conditions and the following disclaimer in the documentation
//   and/or other materials provided with the distribution. 
// 
// * Neither the name of Jaroslaw Kowalski nor the names of its 
//   contributors may be used to endorse or promote products derived from this
//   software without specific prior written permission. 
// 
// THIS SOFTWARE IS PROVIDED BY THE COPYRIGHT HOLDERS AND CONTRIBUTORS "AS IS"
// AND ANY EXPRESS OR IMPLIED WARRANTIES, INCLUDING, BUT NOT LIMITED TO, THE 
// IMPLIED WARRANTIES OF MERCHANTABILITY AND FITNESS FOR A PARTICULAR PURPOSE 
// ARE DISCLAIMED. IN NO EVENT SHALL THE COPYRIGHT OWNER OR CONTRIBUTORS BE 
// LIABLE FOR ANY DIRECT, INDIRECT, INCIDENTAL, SPECIAL, EXEMPLARY, OR 
// CONSEQUENTIAL DAMAGES (INCLUDING, BUT NOT LIMITED TO, PROCUREMENT OF
// SUBSTITUTE GOODS OR SERVICES; LOSS OF USE, DATA, OR PROFITS; OR BUSINESS 
// INTERRUPTION) HOWEVER CAUSED AND ON ANY THEORY OF LIABILITY, WHETHER IN 
// CONTRACT, STRICT LIABILITY, OR TORT (INCLUDING NEGLIGENCE OR OTHERWISE) 
// ARISING IN ANY WAY OUT OF THE USE OF THIS SOFTWARE, EVEN IF ADVISED OF 
// THE POSSIBILITY OF SUCH DAMAGE.
// 

namespace NLog.Targets
{
    using System;
    using System.Collections.Generic;
    using System.ComponentModel;
    using System.Globalization;
    using System.IO;
#if !SILVERLIGHT
    using System.IO.Compression;
#endif
    using System.Linq;
    using System.Text;
    using System.Threading;
    using Common;
    using Config;
    using Internal;
    using Internal.FileAppenders;
    using Layouts;
    using Time;

    /// <summary>
    /// Writes log messages to one or more files.
    /// </summary>
    /// <seealso href="https://github.com/nlog/nlog/wiki/File-target">Documentation on NLog Wiki</seealso>
    [Target("File")]
    public class FileTarget : TargetWithLayoutHeaderAndFooter, ICreateFileParameters
    {
        /// <summary>
        /// Default clean up period of the initilized files. When a file exceeds the clean up period is removed from the list.
        /// </summary>
        /// <remarks>Clean up period is defined in days.</remarks>
        private const int InitializedFilesCleanupPeriod = 2;

        /// <summary>
        /// The maximum number of initialised files at any one time. Once this number is exceeded clean up procedures
        /// are initiated to reduce the number of initialised files.
        /// </summary>
        private const int InitializedFilesCounterMax = 100;

        /// <summary>
        /// This value disables file archiving based on the size. 
        /// </summary>
        private const int ArchiveAboveSizeDisabled = -1;

        /// <summary>
        /// Cached directory separator char array to avoid memory allocation on each method call.
        /// </summary>
        private readonly static char[] DirectorySeparatorChars = new[] { Path.DirectorySeparatorChar, Path.AltDirectorySeparatorChar };

#if !SILVERLIGHT

        /// <summary>
        /// Cached invalid filenames char array to avoid memory allocation everytime Path.GetInvalidFileNameChars() is called.
        /// </summary>
        private readonly static char[] InvalidFileNameChars = Path.GetInvalidFileNameChars();

#endif 
        /// <summary>
        /// Holds the initialised files each given time by the <see cref="FileTarget"/> instance. Against each file, the last write time is stored. 
        /// </summary>
        /// <remarks>Last write time is store in local time (no UTC).</remarks>
        private readonly Dictionary<string, DateTime> initializedFiles = new Dictionary<string, DateTime>();
        
        private LineEndingMode lineEndingMode = LineEndingMode.Default;

        /// <summary>
        /// Factory used to create the file appenders in the <see cref="FileTarget"/> instance. 
        /// </summary>
        /// <remarks>File appenders are stored in an instance of <see cref="FileAppenderCache"/>.</remarks>
        private IFileAppenderFactory appenderFactory;

        /// <summary>
        /// List of the associated file appenders with the <see cref="FileTarget"/> instance.
        /// </summary>
        private FileAppenderCache fileAppenderCache;

        private Timer autoClosingTimer;

        private Thread appenderInvalidatorThread = null;

        /// <summary>
        /// The number of initialised files at any one time.
        /// </summary>
        private int initializedFilesCounter;

        /// <summary>
        /// The maximum number of archive files that should be kept.
        /// </summary>
        private int maxArchiveFiles;

        private readonly DynamicFileArchive fileArchive;

        /// <summary>
        /// It holds the file names of existing archives in order for the oldest archives to be removed when the list of
        /// filenames becomes too long.
        /// </summary>
        private Queue<string> previousFileNames;

        /// <summary>
        /// The filename as target
        /// </summary>
        private Layout fileName;

        /// <summary>
        /// The archive file name as target
        /// </summary>
        private Layout archiveFileName;

        private FileArchivePeriod archiveEvery;
        private long archiveAboveSize;
#if NET4_5
        private bool enableArchiveFileCompression;
#endif

        /// <summary>
        /// The filename if <see cref="FileName"/> is a fixed string
        /// </summary>
        private string cachedCleanedFileNamed;

        /// <summary>
        /// The date of the previous log event.
        /// </summary>
        private DateTime? previousLogEventTimestamp;

        private bool concurrentWrites;
        private bool keepFileOpen;
        
        /// <summary>
        /// Initializes a new instance of the <see cref="FileTarget" /> class.
        /// </summary>
        /// <remarks>
        /// The default value of the layout is: <code>${longdate}|${level:uppercase=true}|${logger}|${message}</code>
        /// </remarks>
        public FileTarget()
        {
            this.ArchiveNumbering = ArchiveNumberingMode.Sequence;
            this.maxArchiveFiles = 0;
            this.ConcurrentWriteAttemptDelay = 1;
            this.ArchiveEvery = FileArchivePeriod.None;
            this.ArchiveAboveSize = FileTarget.ArchiveAboveSizeDisabled;
            this.ConcurrentWriteAttempts = 10;
            this.ConcurrentWrites = true;
#if SILVERLIGHT || UWP10
            this.Encoding = Encoding.UTF8;
#else
            this.Encoding = Encoding.Default;
#endif
            this.BufferSize = 32768;
            this.AutoFlush = true;
#if !SILVERLIGHT
            this.FileAttributes = Win32FileAttributes.Normal;
#endif
            this.LineEnding = LineEndingMode.Default;
            this.EnableFileDelete = true;
            this.OpenFileCacheTimeout = -1;
            this.OpenFileCacheSize = 5;
            this.CreateDirs = true;
            this.fileArchive = new DynamicFileArchive(MaxArchiveFiles);
            this.ForceManaged = false;
            this.ArchiveDateFormat = string.Empty;

            this.maxLogFilenames = 20;
            this.previousFileNames = new Queue<string>(this.maxLogFilenames);
            this.fileAppenderCache = FileAppenderCache.Empty;
            this.CleanupFileName = true;
        }

        /// <summary>
        /// Gets or sets the name of the file to write to.
        /// </summary>
        /// <remarks>
        /// This FileName string is a layout which may include instances of layout renderers.
        /// This lets you use a single target to write to multiple files.
        /// </remarks>
        /// <example>
        /// The following value makes NLog write logging events to files based on the log level in the directory where
        /// the application runs.
        /// <code>${basedir}/${level}.log</code>
        /// All <c>Debug</c> messages will go to <c>Debug.log</c>, all <c>Info</c> messages will go to <c>Info.log</c> and so on.
        /// You can combine as many of the layout renderers as you want to produce an arbitrary log file name.
        /// </example>
        /// <docgen category='Output Options' order='1' />
        [RequiredParameter]
        public Layout FileName
        {
            get { return fileName; }
            set
            {
                var simpleLayout = value as SimpleLayout;
                if (simpleLayout != null && simpleLayout.IsFixedText)
                {
                    cachedCleanedFileNamed = CleanupInvalidFileNameChars(simpleLayout.FixedText);
                }
                else
                {
                    //clear cache
                    cachedCleanedFileNamed = null;
                }

                fileName = value;

                RefreshFileArchive();
                RefreshArchiveFilePatternToWatch();
            }
        }

        /// <summary>
        /// Cleanup invalid values in a filename, e.g. slashes in a filename. If set to <c>true</c>, this can impact the performance of massive writes. 
        /// If set to <c>false</c>, nothing gets written when the filename is wrong.
        /// </summary>
        [DefaultValue(true)]
        public bool CleanupFileName { get; set; }

        /// <summary>
        /// Gets or sets a value indicating whether to create directories if they do not exist.
        /// </summary>
        /// <remarks>
        /// Setting this to false may improve performance a bit, but you'll receive an error
        /// when attempting to write to a directory that's not present.
        /// </remarks>
        /// <docgen category='Output Options' order='10' />
        [DefaultValue(true)]
        [Advanced]
        public bool CreateDirs { get; set; }

        /// <summary>
        /// Gets or sets a value indicating whether to delete old log file on startup.
        /// </summary>
        /// <remarks>
        /// This option works only when the "FileName" parameter denotes a single file.
        /// </remarks>
        /// <docgen category='Output Options' order='10' />
        [DefaultValue(false)]
        public bool DeleteOldFileOnStartup { get; set; }

        /// <summary>
        /// Gets or sets a value indicating whether to replace file contents on each write instead of appending log message at the end.
        /// </summary>
        /// <docgen category='Output Options' order='10' />
        [DefaultValue(false)]
        [Advanced]
        public bool ReplaceFileContentsOnEachWrite { get; set; }

        /// <summary>
        /// Gets or sets a value indicating whether to keep log file open instead of opening and closing it on each logging event.
        /// </summary>
        /// <remarks>
        /// Setting this property to <c>True</c> helps improve performance.
        /// </remarks>
        /// <docgen category='Performance Tuning Options' order='10' />
        [DefaultValue(false)]
        public bool KeepFileOpen
        {
            get { return keepFileOpen; }
            set
            {
                keepFileOpen = value;
                RefreshArchiveFilePatternToWatch();
            }
        }

        /// <summary>
        /// Gets or sets the maximum number of log filenames that should be stored as existing.
        /// </summary>
        /// <remarks>
        /// The bigger this number is the longer it will take to write each log record. The smaller the number is
        /// the higher the chance that the clean function will be run when no new files have been opened.
        /// </remarks>
        /// <docgen category='Performance Tuning Options' order='10' />
        [DefaultValue(20)] //NLog5: todo rename correct for text case
        public int maxLogFilenames { get; set; }

        /// <summary>
        /// Gets or sets a value indicating whether to enable log file(s) to be deleted.
        /// </summary>
        /// <docgen category='Output Options' order='10' />
        [DefaultValue(true)]
        public bool EnableFileDelete { get; set; }

#if !SILVERLIGHT
        /// <summary>
        /// Gets or sets the file attributes (Windows only).
        /// </summary>
        /// <docgen category='Output Options' order='10' />
        [Advanced]
        public Win32FileAttributes FileAttributes { get; set; }
#endif

        /// <summary>
        /// Gets or sets the line ending mode.
        /// </summary>
        /// <docgen category='Layout Options' order='10' />
        [Advanced]
        public LineEndingMode LineEnding
        {
            get
            {
                return this.lineEndingMode;
            }

            set
            {
                this.lineEndingMode = value;
            }
        }

        /// <summary>
        /// Gets or sets a value indicating whether to automatically flush the file buffers after each log message.
        /// </summary>
        /// <docgen category='Performance Tuning Options' order='10' />
        [DefaultValue(true)]
        public bool AutoFlush { get; set; }

        /// <summary>
        /// Gets or sets the number of files to be kept open. Setting this to a higher value may improve performance
        /// in a situation where a single File target is writing to many files
        /// (such as splitting by level or by logger).
        /// </summary>
        /// <remarks>
        /// The files are managed on a LRU (least recently used) basis, which flushes
        /// the files that have not been used for the longest period of time should the
        /// cache become full. As a rule of thumb, you shouldn't set this parameter to 
        /// a very high value. A number like 10-15 shouldn't be exceeded, because you'd
        /// be keeping a large number of files open which consumes system resources.
        /// </remarks>
        /// <docgen category='Performance Tuning Options' order='10' />
        [DefaultValue(5)]
        [Advanced]
        public int OpenFileCacheSize { get; set; }

        /// <summary>
        /// Gets or sets the maximum number of seconds that files are kept open. If this number is negative the files are 
        /// not automatically closed after a period of inactivity.
        /// </summary>
        /// <docgen category='Performance Tuning Options' order='10' />
        [DefaultValue(-1)]
        [Advanced]
        public int OpenFileCacheTimeout { get; set; }

        /// <summary>
        /// Gets or sets the log file buffer size in bytes.
        /// </summary>
        /// <docgen category='Performance Tuning Options' order='10' />
        [DefaultValue(32768)]
        public int BufferSize { get; set; }

        /// <summary>
        /// Gets or sets the file encoding.
        /// </summary>
        /// <docgen category='Layout Options' order='10' />
        public Encoding Encoding { get; set; }

        /// <summary>
        /// Gets or sets a value indicating whether concurrent writes to the log file by multiple processes on the same host.
        /// </summary>
        /// <remarks>
        /// This makes multi-process logging possible. NLog uses a special technique
        /// that lets it keep the files open for writing.
        /// </remarks>
        /// <docgen category='Performance Tuning Options' order='10' />
        [DefaultValue(true)]
        public bool ConcurrentWrites
        {
            get { return concurrentWrites; }
            set
            {
                concurrentWrites = value;
                RefreshArchiveFilePatternToWatch();
            }
        }

        /// <summary>
        /// Gets or sets a value indicating whether concurrent writes to the log file by multiple processes on different network hosts.
        /// </summary>
        /// <remarks>
        /// This effectively prevents files from being kept open.
        /// </remarks>
        /// <docgen category='Performance Tuning Options' order='10' />
        [DefaultValue(false)]
        public bool NetworkWrites { get; set; }

        /// <summary>
        /// Gets or sets the number of times the write is appended on the file before NLog
        /// discards the log message.
        /// </summary>
        /// <docgen category='Performance Tuning Options' order='10' />
        [DefaultValue(10)]
        [Advanced]
        public int ConcurrentWriteAttempts { get; set; }

        /// <summary>
        /// Gets or sets the delay in milliseconds to wait before attempting to write to the file again.
        /// </summary>
        /// <remarks>
        /// The actual delay is a random value between 0 and the value specified
        /// in this parameter. On each failed attempt the delay base is doubled
        /// up to <see cref="ConcurrentWriteAttempts" /> times.
        /// </remarks>
        /// <example>
        /// Assuming that ConcurrentWriteAttemptDelay is 10 the time to wait will be:<p/>
        /// a random value between 0 and 10 milliseconds - 1st attempt<br/>
        /// a random value between 0 and 20 milliseconds - 2nd attempt<br/>
        /// a random value between 0 and 40 milliseconds - 3rd attempt<br/>
        /// a random value between 0 and 80 milliseconds - 4th attempt<br/>
        /// ...<p/>
        /// and so on.
        /// </example>
        /// <docgen category='Performance Tuning Options' order='10' />
        [DefaultValue(1)]
        [Advanced]
        public int ConcurrentWriteAttemptDelay { get; set; }

        /// <summary>
        /// Gets or sets a value indicating whether to archive old log file on startup.
        /// </summary>
        /// <remarks>
        /// This option works only when the "FileName" parameter denotes a single file.
        /// After archiving the old file, the current log file will be empty.
        /// </remarks>
        /// <docgen category='Output Options' order='10' />
        [DefaultValue(false)]
        public bool ArchiveOldFileOnStartup { get; set; }

        /// <summary>
        /// Gets or sets a value specifying the date format to use when archiving files.
        /// </summary>
        /// <remarks>
        /// This option works only when the "ArchiveNumbering" parameter is set either to Date or DateAndSequence.
        /// </remarks>
        /// <docgen category='Output Options' order='10' />
        [DefaultValue("")]
        public string ArchiveDateFormat { get; set; }

        /// <summary>
        /// Gets or sets the size in bytes above which log files will be automatically archived.
        /// 
        /// Warning: combining this with <see cref="ArchiveNumberingMode.Date"/> isn't supported. We cannot create multiple archive files, if they should have the same name.
        /// Choose:  <see cref="ArchiveNumberingMode.DateAndSequence"/> 
        /// </summary>
        /// <remarks>
        /// Caution: Enabling this option can considerably slow down your file 
        /// logging in multi-process scenarios. If only one process is going to
        /// be writing to the file, consider setting <c>ConcurrentWrites</c>
        /// to <c>false</c> for maximum performance.
        /// </remarks>
        /// <docgen category='Archival Options' order='10' />
        public long ArchiveAboveSize
        {
            get { return archiveAboveSize; }
            set
            {
                archiveAboveSize = value;
                RefreshArchiveFilePatternToWatch();
            }
        }

        /// <summary>
        /// Gets or sets a value indicating whether to automatically archive log files every time the specified time passes.
        /// </summary>
        /// <remarks>
        /// Files are moved to the archive as part of the write operation if the current period of time changes. For example
        /// if the current <c>hour</c> changes from 10 to 11, the first write that will occur
        /// on or after 11:00 will trigger the archiving.
        /// <p>
        /// Caution: Enabling this option can considerably slow down your file 
        /// logging in multi-process scenarios. If only one process is going to
        /// be writing to the file, consider setting <c>ConcurrentWrites</c>
        /// to <c>false</c> for maximum performance.
        /// </p>
        /// </remarks>
        /// <docgen category='Archival Options' order='10' />
        public FileArchivePeriod ArchiveEvery
        {
            get { return archiveEvery; }
            set
            {
                archiveEvery = value;
                RefreshArchiveFilePatternToWatch();
            }
        }

        /// <summary>
        /// Gets or sets the name of the file to be used for an archive.
        /// </summary>
        /// <remarks>
        /// It may contain a special placeholder {#####}
        /// that will be replaced with a sequence of numbers depending on 
        /// the archiving strategy. The number of hash characters used determines
        /// the number of numerical digits to be used for numbering files.
        /// </remarks>
        /// <docgen category='Archival Options' order='10' />
        public Layout ArchiveFileName
        {
            get { return archiveFileName; }
            set
            {
                archiveFileName = value;
                RefreshFileArchive();
                RefreshArchiveFilePatternToWatch();
            }
        }

        /// <summary>
        /// Gets or sets the maximum number of archive files that should be kept.
        /// </summary>
        /// <docgen category='Archival Options' order='10' />
        [DefaultValue(0)]
        public int MaxArchiveFiles
        {
            get
            {
                return maxArchiveFiles;
            }
            set
            {
                maxArchiveFiles = value;
                fileArchive.MaxArchiveFileToKeep = value;
            }
        }

        /// <summary>
        /// Gets or sets the way file archives are numbered. 
        /// </summary>
        /// <docgen category='Archival Options' order='10' />
        public ArchiveNumberingMode ArchiveNumbering { get; set; }

#if NET4_5
        /// <summary>
        /// Gets or sets a value indicating whether to compress archive files into the zip archive format.
        /// </summary>
        /// <docgen category='Archival Options' order='10' />
        [DefaultValue(false)]
        public bool EnableArchiveFileCompression
        {
            get { return enableArchiveFileCompression; }
            set
            {
                enableArchiveFileCompression = value;
                RefreshArchiveFilePatternToWatch();
            }
        }
#else
        /// <summary>
        /// Gets or sets a value indicating whether to compress archive files into the zip archive format.
        /// </summary>
        private const bool EnableArchiveFileCompression = false;
#endif

        /// <summary>
        /// Gets or set a value indicating whether a managed file stream is forced, instead of used the native implementation.
        /// </summary>
        [DefaultValue(false)]
        public bool ForceManaged { get; set; }

        /// <summary>
        /// Gets the characters that are appended after each line.
        /// </summary>
        protected internal string NewLineChars
        {
            get
            {
                return lineEndingMode.NewLineCharacters;
            }
        }

        private void RefreshFileArchive()
        {
            var nullEvent = LogEventInfo.CreateNullEvent();
            string fileNamePattern = GetArchiveFileNamePattern(GetCleanedFileName(nullEvent), nullEvent);
            if (!ContainsFileNamePattern(fileNamePattern))
            {
                try
                {
                    fileArchive.InitializeForArchiveFolderPath(Path.GetDirectoryName(fileNamePattern));
                }
                catch (Exception exception)
                {

                    if (exception.MustBeRethrownImmediately())
                    {
                        throw;
                    }

                    //TODO NLog 5, check MustBeRethrown()

                    InternalLogger.Warn(exception, "Error while initializing archive folder.");
                }
            }
        }

        /// <summary>
        /// Refresh the ArchiveFilePatternToWatch option of the <see cref="FileAppenderCache" />. 
        /// The log file must be watched for archiving when multiple processes are writing to the same 
        /// open file.
        /// </summary>
        private void RefreshArchiveFilePatternToWatch()
        {
#if !SILVERLIGHT && !__IOS__ && !__ANDROID__ && !DNX && !UWP10
            if (this.fileAppenderCache != null)
            {
                bool mustWatchArchiving = IsArchivingEnabled() && ConcurrentWrites && KeepFileOpen;
                if (mustWatchArchiving)
                {
                    var nullEvent = LogEventInfo.CreateNullEvent();
                    string fileNamePattern = GetArchiveFileNamePattern(GetCleanedFileName(nullEvent), nullEvent);
                    if (!string.IsNullOrEmpty(fileNamePattern))
                    {
                        fileNamePattern = Path.Combine(Path.GetDirectoryName(fileNamePattern), ReplaceFileNamePattern(fileNamePattern, "*"));
                        this.fileAppenderCache.ArchiveFilePatternToWatch = fileNamePattern;

                        if ((EnableArchiveFileCompression) && (this.appenderInvalidatorThread == null))
                        {
                            // EnableArchiveFileCompression creates a new file for the archive, instead of just moving the log file.
                            // The log file is deleted instead of moved. This process may be holding a lock to that file which will
                            // avoid the file from being deleted. Therefore we must periodically close appenders for files that 
                            // were archived so that the file can be deleted.

                            this.appenderInvalidatorThread = new Thread(new ThreadStart(() =>
                            {
                                while (true)
                                {
                                    Thread.Sleep(200);
                                    lock (SyncRoot)
                                        this.fileAppenderCache.InvalidateAppendersForInvalidFiles();
                                }
                            }));
                            this.appenderInvalidatorThread.Start();
                        }
                    }
                }
                else
                {
                    this.fileAppenderCache.ArchiveFilePatternToWatch = null;

                    if (this.appenderInvalidatorThread != null)
                    {
                        this.appenderInvalidatorThread.Abort();
                        this.appenderInvalidatorThread = null;
                    }
                }
            }
#endif
        }

        /// <summary>
        /// Removes records of initialized files that have not been 
        /// accessed in the last two days.
        /// </summary>
        /// <remarks>
        /// Files are marked 'initialized' for the purpose of writing footers when the logging finishes.
        /// </remarks>
        public void CleanupInitializedFiles()
        {
            this.CleanupInitializedFiles(DateTime.UtcNow.AddDays(-FileTarget.InitializedFilesCleanupPeriod));
        }

        /// <summary>
        /// Removes records of initialized files that have not been
        /// accessed after the specified date.
        /// </summary>
        /// <param name="cleanupThreshold">The cleanup threshold.</param>
        /// <remarks>
        /// Files are marked 'initialized' for the purpose of writing footers when the logging finishes.
        /// </remarks>
        public void CleanupInitializedFiles(DateTime cleanupThreshold)
        {
            var filesToUninitialize = new List<string>();

            // Select the files require to be uninitialized.
            foreach (var file in this.initializedFiles)
            {
                if (file.Value < cleanupThreshold)
                {
                    filesToUninitialize.Add(file.Key);
                }
            }

            // Uninitialize the files.
            foreach (string fileName in filesToUninitialize)
            {
                this.WriteFooterAndUninitialize(fileName);
            }
        }

        /// <summary>
        /// Flushes all pending file operations.
        /// </summary>
        /// <param name="asyncContinuation">The asynchronous continuation.</param>
        /// <remarks>
        /// The timeout parameter is ignored, because file APIs don't provide
        /// the needed functionality.
        /// </remarks>
        protected override void FlushAsync(AsyncContinuation asyncContinuation)
        {
            try
            {
                fileAppenderCache.FlushAppenders();
                asyncContinuation(null);
            }
            catch (Exception exception)
            {
                if (exception.MustBeRethrown())
                {
                    throw;
                }

                asyncContinuation(exception);
            }
        }

        /// <summary>
        /// Returns the suitable appender factory ( <see cref="IFileAppenderFactory"/>) to be used to generate the file
        /// appenders associated with the <see cref="FileTarget"/> instance.
        /// 
        /// The type of the file appender factory returned depends on the values of various <see cref="FileTarget"/> properties.
        /// </summary>
        /// <returns><see cref="IFileAppenderFactory"/> suitable for this instance.</returns>
        private IFileAppenderFactory GetFileAppenderFactory()
        {
            if (!this.KeepFileOpen)
            {
                return RetryingMultiProcessFileAppender.TheFactory;
            }
            else if (this.NetworkWrites)
            {
                        return RetryingMultiProcessFileAppender.TheFactory;
                    }
                    else if (this.ConcurrentWrites)
                    {
#if SILVERLIGHT || UWP10
                        return RetryingMultiProcessFileAppender.TheFactory;
#elif MONO
                        //
                        // mono on Windows uses mutexes, on Unix - special appender
                        //
                        if (PlatformDetector.IsUnix)
                        {
                            return UnixMultiProcessFileAppender.TheFactory;
                        }
                        else
                        {
                            return MutexMultiProcessFileAppender.TheFactory;
                        }
#else
                        return MutexMultiProcessFileAppender.TheFactory;
#endif
                    }
            else if (IsArchivingEnabled())
<<<<<<< HEAD
                return SingleProcessFileAppender.TheFactory;
                    else
                        return CountingSingleProcessFileAppender.TheFactory;
                    }

        private bool IsArchivingEnabled()
                {
            return this.ArchiveAboveSize == FileTarget.ArchiveAboveSizeDisabled && this.ArchiveEvery == FileArchivePeriod.None;
                    }
=======
                return CountingSingleProcessFileAppender.TheFactory;
            else
                return SingleProcessFileAppender.TheFactory;
        }
        
        private bool IsArchivingEnabled()
        {
            return this.ArchiveAboveSize != FileTarget.ArchiveAboveSizeDisabled || this.ArchiveEvery != FileArchivePeriod.None;
        }
>>>>>>> 705b0b21

        /// <summary>
        /// Initializes file logging by creating data structures that
        /// enable efficient multi-file logging.
        /// </summary>
        protected override void InitializeTarget()
        {
            base.InitializeTarget();
            this.appenderFactory = GetFileAppenderFactory();

            this.fileAppenderCache = new FileAppenderCache(this.OpenFileCacheSize, this.appenderFactory, this);
            RefreshArchiveFilePatternToWatch();

            if ((this.OpenFileCacheSize > 0 || this.EnableFileDelete) && this.OpenFileCacheTimeout > 0)
            {
                this.autoClosingTimer = new Timer(
                    this.AutoClosingTimerCallback,
                    null,
                    this.OpenFileCacheTimeout * 1000,
                    this.OpenFileCacheTimeout * 1000);
            }
        }

        /// <summary>
        /// Closes the file(s) opened for writing.
        /// </summary>
        protected override void CloseTarget()
        {
            base.CloseTarget();

            foreach (string fileName in new List<string>(this.initializedFiles.Keys))
            {
                this.WriteFooterAndUninitialize(fileName);
            }

            if (this.autoClosingTimer != null)
            {
                this.autoClosingTimer.Change(Timeout.Infinite, Timeout.Infinite);
                this.autoClosingTimer.Dispose();
                this.autoClosingTimer = null;
            }

            if (this.appenderInvalidatorThread != null)
            {
                this.appenderInvalidatorThread.Abort();
                this.appenderInvalidatorThread = null;
            }

            this.fileAppenderCache.CloseAppenders();
        }

        /// <summary>
        /// Writes the specified logging event to a file specified in the FileName 
        /// parameter.
        /// </summary>
        /// <param name="logEvent">The logging event.</param>
        protected override void Write(LogEventInfo logEvent)
        {
            var fileName = Path.GetFullPath(GetCleanedFileName(logEvent));

#if !SILVERLIGHT && !__IOS__ && !__ANDROID__ && !DNX && !UWP10
            this.fileAppenderCache.InvalidateAppendersForInvalidFiles();
#endif

            byte[] bytes = this.GetBytesToWrite(logEvent);

            if (this.ShouldAutoArchive(fileName, logEvent, bytes.Length))
            {
                this.fileAppenderCache.InvalidateAppender(fileName);
                this.DoAutoArchive(fileName, logEvent);
            }

            // Clean up old archives if this is the first time a log record is being written to
            // this log file and the archiving system is date/time based.
            if (this.ArchiveNumbering == ArchiveNumberingMode.Date && this.ArchiveEvery != FileArchivePeriod.None && ShouldDeleteOldArchives())
            {
                if (!previousFileNames.Contains(fileName))
                {
                    if (this.previousFileNames.Count > this.maxLogFilenames)
                    {
                        this.previousFileNames.Dequeue();
                    }

                    string fileNamePattern = this.GetArchiveFileNamePattern(fileName, logEvent);
                    this.DeleteOldDateArchives(fileNamePattern);
                    this.previousFileNames.Enqueue(fileName);
                }
            }

            this.WriteToFile(fileName, logEvent, bytes, false);

            previousLogEventTimestamp = logEvent.TimeStamp;
        }

        private string GetCleanedFileName(LogEventInfo logEvent)
        {
            return cachedCleanedFileNamed ?? CleanupInvalidFileNameChars(this.FileName.Render(logEvent));
        }

        /// <summary>
        /// Writes the specified array of logging events to a file specified in the FileName
        /// parameter.
        /// </summary>
        /// <param name="logEvents">An array of <see cref="AsyncLogEventInfo"/> objects.</param>
        /// <remarks>
        /// This function makes use of the fact that the events are batched by sorting
        /// the requests by filename. This optimizes the number of open/close calls
        /// and can help improve performance.
        /// </remarks>
        protected override void Write(AsyncLogEventInfo[] logEvents)
        {
            var buckets = logEvents.BucketSort(c => this.FileName.Render(c.LogEvent));
            using (var ms = new MemoryStream())
            {
                var pendingContinuations = new List<AsyncContinuation>();

                foreach (var bucket in buckets)
                {
                    string fileName = Path.GetFullPath(CleanupInvalidFileNameChars(bucket.Key));

                    ms.SetLength(0);
                    ms.Position = 0;

                    LogEventInfo firstLogEvent = null;

                    foreach (AsyncLogEventInfo ev in bucket.Value)
                    {
                        if (firstLogEvent == null)
                        {
                            firstLogEvent = ev.LogEvent;
                        }

                        byte[] bytes = this.GetBytesToWrite(ev.LogEvent);
                        ms.Write(bytes, 0, bytes.Length);
                        pendingContinuations.Add(ev.Continuation);
                    }

                    this.FlushCurrentFileWrites(fileName, firstLogEvent, ms, pendingContinuations);
                }
            }
        }

        /// <summary>
        /// Formats the log event for write.
        /// </summary>
        /// <param name="logEvent">The log event to be formatted.</param>
        /// <returns>A string representation of the log event.</returns>
        protected virtual string GetFormattedMessage(LogEventInfo logEvent)
        {
            return this.Layout.Render(logEvent);
        }

        /// <summary>
        /// Gets the bytes to be written to the file.
        /// </summary>
        /// <param name="logEvent">Log event.</param>
        /// <returns>Array of bytes that are ready to be written.</returns>
        protected virtual byte[] GetBytesToWrite(LogEventInfo logEvent)
        {
            string renderedText = this.GetFormattedMessage(logEvent) + this.NewLineChars;
            return this.TransformBytes(this.Encoding.GetBytes(renderedText));
        }

        /// <summary>
        /// Modifies the specified byte array before it gets sent to a file.
        /// </summary>
        /// <param name="value">The byte array.</param>
        /// <returns>The modified byte array. The function can do the modification in-place.</returns>
        protected virtual byte[] TransformBytes(byte[] value)
        {
            return value;
        }

        /// <summary>
        /// Replaces the numeric pattern i.e. {#} in a file name with the <paramref name="value"/> parameter value.
        /// </summary>
        /// <param name="pattern">File name which contains the numeric pattern.</param>
        /// <param name="value">Value which will replace the numeric pattern.</param>
        /// <returns>File name with the value of <paramref name="value"/> in the position of the numeric pattern.</returns>
        private static string ReplaceNumberPattern(string pattern, int value)
        {
            int firstPart = pattern.IndexOf("{#", StringComparison.Ordinal);
            int lastPart = pattern.IndexOf("#}", StringComparison.Ordinal) + 2;
            int numDigits = lastPart - firstPart - 2;

            return pattern.Substring(0, firstPart) + Convert.ToString(value, 10).PadLeft(numDigits, '0') + pattern.Substring(lastPart);
        }

        private void FlushCurrentFileWrites(string currentFileName, LogEventInfo firstLogEvent, MemoryStream ms, List<AsyncContinuation> pendingContinuations)
        {
            Exception lastException = null;

            try
            {
                if (currentFileName != null)
                {
                    if (this.ShouldAutoArchive(currentFileName, firstLogEvent, (int)ms.Length))
                    {
                        this.WriteFooterAndUninitialize(currentFileName);
                        this.DoAutoArchive(currentFileName, firstLogEvent);
                    }

                    this.WriteToFile(currentFileName, firstLogEvent, ms.ToArray(), false);
                }
            }
            catch (Exception exception)
            {
                if (exception.MustBeRethrown())
                {
                    throw;
                }

                lastException = exception;
            }

            foreach (AsyncContinuation cont in pendingContinuations)
            {
                cont(lastException);
            }

            pendingContinuations.Clear();
        }

        /// <summary>
        /// Determines if the file name as <see cref="String"/> contains a numeric pattern i.e. {#} in it.  
        ///
        /// Example: 
        ///     trace{#}.log        Contains the numeric pattern.
        ///     trace{###}.log      Contains the numeric pattern.
        ///     trace{#X#}.log      Contains the numeric pattern (See remarks).
        ///     trace.log           Does not contain the pattern.
        /// </summary>
        /// <remarks>Occasionally, this method can identify the existence of the {#} pattern incorrectly.</remarks>
        /// <param name="fileName">File name to be checked.</param>
        /// <returns><see langword="true"/> when the pattern is found; <see langword="false"/> otherwise.</returns>
        private static bool ContainsFileNamePattern(string fileName)
        {
            int startingIndex = fileName.IndexOf("{#", StringComparison.Ordinal);
            int endingIndex = fileName.IndexOf("#}", StringComparison.Ordinal);

            return (startingIndex != -1 && endingIndex != -1 && startingIndex < endingIndex);
        }

        /// <summary>
        /// Archives the <paramref name="fileName"/> using a rolling style numbering (the most recent is always #0 then
        /// #1, ..., #N. When the number of archive files exceed <see cref="P:MaxArchiveFiles"/> the obsolete archives
        /// are deleted.
        /// </summary>
        /// <remarks>
        /// This method is called recursively. This is the reason the <paramref name="archiveNumber"/> is required.
        /// </remarks>
        /// <param name="fileName">File name to be archived.</param>
        /// <param name="pattern">File name template which contains the numeric pattern to be replaced.</param>
        /// <param name="archiveNumber">Value which will replace the numeric pattern.</param>
        private void RollArchivesForward(string fileName, string pattern, int archiveNumber)
        {
            if (ShouldDeleteOldArchives() && archiveNumber >= this.MaxArchiveFiles)
            {
                File.Delete(fileName);
                return;
            }

            if (!File.Exists(fileName))
            {
                return;
            }

            string newFileName = ReplaceNumberPattern(pattern, archiveNumber);
            RollArchivesForward(newFileName, pattern, archiveNumber + 1);

            var shouldCompress = archiveNumber == 0;
            try
            {
                RollArchiveForward(fileName, newFileName, shouldCompress);
            }
            catch (IOException)
            {
                // TODO: Check the value of CreateDirs property before creating directories.
                string dir = Path.GetDirectoryName(newFileName);
                if (!Directory.Exists(dir))
                {
                    Directory.CreateDirectory(dir);
                }

                RollArchiveForward(fileName, newFileName, shouldCompress);
            }
        }

        /// <summary>
        /// Archives the <paramref name="fileName"/> using a sequence style numbering. The most recent archive has the
        /// highest number. When the number of archive files exceed <see cref="P:MaxArchiveFiles"/> the obsolete
        /// archives are deleted.
        /// </summary>
        /// <param name="fileName">File name to be archived.</param>
        /// <param name="pattern">File name template which contains the numeric pattern to be replaced.</param>
        private void ArchiveBySequence(string fileName, string pattern)
        {
            FileNameTemplate fileTemplate = new FileNameTemplate(Path.GetFileName(pattern));
            int trailerLength = fileTemplate.Template.Length - fileTemplate.EndAt;
            string fileNameMask = fileTemplate.ReplacePattern("*");

            string dirName = Path.GetDirectoryName(Path.GetFullPath(pattern));
            int nextNumber = -1;
            int minNumber = -1;

            var number2Name = new Dictionary<int, string>();

            try
            {
#if SILVERLIGHT && !WINDOWS_PHONE
                foreach (string s in Directory.EnumerateFiles(dirName, fileNameMask))
#else
                foreach (string s in Directory.GetFiles(dirName, fileNameMask))
#endif
                {
                    string baseName = Path.GetFileName(s);
                    string number = baseName.Substring(fileTemplate.BeginAt, baseName.Length - trailerLength - fileTemplate.BeginAt);
                    int num;

                    try
                    {
                        num = Convert.ToInt32(number, CultureInfo.InvariantCulture);
                    }
                    catch (FormatException)
                    {
                        continue;
                    }

                    nextNumber = Math.Max(nextNumber, num);
                    minNumber = minNumber != -1 ? Math.Min(minNumber, num) : num;

                    number2Name[num] = s;
                }

                nextNumber++;
            }
            catch (DirectoryNotFoundException)
            {
                Directory.CreateDirectory(dirName);
                nextNumber = 0;
            }

            if (minNumber != -1 && ShouldDeleteOldArchives())
            {
                int minNumberToKeep = nextNumber - this.MaxArchiveFiles + 1;
                for (int i = minNumber; i < minNumberToKeep; ++i)
                {
                    string s;

                    if (number2Name.TryGetValue(i, out s))
                    {
                        InternalLogger.Info("Deleting old archive {0}", s);
                        File.Delete(s);
                    }
                }
            }

            string newFileName = ReplaceNumberPattern(pattern, nextNumber);
            RollArchiveForward(fileName, newFileName, allowCompress: true);
        }

        /// <summary>
        /// Creates an archive copy of source file either by compressing it or moving to a new location in the file
        /// system. Which action will be used is determined by the value of <paramref name="enableCompression"/> parameter.
        /// </summary>
        /// <param name="fileName">File name to be archived.</param>
        /// <param name="archiveFileName">Name of the archive file.</param>
        /// <param name="enableCompression">Enables file compression</param>
        private static void ArchiveFile(string fileName, string archiveFileName, bool enableCompression)
        {
            string archiveFolderPath = Path.GetDirectoryName(archiveFileName);
            if (!Directory.Exists(archiveFolderPath))
                Directory.CreateDirectory(archiveFolderPath);

#if NET4_5
            if (enableCompression)
            {
                InternalLogger.Info("Archiving {0} to zip-archive {1}", fileName, archiveFileName);
                using (var archiveStream = new FileStream(archiveFileName, FileMode.Create))
                using (var archive = new ZipArchive(archiveStream, ZipArchiveMode.Create))
                using (var originalFileStream = new FileStream(fileName, FileMode.Open, FileAccess.Read, FileShare.ReadWrite ))
                {
                    var zipArchiveEntry = archive.CreateEntry(Path.GetFileName(fileName));
                    using (var destination = zipArchiveEntry.Open())
                    {
                        originalFileStream.CopyTo(destination);
                    }
                }
                
                DeleteAndWaitForFileDelete(fileName);
            }
            else
#endif
            {
                InternalLogger.Info("Archiving {0} to {1}", fileName, archiveFileName);
                File.Move(fileName, archiveFileName);
            }
        }

        private static void DeleteAndWaitForFileDelete(string fileName)
        {
            var originalFileCreationTime = (new FileInfo(fileName)).CreationTime;
            File.Delete(fileName);

            if (File.Exists(fileName))
            {
                FileInfo currentFileInfo;
                do
                {
                    Thread.Sleep(100);
                    currentFileInfo = new FileInfo(fileName);
                }
                while ((currentFileInfo.Exists) && (currentFileInfo.CreationTime == originalFileCreationTime));
            }
        }

        private void RollArchiveForward(string existingFileName, string archiveFileName, bool allowCompress)
        {
            ArchiveFile(existingFileName, archiveFileName, allowCompress && EnableArchiveFileCompression);

            string fileName = Path.GetFileName(existingFileName);
            if (fileName == null) { return; }

            // When the file has been moved, the original filename is 
            // no longer one of the initializedFiles. The initializedFilesCounter
            // should be left alone, the amount is still valid.
            if (this.initializedFiles.ContainsKey(fileName))
            {
                this.initializedFiles.Remove(fileName);
            }
            else if (this.initializedFiles.ContainsKey(existingFileName))
            {
                this.initializedFiles.Remove(existingFileName);
            }
        }

#if !NET_CF
        /// <summary>
        /// <para>
        /// Archives the <paramref name="fileName"/> using a date and sequence style numbering. Archives will be stamped
        /// with the prior period (Year, Month, Day) datetime. The most recent archive has the highest number (in
        /// combination with the date).
        /// </para>
        /// <para>
        /// When the number of archive files exceed <see cref="P:MaxArchiveFiles"/> the obsolete archives are deleted.
        /// </para>
        /// </summary>
        /// <param name="fileName">File name to be archived.</param>
        /// <param name="pattern">File name template which contains the numeric pattern to be replaced.</param>
        /// <param name="logEvent">Log event that the <see cref="FileTarget"/> instance is currently processing.</param>
        private void ArchiveByDateAndSequence(string fileName, string pattern, LogEventInfo logEvent)
        {
            string baseNamePattern = Path.GetFileName(pattern);

            if (string.IsNullOrEmpty(baseNamePattern))
            {
                return;
            }

            FileNameTemplate fileTemplate = new FileNameTemplate(baseNamePattern);
            string fileNameMask = fileTemplate.ReplacePattern("*");
            string dateFormat = GetArchiveDateFormatString(this.ArchiveDateFormat);

            string dirName = Path.GetDirectoryName(Path.GetFullPath(pattern));
            if (string.IsNullOrEmpty(dirName))
            {
                return;
            }

            int minSequenceLength = fileTemplate.EndAt - fileTemplate.BeginAt - 2;
            int nextSequenceNumber;
            DateTime archiveDate = GetArchiveDate(fileName, logEvent);
            List<string> archiveFileNames;
            if (Directory.Exists(dirName))
            {
                List<DateAndSequenceArchive> archives = FindDateAndSequenceArchives(dirName, fileName, fileNameMask, minSequenceLength, dateFormat, fileTemplate)
                    .ToList();

                // Find out the next sequence number among existing archives having the same date part as the current date.
                int? lastSequenceNumber = archives
                    .Where(a => a.HasSameFormattedDate(archiveDate))
                    .Max(a => (int?)a.Sequence);
                nextSequenceNumber = (int)(lastSequenceNumber != null ? lastSequenceNumber + 1 : 0);

                archiveFileNames = archives
                    .OrderBy(a => a.Date)
                    .ThenBy(a => a.Sequence)
                    .Select(a => a.FileName)
                    .ToList();
            }
            else
            {
                Directory.CreateDirectory(dirName);
                nextSequenceNumber = 0;
                archiveFileNames = new List<string>();
            }

            string paddedSequence = nextSequenceNumber.ToString().PadLeft(minSequenceLength, '0');
            string archiveFileNameWithoutPath = fileNameMask.Replace("*",
                string.Format("{0}.{1}", archiveDate.ToString(dateFormat), paddedSequence));
            string archiveFileName = Path.Combine(dirName, archiveFileNameWithoutPath);

            RollArchiveForward(fileName, archiveFileName, allowCompress: true);
            archiveFileNames.Add(archiveFileName);
            EnsureArchiveCount(archiveFileNames);
        }
        
        /// <summary>
        /// Deletes files among a given list, and stops as soon as the remaining files are fewer than the <see
        /// cref="P:FileTarget.MaxArchiveFiles"/> setting.
        /// </summary>
        /// <param name="oldArchiveFileNames">List of the file archives.</param>
        /// <remarks>
        /// Items are deleted in the same order as in <paramref name="oldArchiveFileNames"/>. No file is deleted if <see
        /// cref="P:FileTarget.MaxArchiveFiles"/> property is zero.
        /// </remarks>
        private void EnsureArchiveCount(List<string> oldArchiveFileNames)
        {
            if (!ShouldDeleteOldArchives())
            {
                return;
            }

            int numberToDelete = oldArchiveFileNames.Count - this.MaxArchiveFiles;
            for (int fileIndex = 0; fileIndex < numberToDelete; fileIndex++)
            {
                InternalLogger.Info("Deleting old archive {0}.", oldArchiveFileNames[fileIndex]);
                File.Delete(oldArchiveFileNames[fileIndex]);
            }
        }

        /// <summary>
        /// Searches a given directory for archives that comply with the current archive pattern.
        /// </summary>
        /// <returns>An enumeration of archive infos, ordered by their file creation date.</returns>
        private IEnumerable<DateAndSequenceArchive> FindDateAndSequenceArchives(string dirName, string logFileName,
            string fileNameMask,
            int minSequenceLength, string dateFormat, FileNameTemplate fileTemplate)
        {
            var directoryInfo = new DirectoryInfo(dirName);

            int archiveFileNameMinLength = fileNameMask.Length + minSequenceLength;
            var archiveFileNames = GetFiles(directoryInfo, fileNameMask)
                .Where(n => n.Name.Length >= archiveFileNameMinLength)
                .OrderBy(n => n.CreationTime)
                .Select(n => n.FullName);

            foreach (string archiveFileName in archiveFileNames)
            {
                //Get the archive file name or empty string if it's null
                string archiveFileNameWithoutPath = Path.GetFileName(archiveFileName) ?? "";

                DateTime date;
                int sequence;
                if (
                    !TryParseDateAndSequence(archiveFileNameWithoutPath, dateFormat, fileTemplate, out date,
                        out sequence))
                {
                    continue;
                }

                //It's possible that the log file itself has a name that will match the archive file mask.
                if (string.IsNullOrEmpty(archiveFileNameWithoutPath) ||
                    archiveFileNameWithoutPath.Equals(Path.GetFileName(logFileName)))
                {
                    continue;
                }

                yield return new DateAndSequenceArchive(archiveFileName, date, dateFormat, sequence);
            }
        }

        private static bool TryParseDateAndSequence(string archiveFileNameWithoutPath, string dateFormat, FileNameTemplate fileTemplate, out DateTime date, out int sequence)
        {
            int trailerLength = fileTemplate.Template.Length - fileTemplate.EndAt;
            int dateAndSequenceIndex = fileTemplate.BeginAt;
            int dateAndSequenceLength = archiveFileNameWithoutPath.Length - trailerLength - dateAndSequenceIndex;

            string dateAndSequence = archiveFileNameWithoutPath.Substring(dateAndSequenceIndex, dateAndSequenceLength);
            int sequenceIndex = dateAndSequence.LastIndexOf('.') + 1;

            string sequencePart = dateAndSequence.Substring(sequenceIndex);
            if (!Int32.TryParse(sequencePart, NumberStyles.None, CultureInfo.CurrentCulture, out sequence))
            {
                date = default(DateTime);
                return false;
            }

            string datePart = dateAndSequence.Substring(0, dateAndSequence.Length - sequencePart.Length - 1);
            if (!DateTime.TryParseExact(datePart, dateFormat, CultureInfo.CurrentCulture, DateTimeStyles.None,
                out date))
            {
                return false;
            }

            return true;
        }

        /// <summary>
        /// Gets the collection of files in the specified directory which they match the <paramref name="fileNameMask"/>.
        /// </summary>
        /// <param name="directoryInfo">Directory to searched.</param>
        /// <param name="fileNameMask">Pattern which the files will be searched against.</param>
        /// <returns>List of files matching the pattern.</returns>
        private static IEnumerable<FileInfo> GetFiles(DirectoryInfo directoryInfo, string fileNameMask)
        {
#if SILVERLIGHT && !WINDOWS_PHONE
            return directoryInfo.EnumerateFiles(fileNameMask);
#else
            return directoryInfo.GetFiles(fileNameMask);
#endif
        }

        /// <summary>
        /// Replaces the string-based pattern i.e. {#} in a file name with the value passed in <paramref
        /// name="replacementValue"/> parameter.
        /// </summary>
        /// <param name="pattern">File name which contains the string-based pattern.</param>
        /// <param name="replacementValue">Value which will replace the string-based pattern.</param>
        /// <returns>
        /// File name with the value of <paramref name="replacementValue"/> in the position of the string-based pattern.
        /// </returns>
        private static string ReplaceFileNamePattern(string pattern, string replacementValue)
        {
            //
            // TODO: ReplaceFileNamePattern() method is nearly identical to ReplaceNumberPattern(). Consider merging.
            //

            return new FileNameTemplate(Path.GetFileName(pattern)).ReplacePattern(replacementValue);
        }

        /// <summary>
        /// Archives the <paramref name="fileName"/> using a date style numbering. Archives will be stamped with the
        /// prior period (Year, Month, Day, Hour, Minute) datetime. When the number of archive files exceed <see
        /// cref="P:MaxArchiveFiles"/> the obsolete archives are deleted.
        /// </summary>
        /// <param name="fileName">File name to be archived.</param>
        /// <param name="pattern">File name template which contains the numeric pattern to be replaced.</param>
        /// <param name="logEvent">Log event that the <see cref="FileTarget"/> instance is currently processing.</param>
        private void ArchiveByDate(string fileName, string pattern, LogEventInfo logEvent)
        {
            string fileNameMask = ReplaceFileNamePattern(pattern, "*");
            string dirName = Path.GetDirectoryName(Path.GetFullPath(pattern));
            string dateFormat = GetArchiveDateFormatString(this.ArchiveDateFormat);

            DateTime archiveDate = GetArchiveDate(fileName, logEvent);
            if (dirName != null)
            {
                string archiveFileName = Path.Combine(dirName, fileNameMask.Replace("*", archiveDate.ToString(dateFormat)));
                RollArchiveForward(fileName, archiveFileName, allowCompress: true);
            }

            DeleteOldDateArchives(pattern);
        }

        /// <summary>
        /// Deletes archive files in reverse chronological order until only the
        /// MaxArchiveFiles number of archive files remain.
        /// </summary>
        /// <param name="pattern">The pattern that archive filenames will match</param>
        private void DeleteOldDateArchives(string pattern)
        {
            if (!ShouldDeleteOldArchives())
            {
                return;
            }

            string fileNameMask = ReplaceFileNamePattern(pattern, "*");
            string dirName = Path.GetDirectoryName(Path.GetFullPath(pattern));
            string dateFormat = GetArchiveDateFormatString(this.ArchiveDateFormat);

            if (dirName != null)
            {
                DirectoryInfo directoryInfo = new DirectoryInfo(dirName);
                if (!directoryInfo.Exists)
                {
                    Directory.CreateDirectory(dirName);
                    return;
                }

#if SILVERLIGHT && !WINDOWS_PHONE
                var files = directoryInfo.EnumerateFiles(fileNameMask).OrderBy(n => n.CreationTime).Select(n => n.FullName);
#else
                var files = directoryInfo.GetFiles(fileNameMask).OrderBy(n => n.CreationTime).Select(n => n.FullName);
#endif
                List<string> filesByDate = new List<string>();

                foreach (string nextFile in files)
                {
                    string archiveFileName = Path.GetFileName(nextFile);
                    int lastIndexOfStar = fileNameMask.LastIndexOf('*');
          
                    if (lastIndexOfStar + dateFormat.Length <= archiveFileName.Length)
                    {
                        string datePart = archiveFileName.Substring(lastIndexOfStar, dateFormat.Length);
                        DateTime fileDate = DateTime.MinValue;
                        if (DateTime.TryParseExact(datePart, dateFormat, CultureInfo.InvariantCulture, DateTimeStyles.None, out fileDate))
                        {
                            filesByDate.Add(nextFile);
                        }
                    }
                }

                EnsureArchiveCount(filesByDate);
            }
        }
#endif

        /// <summary>
        /// Gets the correct formatting <see langword="String"/> to be used based on the value of <see
        /// cref="P:ArchiveEvery"/> for converting <see langword="DateTime"/> values which will be inserting into file
        /// names during archiving.
        /// 
        /// This value will be computed only when a empty value or <see langword="null"/> is passed into <paramref name="defaultFormat"/>
        /// </summary>
        /// <param name="defaultFormat">Date format to used irrespectively of <see cref="P:ArchiveEvery"/> value.</param>
        /// <returns>Formatting <see langword="String"/> for dates.</returns>
        private string GetArchiveDateFormatString(string defaultFormat)
        {
            // If archiveDateFormat is not set in the config file, use a default 
            // date format string based on the archive period.
            string formatString = defaultFormat;
            if (string.IsNullOrEmpty(formatString))
            {
                switch (this.ArchiveEvery)
                {
                    case FileArchivePeriod.Year: formatString = "yyyy"; break;
                    case FileArchivePeriod.Month: formatString = "yyyyMM"; break;
                    default: formatString = "yyyyMMdd"; break;
                    case FileArchivePeriod.Hour: formatString = "yyyyMMddHH";break;
                    case FileArchivePeriod.Minute: formatString = "yyyyMMddHHmm"; break;
                }
            }
            return formatString;
        }

        private DateTime GetArchiveDate(string fileName, LogEventInfo logEvent)
        {
            var fileCharacteristics = GetFileCharacteristics(fileName);
            var lastWriteTime = TimeSource.Current.FromSystemTime(fileCharacteristics.LastWriteTimeUtc);

            bool previousLogIsMoreRecent = (previousLogEventTimestamp.HasValue) && (previousLogEventTimestamp.Value > lastWriteTime);
            return (previousLogIsMoreRecent) || (PreviousLogOverlappedPeriod(fileCharacteristics, logEvent))
                ? previousLogEventTimestamp.Value
                : lastWriteTime;
        }

        private bool PreviousLogOverlappedPeriod(FileCharacteristics fileCharacteristics, LogEventInfo logEvent)
        {
            if (!previousLogEventTimestamp.HasValue)
                return false;

            string formatString = GetArchiveDateFormatString(string.Empty);
            string lastWriteTimeString = TimeSource.Current.FromSystemTime(fileCharacteristics.LastWriteTimeUtc).ToString(formatString, CultureInfo.InvariantCulture);
            string logEventTimeString = logEvent.TimeStamp.ToString(formatString, CultureInfo.InvariantCulture);

            if (lastWriteTimeString != logEventTimeString)
                return false;

            DateTime periodAfterPreviousLogEventTime;
            switch (this.ArchiveEvery)
            {
                case FileArchivePeriod.Year: periodAfterPreviousLogEventTime = previousLogEventTimestamp.Value.AddYears(1); break;
                case FileArchivePeriod.Month: periodAfterPreviousLogEventTime = previousLogEventTimestamp.Value.AddMonths(1); break;
                case FileArchivePeriod.Day: periodAfterPreviousLogEventTime = previousLogEventTimestamp.Value.AddDays(1); break;
                case FileArchivePeriod.Hour: periodAfterPreviousLogEventTime = previousLogEventTimestamp.Value.AddHours(1); break;
                case FileArchivePeriod.Minute: periodAfterPreviousLogEventTime = previousLogEventTimestamp.Value.AddMinutes(1); break;
                default: return false;
            }

            string periodAfterPreviousLogEventTimeString = periodAfterPreviousLogEventTime.ToString(formatString, CultureInfo.InvariantCulture);
            return lastWriteTimeString == periodAfterPreviousLogEventTimeString;
        }

        /// <summary>
        /// Invokes the archiving process after determining when and which type of archiving is required.
        /// </summary>
        /// <param name="fileName">File name to be checked and archived.</param>
        /// <param name="eventInfo">Log event that the <see cref="FileTarget"/> instance is currently processing.</param>
        private void DoAutoArchive(string fileName, LogEventInfo eventInfo)
        {
            var fileInfo = new FileInfo(fileName);
            if (!fileInfo.Exists)
            {
                return;
            }

            string fileNamePattern = GetArchiveFileNamePattern(fileName, eventInfo);

            if (!ContainsFileNamePattern(fileNamePattern))
            {
                if (fileArchive.Archive(fileNamePattern, fileInfo.FullName, CreateDirs, EnableArchiveFileCompression))
                {
                    if (this.initializedFiles.ContainsKey(fileInfo.FullName))
                    {
                        this.initializedFiles.Remove(fileInfo.FullName);
                    }
                }
            }
            else
            {
                switch (this.ArchiveNumbering)
                {
                    case ArchiveNumberingMode.Rolling:
                        this.RollArchivesForward(fileInfo.FullName, fileNamePattern, 0);
                        break;

                    case ArchiveNumberingMode.Sequence:
                        this.ArchiveBySequence(fileInfo.FullName, fileNamePattern);
                        break;

#if !NET_CF
                    case ArchiveNumberingMode.Date:
                        this.ArchiveByDate(fileInfo.FullName, fileNamePattern, eventInfo);
                        break;

                    case ArchiveNumberingMode.DateAndSequence:
                        this.ArchiveByDateAndSequence(fileInfo.FullName, fileNamePattern, eventInfo);
                        break;
#endif
                }
            }
        }

        /// <summary>
        /// Gets the pattern that archive files will match
        /// </summary>
        /// <param name="fileName">Filename of the log file</param>
        /// <param name="eventInfo">Log event that the <see cref="FileTarget"/> instance is currently processing.</param>
        /// <returns>A string with a pattern that will match the archive filenames</returns>
        private string GetArchiveFileNamePattern(string fileName, LogEventInfo eventInfo)
        {
            if (this.ArchiveFileName == null)
            {
                string ext = EnableArchiveFileCompression ? ".zip" : Path.GetExtension(fileName);
                return Path.ChangeExtension(fileName, ".{#}" + ext);
            }
            else
            {
                //The archive file name is given. There are two possibilities
                //(1) User supplied the Filename with pattern
                //(2) User supplied the normal filename
                string archiveFileName = this.ArchiveFileName.Render(eventInfo);
                archiveFileName = CleanupInvalidFileNameChars(archiveFileName);
                return Path.GetFullPath(archiveFileName);
            }
        }
        
        /// <summary>
        /// Determine if old archive files should be deleted.
        /// </summary>
        /// <returns><see langword="true"/> when old archives should be deleted; <see langword="false"/> otherwise.</returns>
        private bool ShouldDeleteOldArchives()
        {
            return MaxArchiveFiles > 0;
        }

        /// <summary>
        /// Indicates if the automatic archiving process should be executed.
        /// </summary>
        /// <param name="fileName">File name to be written.</param>
        /// <param name="ev">Log event that the <see cref="FileTarget"/> instance is currently processing.</param>
        /// <param name="upcomingWriteSize">The size in bytes of the next chunk of data to be written in the file.</param>
        /// <returns><see langword="true"/> when archiving should be executed; <see langword="false"/> otherwise.</returns>
        private bool ShouldAutoArchive(string fileName, LogEventInfo ev, int upcomingWriteSize)
        {
            return ShouldAutoArchiveBasedOnFileSize(fileName, upcomingWriteSize) ||
                   ShouldAutoArchiveBasedOnTime(fileName, ev);
        }

        /// <summary>
        /// Indicates if the automatic archiving process should be executed based on file size constrains.
        /// </summary>
        /// <param name="fileName">File name to be written.</param>
        /// <param name="upcomingWriteSize">The size in bytes of the next chunk of data to be written in the file.</param>
        /// <returns><see langword="true"/> when archiving should be executed; <see langword="false"/> otherwise.</returns>
        private bool ShouldAutoArchiveBasedOnFileSize(string fileName, int upcomingWriteSize)
        {
            if (this.ArchiveAboveSize == FileTarget.ArchiveAboveSizeDisabled)
            {
                return false;
            }

            var fileCharacteristics = this.GetFileCharacteristics(fileName);
            if (fileCharacteristics == null)
            {
                return false;
            }

            return fileCharacteristics.FileLength + upcomingWriteSize > this.ArchiveAboveSize;
        }

        /// <summary>
        /// Indicates if the automatic archiving process should be executed based on date/time constrains.
        /// </summary>
        /// <param name="fileName">File name to be written.</param>
        /// <param name="logEvent">Log event that the <see cref="FileTarget"/> instance is currently processing.</param>
        /// <returns><see langword="true"/> when archiving should be executed; <see langword="false"/> otherwise.</returns>
        private bool ShouldAutoArchiveBasedOnTime(string fileName, LogEventInfo logEvent)
        {
            if (this.ArchiveEvery == FileArchivePeriod.None)
            {
                return false;
            }

            var fileCharacteristics = this.GetFileCharacteristics(fileName);
            if (fileCharacteristics == null)
            {
                return false;
            }
            
            // file creation time is in Utc and logEvent's timestamp is originated from TimeSource.Current,
            // so we should ask the TimeSource to convert file time to TimeSource time:
            DateTime creationTime = TimeSource.Current.FromSystemTime(fileCharacteristics.CreationTimeUtc);
            string formatString = GetArchiveDateFormatString(string.Empty);
            string fileCreated = creationTime.ToString(formatString, CultureInfo.InvariantCulture);
            string logEventRecorded = logEvent.TimeStamp.ToString(formatString, CultureInfo.InvariantCulture);

            return fileCreated != logEventRecorded;
        }

        private void AutoClosingTimerCallback(object state)
        {
            lock (this.SyncRoot)
            {
                if (!this.IsInitialized)
                {
                    return;
                }

                try
                {
                    DateTime expireTime = DateTime.UtcNow.AddSeconds(-this.OpenFileCacheTimeout);
                    this.fileAppenderCache.CloseAppenders(expireTime);
                }
                catch (Exception exception)
                {
                    InternalLogger.Warn(exception, "Exception in AutoClosingTimerCallback.");

                    if (exception.MustBeRethrown())
                    {
                        throw;
                    }
                }
            }
        }

        /// <summary>
        /// The sequence of <see langword="byte"/> to be written for the file header.
        /// </summary>
        /// <returns>Sequence of <see langword="byte"/> to be written.</returns>
        private byte[] GetHeaderBytes()
        {
            return this.GetLayoutBytes(this.Header);
        }

        /// <summary>
        /// The sequence of <see langword="byte"/> to be written for the file footer.
        /// </summary>
        /// <returns>Sequence of <see langword="byte"/> to be written.</returns>        
        private byte[] GetFooterBytes()
        {
            return this.GetLayoutBytes(this.Footer);
        }

        /// <summary>
        /// Evaluates which parts of a file should be written (header, content, footer) based on various properties of
        /// <see cref="FileTarget"/> instance and writes them.
        /// </summary>
        /// <param name="fileName">File name to be written.</param>
        /// <param name="logEvent">Log event that the <see cref="FileTarget"/> instance is currently processing.</param>
        /// <param name="bytes">Raw sequence of <see langword="byte"/> to be written into the content part of the file.</param>        
        /// <param name="justData">Indicates that only content section should be written in the file.</param>
        private void WriteToFile(string fileName, LogEventInfo logEvent, byte[] bytes, bool justData)
        {
            if (this.ReplaceFileContentsOnEachWrite)
            {
                ReplaceFileContent(fileName, bytes);
                return;
            }

            bool writeHeader = InitializeFile(fileName, logEvent, justData);
            BaseFileAppender appender = this.fileAppenderCache.AllocateAppender(fileName);

            if (writeHeader)
            {
                this.WriteHeader(appender);
            }

            appender.Write(bytes);

            if (this.AutoFlush)
            {
                appender.Flush();
            }
        }

        /// <summary>
        /// Initialise a file to be used by the <see cref="FileTarget"/> instance. Based on the number of initialised
        /// files and the values of various instance properties clean up and/or archiving processes can be invoked.
        /// </summary>
        /// <param name="fileName">File name to be written.</param>
        /// <param name="logEvent">Log event that the <see cref="FileTarget"/> instance is currently processing.</param>
        /// <param name="justData">Indicates that only content section should be written in the file.</param>
        /// <returns><see langword="true"/> when file header should be written; <see langword="false"/> otherwise.</returns>
        private bool InitializeFile(string fileName, LogEventInfo logEvent, bool justData)
        {
            bool writeHeader = false;

            if (!justData)
            {
                //UtcNow is much faster then .now. This was a bottleneck in writing a lot of files after CPU test.
                var now = DateTime.UtcNow;
                if (!this.initializedFiles.ContainsKey(fileName))
                {
                    ProcessOnStartup(fileName, logEvent);
                    
                    this.initializedFiles[fileName] = now;
                    this.initializedFilesCounter++;
                    writeHeader = true;

                    if (this.initializedFilesCounter >= FileTarget.InitializedFilesCounterMax)
                    {
                        this.initializedFilesCounter = 0;
                        this.CleanupInitializedFiles();
                    }
                }

                this.initializedFiles[fileName] = now;
            }

            return writeHeader;
        }

        /// <summary>
        /// Writes the file footer and uninitialise the file in <see cref="FileTarget"/> instance internal structures.
        /// </summary>
        /// <param name="fileName">File name to be written.</param>
        private void WriteFooterAndUninitialize(string fileName)
        {
            byte[] footerBytes = this.GetFooterBytes();
            if (footerBytes != null)
            {
                if (File.Exists(fileName))
                {
                    this.WriteToFile(fileName, null, footerBytes, true);
                }
            }

            this.fileAppenderCache.InvalidateAppender(fileName);
            this.initializedFiles.Remove(fileName);
        }

        /// <summary>
        /// Invokes the archiving and clean up of older archive file based on the values of <see
        /// cref="P:NLog.Targets.FileTarget.ArchiveOldFileOnStartup"/> and <see
        /// cref="P:NLog.Targets.FileTarget.DeleteOldFileOnStartup"/> properties respectively.
        /// </summary>
        /// <param name="fileName">File name to be written.</param>
        /// <param name="logEvent">Log event that the <see cref="FileTarget"/> instance is currently processing.</param>
        private void ProcessOnStartup(string fileName, LogEventInfo logEvent)
        {
            if (this.ArchiveOldFileOnStartup)
            {
                try
                {
                    this.DoAutoArchive(fileName, logEvent);
                }
                catch (Exception exception)
                {
                    InternalLogger.Warn(exception, "Unable to archive old log file '{0}'.", fileName);

                    if (exception.MustBeRethrown())
                    {
                        throw;
                    }
                }
            }

            if (this.DeleteOldFileOnStartup)
            {
                try
                {
                    File.Delete(fileName);
                }
                catch (Exception exception)
                {
                    InternalLogger.Warn(exception, "Unable to delete old log file '{0}'.", fileName);

                    if (exception.MustBeRethrown())
                    {
                        throw;
                    }
                }
            }
        }

        /// <summary>
        /// Creates the file specified in <paramref name="fileName"/> and writes the file content in each entirety i.e.
        /// Header, Content and Footer.
        /// </summary>
        /// <param name="fileName">The name of the file to be written.</param>
        /// <param name="bytes">Sequence of <see langword="byte"/> to be written in the content section of the file.</param>
        /// <remarks>This method is used when the content of the log file is re-written on every write.</remarks>
        private void ReplaceFileContent(string fileName, byte[] bytes)
        {
            using (FileStream fs = File.Create(fileName))
            {
                byte[] headerBytes = this.GetHeaderBytes();
                if (headerBytes != null)
                {
                    fs.Write(headerBytes, 0, headerBytes.Length);
                }

                fs.Write(bytes, 0, bytes.Length);

                byte[] footerBytes = this.GetFooterBytes();
                if (footerBytes != null)
                {
                    fs.Write(footerBytes, 0, footerBytes.Length);
                }
            }
        }

        /// <summary>
        /// Writes the header information to a file.
        /// </summary>
        /// <param name="appender">File appender associated with the file.</param>
        private void WriteHeader(BaseFileAppender appender)
        {
            FileCharacteristics fileCharacteristics = appender.GetFileCharacteristics();
            //  Write header only on empty files or if file info cannot be obtained.
            if ((fileCharacteristics == null) || (fileCharacteristics.FileLength == 0))
            {
                byte[] headerBytes = this.GetHeaderBytes();
                if (headerBytes != null)
                {
                    appender.Write(headerBytes);
                }
            }
        }

        /// <summary>
        /// Returns the length of a specified file and the last time it has been written. File appender is queried before the file system.  
        /// </summary>
        /// <param name="filePath">File which the information are requested.</param>
        /// <returns>The file characteristics, if the file information was retrieved successfully, otherwise null.</returns>
        private FileCharacteristics GetFileCharacteristics(string filePath)
        {
            var fileCharacteristics = this.fileAppenderCache.GetFileCharacteristics(filePath);
            if (fileCharacteristics != null)
                return fileCharacteristics;

            var fileInfo = new FileInfo(filePath);
            if (fileInfo.Exists)
            {
#if !SILVERLIGHT
                fileCharacteristics = new FileCharacteristics(fileInfo.CreationTimeUtc, fileInfo.LastWriteTimeUtc, fileInfo.Length);
#else
                fileCharacteristics = new FileCharacteristics(fileInfo.CreationTime, fileInfo.LastWriteTime, fileInfo.Length);
#endif
                return fileCharacteristics;
            }

            return null;
        }

        /// <summary>
        /// The sequence of <see langword="byte"/> to be written in a file after applying any formating and any
        /// transformations required from the <see cref="Layout"/>.
        /// </summary>
        /// <param name="layout">The layout used to render output message.</param>
        /// <returns>Sequence of <see langword="byte"/> to be written.</returns>
        /// <remarks>Usually it is used to render the header and hooter of the files.</remarks>
        private byte[] GetLayoutBytes(Layout layout)
        {
            if (layout == null)
            {
                return null;
            }

            string renderedText = layout.Render(LogEventInfo.CreateNullEvent()) + this.NewLineChars;
            return this.TransformBytes(this.Encoding.GetBytes(renderedText));
        }

        /// <summary>
        /// Replaces any invalid characters found in the <paramref name="fileName"/> with underscore i.e _ character.
        /// Invalid characters are defined by .NET framework and they returned by <see
        /// cref="M:System.IO.Path.GetInvalidFileNameChars"/> method.
        /// <para>Note: not implemented in Silverlight</para>
        /// </summary>
        /// <param name="fileName">The original file name which might contain invalid characters.</param>
        /// <returns>The cleaned up file name without any invalid characters.</returns>
        private string CleanupInvalidFileNameChars(string fileName)
        {

            if (!this.CleanupFileName)
            {
                return fileName;
            }

#if !SILVERLIGHT

            var lastDirSeparator = fileName.LastIndexOfAny(DirectorySeparatorChars);

            var fileName1 = fileName.Substring(lastDirSeparator + 1);
            var dirName = lastDirSeparator > 0 ? fileName.Substring(0, lastDirSeparator) : string.Empty;

            char[] fileName1Chars = null;
            foreach (var invalidChar in InvalidFileNameChars)
            {
                for (int i = 0; i < fileName1.Length; i++)
                {
                    if (fileName1[i] == invalidChar)
                    {
                        //delay char[] creation until first invalid char
                        //is found to avoid memory allocation.
                        if (fileName1Chars == null)
                            fileName1Chars = fileName1.ToCharArray();
                        fileName1Chars[i] = '_';
                    }
                }
            }

            //only if an invalid char was replaced do we create a new string.
            if (fileName1Chars != null)
                fileName1 = new string(fileName1Chars);

            return Path.Combine(dirName, fileName1);
#else
            return fileName;
#endif
        }


        private class DynamicFileArchive
        {
            private readonly Queue<string> archiveFileQueue = new Queue<string>();
            
            /// <summary>
            /// Creates an instance of <see cref="DynamicFileArchive"/> class.
            /// </summary>
            /// <param name="maxArchivedFiles">Maximum number of archive files to be kept.</param>
            public DynamicFileArchive(int maxArchivedFiles)
            {
                this.MaxArchiveFileToKeep = maxArchivedFiles;
            }

            /// <summary>
            /// Creates an instance of <see cref="DynamicFileArchive"/> class.
            /// </summary>
            public DynamicFileArchive() : this(-1) { }

            /// <summary>
            /// Gets or sets the maximum number of archive files that should be kept.
            /// </summary>
            public int MaxArchiveFileToKeep { get; set; }

            /// <summary>
            /// Adds the files in the specified path to the archive file queue.
            /// </summary>
            /// <param name="archiveFolderPath">The folder where the archive files are stored.</param>
            public void InitializeForArchiveFolderPath(string archiveFolderPath)
            {
                archiveFileQueue.Clear();
                if (Directory.Exists(archiveFolderPath))
                {
#if SILVERLIGHT && !WINDOWS_PHONE
                    var files = Directory.EnumerateFiles(archiveFolderPath);
#else
                    var files = Directory.GetFiles(archiveFolderPath);
#endif
                    foreach (string nextFile in files.OrderBy(f => ExtractArchiveNumberFromFileName(f)))
                        archiveFileQueue.Enqueue(nextFile);
                }
            }

            /// <summary>
            /// Adds a file into archive.
            /// </summary>
            /// <param name="archiveFileName">File name of the archive</param>
            /// <param name="fileName">Original file name</param>
            /// <param name="createDirectory">Create a directory, if it does not exist</param>
            /// <param name="enableCompression">Enables file compression</param>
            /// <returns><see langword="true"/> if the file has been moved successfully; <see langword="false"/> otherwise.</returns>
            [System.Diagnostics.CodeAnalysis.SuppressMessage("Microsoft.Design", "CA1031:DoNotCatchGeneralExceptionTypes")]
            public bool Archive(string archiveFileName, string fileName, bool createDirectory, bool enableCompression)
            {
                if (MaxArchiveFileToKeep < 1)
                {
                    InternalLogger.Warn("Archive is called. Even though the MaxArchiveFiles is set to less than 1");
                    return false;
                }

                if (!File.Exists(fileName))
                {
                    InternalLogger.Error("Error while archiving, Source File : {0} Not found.", fileName);
                    return false;
                }

                DeleteOldArchiveFiles();
                AddToArchive(archiveFileName, fileName, createDirectory, enableCompression);
                return true;
            }
            
            /// <summary>
            /// Archives the file, either by copying it to a new file system location or by compressing it, and add the file name into the list of archives.
            /// </summary>
            /// <param name="archiveFileName">Target file name.</param>
            /// <param name="fileName">Original file name.</param>
            /// <param name="createDirectory">Create a directory, if it does not exist.</param>
            /// <param name="enableCompression">Enables file compression.</param>
            private void AddToArchive(string archiveFileName, string fileName, bool createDirectory, bool enableCompression)
            {
                if (archiveFileQueue.Count != 0)
                    archiveFileName = GetNextArchiveFileName(archiveFileName);

                try
                {
                    ArchiveFile(fileName, archiveFileName, enableCompression);
                    archiveFileQueue.Enqueue(archiveFileName);
                }
                catch (Exception ex)
                {
                    InternalLogger.Error(ex, "Cannot archive file '{0}'.", fileName);
                    throw;
                }
            }

            /// <summary>
            /// Remove old archive files when the files on the queue are more than the <see cref="P:MaxArchiveFilesToKeep"/>.
            /// </summary>
            private void DeleteOldArchiveFiles()
            {
                if (MaxArchiveFileToKeep == 1 && archiveFileQueue.Any())
                {
                    var archiveFileName = archiveFileQueue.Dequeue();

                    try
                    {
                        File.Delete(archiveFileName);
                    }
                    catch (Exception ex)
                    {
                        InternalLogger.Warn(ex, "Cannot delete old archive file : '{0}'.", archiveFileName);
                    }
                }

                while (archiveFileQueue.Count >= MaxArchiveFileToKeep)
                {
                    string oldestArchivedFileName = archiveFileQueue.Dequeue();

                    try
                    {
                        File.Delete(oldestArchivedFileName);
                    }
                    catch (Exception ex)
                    {
                        InternalLogger.Warn(ex, "Cannot delete old archive file : '{0}'.", oldestArchivedFileName);
                    }
                }
            }

            
            /// <summary>
            /// Gets the file name for the next archive file by appending a number to the provided
            /// "base"-filename.
            /// 
            /// Example: 
            ///     Original Filename   trace.log
            ///     Target Filename     trace.15.log
            /// </summary>          
            /// <param name="fileName">Original file name.</param>
            /// <returns>File name suitable for archiving</returns>
            private string GetNextArchiveFileName(string fileName)
            {
                int currentArchiveNumber = archiveFileQueue.Count == 0 ? 0 : ExtractArchiveNumberFromFileName(archiveFileQueue.Last());
                string archiveFileName = string.Format("{0}.{1}{2}", Path.GetFileNameWithoutExtension(fileName), currentArchiveNumber + 1, Path.GetExtension(fileName));
                return Path.Combine(Path.GetDirectoryName(fileName), archiveFileName);
            }

            private static int ExtractArchiveNumberFromFileName(string archiveFileName)
            {
                archiveFileName = Path.GetFileName(archiveFileName);
                int lastDotIdx = archiveFileName.LastIndexOf('.');
                if (lastDotIdx == -1)
                    return 0;

                int previousToLastDotIdx = archiveFileName.LastIndexOf('.', lastDotIdx - 1);
                string numberPart = previousToLastDotIdx == -1 ? archiveFileName.Substring(lastDotIdx + 1) : archiveFileName.Substring(previousToLastDotIdx + 1, lastDotIdx - previousToLastDotIdx - 1);

                int archiveNumber;
                return Int32.TryParse(numberPart, out archiveNumber) ? archiveNumber : 0;
            }
        }

        private sealed class FileNameTemplate
        {
            /// <summary>
            /// Characters determining the start of the <see cref="P:FileNameTemplate.Pattern"/>.
            /// </summary>
            public const string PatternStartCharacters = "{#";

            /// <summary>
            /// Characters determining the end of the <see cref="P:FileNameTemplate.Pattern"/>.
            /// </summary>
            public const string PatternEndCharacters = "#}";

            /// <summary>
            /// File name which is used as template for matching and replacements. 
            /// It is expected to contain a pattern to match.
            /// </summary>
            public string Template
            {
                get { return this.template; }
            }

            /// <summary>
            /// The begging position of the <see cref="P:FileNameTemplate.Pattern"/> 
            /// within the <see cref="P:FileNameTemplate.Template"/>. -1 is returned 
            /// when no pattern can be found.
            /// </summary>
            public int BeginAt
            {
                get
                {
                    return startIndex;
                }
            }

            /// <summary>
            /// The ending position of the <see cref="P:FileNameTemplate.Pattern"/> 
            /// within the <see cref="P:FileNameTemplate.Template"/>. -1 is returned 
            /// when no pattern can be found.
            /// </summary>
            public int EndAt
            {
                get
                {
                    return endIndex;
                }
            }

            private bool FoundPattern
            {
                get { return startIndex != -1 && endIndex != -1; }
            }

            private readonly string template;

            private readonly int startIndex;
            private readonly int endIndex;

            public FileNameTemplate(string template)
            {
                this.template = template;
                this.startIndex = template.IndexOf(PatternStartCharacters, StringComparison.Ordinal);
                if (this.startIndex != -1)
                    this.endIndex = template.IndexOf(PatternEndCharacters, StringComparison.Ordinal) + PatternEndCharacters.Length;
            }

            /// <summary>
            /// Replace the pattern with the specified String.
            /// </summary>
            /// <param name="replacementValue"></param>
            /// <returns></returns>
            public string ReplacePattern(string replacementValue)
            {
                return !FoundPattern || String.IsNullOrEmpty(replacementValue) ? this.Template : template.Substring(0, this.BeginAt) + replacementValue + template.Substring(this.EndAt);
            }
        }

    }
}<|MERGE_RESOLUTION|>--- conflicted
+++ resolved
@@ -157,7 +157,7 @@
 
         private bool concurrentWrites;
         private bool keepFileOpen;
-        
+
         /// <summary>
         /// Initializes a new instance of the <see cref="FileTarget" /> class.
         /// </summary>
@@ -612,13 +612,13 @@
                     if (exception.MustBeRethrownImmediately())
                     {
                         throw;
-                    }
+                }
 
                     //TODO NLog 5, check MustBeRethrown()
 
                     InternalLogger.Warn(exception, "Error while initializing archive folder.");
-                }
-            }
+            }
+        }
         }
 
         /// <summary>
@@ -756,50 +756,38 @@
             }
             else if (this.NetworkWrites)
             {
-                        return RetryingMultiProcessFileAppender.TheFactory;
-                    }
-                    else if (this.ConcurrentWrites)
-                    {
+                return RetryingMultiProcessFileAppender.TheFactory;
+            }
+            else if (this.ConcurrentWrites)
+            {
 #if SILVERLIGHT || UWP10
-                        return RetryingMultiProcessFileAppender.TheFactory;
+                return RetryingMultiProcessFileAppender.TheFactory;
 #elif MONO
-                        //
-                        // mono on Windows uses mutexes, on Unix - special appender
-                        //
-                        if (PlatformDetector.IsUnix)
-                        {
-                            return UnixMultiProcessFileAppender.TheFactory;
-                        }
-                        else
-                        {
-                            return MutexMultiProcessFileAppender.TheFactory;
-                        }
+                //
+                // mono on Windows uses mutexes, on Unix - special appender
+                //
+                if (PlatformDetector.IsUnix)
+                {
+                    return UnixMultiProcessFileAppender.TheFactory;
+                }
+                else
+                {
+                    return MutexMultiProcessFileAppender.TheFactory;
+                }
 #else
-                        return MutexMultiProcessFileAppender.TheFactory;
+                return MutexMultiProcessFileAppender.TheFactory;
 #endif
-                    }
+            }
             else if (IsArchivingEnabled())
-<<<<<<< HEAD
-                return SingleProcessFileAppender.TheFactory;
-                    else
-                        return CountingSingleProcessFileAppender.TheFactory;
-                    }
-
-        private bool IsArchivingEnabled()
-                {
-            return this.ArchiveAboveSize == FileTarget.ArchiveAboveSizeDisabled && this.ArchiveEvery == FileArchivePeriod.None;
-                    }
-=======
                 return CountingSingleProcessFileAppender.TheFactory;
             else
                 return SingleProcessFileAppender.TheFactory;
         }
-        
+
         private bool IsArchivingEnabled()
         {
             return this.ArchiveAboveSize != FileTarget.ArchiveAboveSizeDisabled || this.ArchiveEvery != FileArchivePeriod.None;
         }
->>>>>>> 705b0b21
 
         /// <summary>
         /// Initializes file logging by creating data structures that
@@ -1188,7 +1176,7 @@
                         originalFileStream.CopyTo(destination);
                     }
                 }
-                
+
                 DeleteAndWaitForFileDelete(fileName);
             }
             else
@@ -1647,7 +1635,7 @@
                 return Path.GetFullPath(archiveFileName);
             }
         }
-        
+      
         /// <summary>
         /// Determine if old archive files should be deleted.
         /// </summary>
@@ -1710,16 +1698,16 @@
             {
                 return false;
             }
-            
-            // file creation time is in Utc and logEvent's timestamp is originated from TimeSource.Current,
-            // so we should ask the TimeSource to convert file time to TimeSource time:
-            DateTime creationTime = TimeSource.Current.FromSystemTime(fileCharacteristics.CreationTimeUtc);
-            string formatString = GetArchiveDateFormatString(string.Empty);
-            string fileCreated = creationTime.ToString(formatString, CultureInfo.InvariantCulture);
-            string logEventRecorded = logEvent.TimeStamp.ToString(formatString, CultureInfo.InvariantCulture);
-
-            return fileCreated != logEventRecorded;
-        }
+
+                // file creation time is in Utc and logEvent's timestamp is originated from TimeSource.Current,
+                // so we should ask the TimeSource to convert file time to TimeSource time:
+                DateTime creationTime = TimeSource.Current.FromSystemTime(fileCharacteristics.CreationTimeUtc);
+                string formatString = GetArchiveDateFormatString(string.Empty);
+                string fileCreated = creationTime.ToString(formatString, CultureInfo.InvariantCulture);
+                string logEventRecorded = logEvent.TimeStamp.ToString(formatString, CultureInfo.InvariantCulture);
+
+                return fileCreated != logEventRecorded;
+            }
 
         private void AutoClosingTimerCallback(object state)
         {
