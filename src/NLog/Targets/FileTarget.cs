// 
// Copyright (c) 2004-2011 Jaroslaw Kowalski <jaak@jkowalski.net>
// 
// All rights reserved.
// 
// Redistribution and use in source and binary forms, with or without 
// modification, are permitted provided that the following conditions 
// are met:
// 
// * Redistributions of source code must retain the above copyright notice, 
//   this list of conditions and the following disclaimer. 
// 
// * Redistributions in binary form must reproduce the above copyright notice,
//   this list of conditions and the following disclaimer in the documentation
//   and/or other materials provided with the distribution. 
// 
// * Neither the name of Jaroslaw Kowalski nor the names of its 
//   contributors may be used to endorse or promote products derived from this
//   software without specific prior written permission. 
// 
// THIS SOFTWARE IS PROVIDED BY THE COPYRIGHT HOLDERS AND CONTRIBUTORS "AS IS"
// AND ANY EXPRESS OR IMPLIED WARRANTIES, INCLUDING, BUT NOT LIMITED TO, THE 
// IMPLIED WARRANTIES OF MERCHANTABILITY AND FITNESS FOR A PARTICULAR PURPOSE 
// ARE DISCLAIMED. IN NO EVENT SHALL THE COPYRIGHT OWNER OR CONTRIBUTORS BE 
// LIABLE FOR ANY DIRECT, INDIRECT, INCIDENTAL, SPECIAL, EXEMPLARY, OR 
// CONSEQUENTIAL DAMAGES (INCLUDING, BUT NOT LIMITED TO, PROCUREMENT OF
// SUBSTITUTE GOODS OR SERVICES; LOSS OF USE, DATA, OR PROFITS; OR BUSINESS 
// INTERRUPTION) HOWEVER CAUSED AND ON ANY THEORY OF LIABILITY, WHETHER IN 
// CONTRACT, STRICT LIABILITY, OR TORT (INCLUDING NEGLIGENCE OR OTHERWISE) 
// ARISING IN ANY WAY OUT OF THE USE OF THIS SOFTWARE, EVEN IF ADVISED OF 
// THE POSSIBILITY OF SUCH DAMAGE.
// 

namespace NLog.Targets
{
    using System;
    using System.Collections.Generic;
    using System.ComponentModel;
    using System.Globalization;
    using System.IO;
#if !SILVERLIGHT
    using System.IO.Compression;
#endif
    using System.Linq;
    using System.Text;
    using System.Threading;
    using Common;
    using Config;
    using Internal;
    using Internal.FileAppenders;
    using Layouts;
    using Time;

    /// <summary>
    /// Writes log messages to one or more files.
    /// </summary>
    /// <seealso href="https://github.com/nlog/nlog/wiki/File-target">Documentation on NLog Wiki</seealso>
    [Target("File")]
    public class FileTarget : TargetWithLayoutHeaderAndFooter, ICreateFileParameters
    {
        /// <summary>
        /// Default clean up period of the initilized files. When a file exceeds the clean up period is removed from the list.
        /// </summary>
        /// <remarks>Clean up period is defined in days.</remarks>
        private const int InitializedFilesCleanupPeriod = 2;

        /// <summary>
        /// The maximum number of initialised files at any one time. Once this number is exceeded clean up procedures
        /// are initiated to reduce the number of initialised files.
        /// </summary>
        private const int InitializedFilesCounterMax = 100;

        /// <summary>
        /// This value disables file archiving based on the size. 
        /// </summary>
        private const int ArchiveAboveSizeDisabled = -1;

        /// <summary>
        /// Cached directory separator char array to avoid memory allocation on each method call.
        /// </summary>
        private readonly static char[] DirectorySeparatorChars = new[] { Path.DirectorySeparatorChar, Path.AltDirectorySeparatorChar };

#if !SILVERLIGHT

        /// <summary>
        /// Cached invalid filenames char array to avoid memory allocation everytime Path.GetInvalidFileNameChars() is called.
        /// </summary>
        private readonly static char[] InvalidFileNameChars = Path.GetInvalidFileNameChars();

#endif 
        /// <summary>
        /// Holds the initialised files each given time by the <see cref="FileTarget"/> instance. Against each file, the last write time is stored. 
        /// </summary>
        /// <remarks>Last write time is store in local time (no UTC).</remarks>
        private readonly Dictionary<string, DateTime> initializedFiles = new Dictionary<string, DateTime>();
        
        private LineEndingMode lineEndingMode = LineEndingMode.Default;

        /// <summary>
        /// Factory used to create the file appenders in the <see cref="FileTarget"/> instance. 
        /// </summary>
        /// <remarks>File appenders are stored in an instance of <see cref="FileAppenderCache"/>.</remarks>
        private IFileAppenderFactory appenderFactory;

        /// <summary>
        /// List of the associated file appenders with the <see cref="FileTarget"/> instance.
        /// </summary>
        private FileAppenderCache fileAppenderCache;

        private Timer autoClosingTimer;

        private Thread appenderInvalidatorThread = null;

        /// <summary>
        /// The number of initialised files at any one time.
        /// </summary>
        private int initializedFilesCounter;

        /// <summary>
        /// The maximum number of archive files that should be kept.
        /// </summary>
        private int maxArchiveFiles;

        private readonly DynamicFileArchive fileArchive;

        /// <summary>
        /// It holds the file names of existing archives in order for the oldest archives to be removed when the list of
        /// filenames becomes too long.
        /// </summary>
        private Queue<string> previousFileNames;

        /// <summary>
        /// The filename as target
        /// </summary>
        private Layout fileName;

        /// <summary>
        /// The archive file name as target
        /// </summary>
        private Layout archiveFileName;

        private FileArchivePeriod archiveEvery;
        private long archiveAboveSize;
#if NET4_5
        private bool enableArchiveFileCompression;
#endif

        /// <summary>
        /// The filename if <see cref="FileName"/> is a fixed string
        /// </summary>
        private string cachedCleanedFileNamed;

        /// <summary>
        /// The date of the previous log event.
        /// </summary>
        private DateTime? previousLogEventTimestamp;

        /// <summary>
        /// The file name of the previous log event.
        /// </summary>
        private string previousLogFileName;

        private bool concurrentWrites;
        private bool keepFileOpen;

        /// <summary>
        /// Initializes a new instance of the <see cref="FileTarget" /> class.
        /// </summary>
        /// <remarks>
        /// The default value of the layout is: <code>${longdate}|${level:uppercase=true}|${logger}|${message}</code>
        /// </remarks>
        public FileTarget()
        {
            this.ArchiveNumbering = ArchiveNumberingMode.Sequence;
            this.maxArchiveFiles = 0;
            this.ConcurrentWriteAttemptDelay = 1;
            this.ArchiveEvery = FileArchivePeriod.None;
            this.ArchiveAboveSize = FileTarget.ArchiveAboveSizeDisabled;
            this.ConcurrentWriteAttempts = 10;
            this.ConcurrentWrites = true;
#if SILVERLIGHT || UWP10
            this.Encoding = Encoding.UTF8;
#else
            this.Encoding = Encoding.Default;
#endif
            this.BufferSize = 32768;
            this.AutoFlush = true;
#if !SILVERLIGHT
            this.FileAttributes = Win32FileAttributes.Normal;
#endif
            this.LineEnding = LineEndingMode.Default;
            this.EnableFileDelete = true;
            this.OpenFileCacheTimeout = -1;
            this.OpenFileCacheSize = 5;
            this.CreateDirs = true;
            this.fileArchive = new DynamicFileArchive(this, MaxArchiveFiles);
            this.ForceManaged = false;
            this.ArchiveDateFormat = string.Empty;

            this.maxLogFilenames = 20;
            this.previousFileNames = new Queue<string>(this.maxLogFilenames);
            this.fileAppenderCache = FileAppenderCache.Empty;
            this.CleanupFileName = true;
        }

        /// <summary>
        /// Gets or sets the name of the file to write to.
        /// </summary>
        /// <remarks>
        /// This FileName string is a layout which may include instances of layout renderers.
        /// This lets you use a single target to write to multiple files.
        /// </remarks>
        /// <example>
        /// The following value makes NLog write logging events to files based on the log level in the directory where
        /// the application runs.
        /// <code>${basedir}/${level}.log</code>
        /// All <c>Debug</c> messages will go to <c>Debug.log</c>, all <c>Info</c> messages will go to <c>Info.log</c> and so on.
        /// You can combine as many of the layout renderers as you want to produce an arbitrary log file name.
        /// </example>
        /// <docgen category='Output Options' order='1' />
        [RequiredParameter]
        public Layout FileName
        {
            get { return fileName; }
            set
            {
                var simpleLayout = value as SimpleLayout;
                if (simpleLayout != null && simpleLayout.IsFixedText)
                {
                    cachedCleanedFileNamed = CleanupInvalidFileNameChars(simpleLayout.FixedText);
                }
                else
                {
                    //clear cache
                    cachedCleanedFileNamed = null;
                }

                fileName = value;

                RefreshFileArchive();
                RefreshArchiveFilePatternToWatch();
            }
        }

        /// <summary>
        /// Cleanup invalid values in a filename, e.g. slashes in a filename. If set to <c>true</c>, this can impact the performance of massive writes. 
        /// If set to <c>false</c>, nothing gets written when the filename is wrong.
        /// </summary>
        [DefaultValue(true)]
        public bool CleanupFileName { get; set; }

        /// <summary>
        /// Gets or sets a value indicating whether to create directories if they do not exist.
        /// </summary>
        /// <remarks>
        /// Setting this to false may improve performance a bit, but you'll receive an error
        /// when attempting to write to a directory that's not present.
        /// </remarks>
        /// <docgen category='Output Options' order='10' />
        [DefaultValue(true)]
        [Advanced]
        public bool CreateDirs { get; set; }

        /// <summary>
        /// Gets or sets a value indicating whether to delete old log file on startup.
        /// </summary>
        /// <remarks>
        /// This option works only when the "FileName" parameter denotes a single file.
        /// </remarks>
        /// <docgen category='Output Options' order='10' />
        [DefaultValue(false)]
        public bool DeleteOldFileOnStartup { get; set; }

        /// <summary>
        /// Gets or sets a value indicating whether to replace file contents on each write instead of appending log message at the end.
        /// </summary>
        /// <docgen category='Output Options' order='10' />
        [DefaultValue(false)]
        [Advanced]
        public bool ReplaceFileContentsOnEachWrite { get; set; }

        /// <summary>
        /// Gets or sets a value indicating whether to keep log file open instead of opening and closing it on each logging event.
        /// </summary>
        /// <remarks>
        /// Setting this property to <c>True</c> helps improve performance.
        /// </remarks>
        /// <docgen category='Performance Tuning Options' order='10' />
        [DefaultValue(false)]
        public bool KeepFileOpen
        {
            get { return keepFileOpen; }
            set
            {
                keepFileOpen = value;
                RefreshArchiveFilePatternToWatch();
            }
        }

        /// <summary>
        /// Gets or sets the maximum number of log filenames that should be stored as existing.
        /// </summary>
        /// <remarks>
        /// The bigger this number is the longer it will take to write each log record. The smaller the number is
        /// the higher the chance that the clean function will be run when no new files have been opened.
        /// </remarks>
        /// <docgen category='Performance Tuning Options' order='10' />
        [DefaultValue(20)] //NLog5: todo rename correct for text case
        public int maxLogFilenames { get; set; }

        /// <summary>
        /// Gets or sets a value indicating whether to enable log file(s) to be deleted.
        /// </summary>
        /// <docgen category='Output Options' order='10' />
        [DefaultValue(true)]
        public bool EnableFileDelete { get; set; }

#if !SILVERLIGHT
        /// <summary>
        /// Gets or sets the file attributes (Windows only).
        /// </summary>
        /// <docgen category='Output Options' order='10' />
        [Advanced]
        public Win32FileAttributes FileAttributes { get; set; }
#endif

        /// <summary>
        /// Gets or sets the line ending mode.
        /// </summary>
        /// <docgen category='Layout Options' order='10' />
        [Advanced]
        public LineEndingMode LineEnding
        {
            get
            {
                return this.lineEndingMode;
            }

            set
            {
                this.lineEndingMode = value;
            }
        }

        /// <summary>
        /// Gets or sets a value indicating whether to automatically flush the file buffers after each log message.
        /// </summary>
        /// <docgen category='Performance Tuning Options' order='10' />
        [DefaultValue(true)]
        public bool AutoFlush { get; set; }

        /// <summary>
        /// Gets or sets the number of files to be kept open. Setting this to a higher value may improve performance
        /// in a situation where a single File target is writing to many files
        /// (such as splitting by level or by logger).
        /// </summary>
        /// <remarks>
        /// The files are managed on a LRU (least recently used) basis, which flushes
        /// the files that have not been used for the longest period of time should the
        /// cache become full. As a rule of thumb, you shouldn't set this parameter to 
        /// a very high value. A number like 10-15 shouldn't be exceeded, because you'd
        /// be keeping a large number of files open which consumes system resources.
        /// </remarks>
        /// <docgen category='Performance Tuning Options' order='10' />
        [DefaultValue(5)]
        [Advanced]
        public int OpenFileCacheSize { get; set; }

        /// <summary>
        /// Gets or sets the maximum number of seconds that files are kept open. If this number is negative the files are 
        /// not automatically closed after a period of inactivity.
        /// </summary>
        /// <docgen category='Performance Tuning Options' order='10' />
        [DefaultValue(-1)]
        [Advanced]
        public int OpenFileCacheTimeout { get; set; }

        /// <summary>
        /// Gets or sets the log file buffer size in bytes.
        /// </summary>
        /// <docgen category='Performance Tuning Options' order='10' />
        [DefaultValue(32768)]
        public int BufferSize { get; set; }

        /// <summary>
        /// Gets or sets the file encoding.
        /// </summary>
        /// <docgen category='Layout Options' order='10' />
        public Encoding Encoding { get; set; }

        /// <summary>
        /// Gets or sets a value indicating whether concurrent writes to the log file by multiple processes on the same host.
        /// </summary>
        /// <remarks>
        /// This makes multi-process logging possible. NLog uses a special technique
        /// that lets it keep the files open for writing.
        /// </remarks>
        /// <docgen category='Performance Tuning Options' order='10' />
        [DefaultValue(true)]
        public bool ConcurrentWrites
        {
            get { return concurrentWrites; }
            set
            {
                concurrentWrites = value;
                RefreshArchiveFilePatternToWatch();
            }
        }

        /// <summary>
        /// Gets or sets a value indicating whether concurrent writes to the log file by multiple processes on different network hosts.
        /// </summary>
        /// <remarks>
        /// This effectively prevents files from being kept open.
        /// </remarks>
        /// <docgen category='Performance Tuning Options' order='10' />
        [DefaultValue(false)]
        public bool NetworkWrites { get; set; }

        /// <summary>
        /// Gets or sets the number of times the write is appended on the file before NLog
        /// discards the log message.
        /// </summary>
        /// <docgen category='Performance Tuning Options' order='10' />
        [DefaultValue(10)]
        [Advanced]
        public int ConcurrentWriteAttempts { get; set; }

        /// <summary>
        /// Gets or sets the delay in milliseconds to wait before attempting to write to the file again.
        /// </summary>
        /// <remarks>
        /// The actual delay is a random value between 0 and the value specified
        /// in this parameter. On each failed attempt the delay base is doubled
        /// up to <see cref="ConcurrentWriteAttempts" /> times.
        /// </remarks>
        /// <example>
        /// Assuming that ConcurrentWriteAttemptDelay is 10 the time to wait will be:<p/>
        /// a random value between 0 and 10 milliseconds - 1st attempt<br/>
        /// a random value between 0 and 20 milliseconds - 2nd attempt<br/>
        /// a random value between 0 and 40 milliseconds - 3rd attempt<br/>
        /// a random value between 0 and 80 milliseconds - 4th attempt<br/>
        /// ...<p/>
        /// and so on.
        /// </example>
        /// <docgen category='Performance Tuning Options' order='10' />
        [DefaultValue(1)]
        [Advanced]
        public int ConcurrentWriteAttemptDelay { get; set; }

        /// <summary>
        /// Gets or sets a value indicating whether to archive old log file on startup.
        /// </summary>
        /// <remarks>
        /// This option works only when the "FileName" parameter denotes a single file.
        /// After archiving the old file, the current log file will be empty.
        /// </remarks>
        /// <docgen category='Output Options' order='10' />
        [DefaultValue(false)]
        public bool ArchiveOldFileOnStartup { get; set; }

        /// <summary>
        /// Gets or sets a value specifying the date format to use when archiving files.
        /// </summary>
        /// <remarks>
        /// This option works only when the "ArchiveNumbering" parameter is set either to Date or DateAndSequence.
        /// </remarks>
        /// <docgen category='Output Options' order='10' />
        [DefaultValue("")]
        public string ArchiveDateFormat { get; set; }

        /// <summary>
        /// Gets or sets the size in bytes above which log files will be automatically archived.
        /// 
        /// Warning: combining this with <see cref="ArchiveNumberingMode.Date"/> isn't supported. We cannot create multiple archive files, if they should have the same name.
        /// Choose:  <see cref="ArchiveNumberingMode.DateAndSequence"/> 
        /// </summary>
        /// <remarks>
        /// Caution: Enabling this option can considerably slow down your file 
        /// logging in multi-process scenarios. If only one process is going to
        /// be writing to the file, consider setting <c>ConcurrentWrites</c>
        /// to <c>false</c> for maximum performance.
        /// </remarks>
        /// <docgen category='Archival Options' order='10' />
        public long ArchiveAboveSize
        {
            get { return archiveAboveSize; }
            set
            {
                archiveAboveSize = value;
                RefreshArchiveFilePatternToWatch();
            }
        }

        /// <summary>
        /// Gets or sets a value indicating whether to automatically archive log files every time the specified time passes.
        /// </summary>
        /// <remarks>
        /// Files are moved to the archive as part of the write operation if the current period of time changes. For example
        /// if the current <c>hour</c> changes from 10 to 11, the first write that will occur
        /// on or after 11:00 will trigger the archiving.
        /// <p>
        /// Caution: Enabling this option can considerably slow down your file 
        /// logging in multi-process scenarios. If only one process is going to
        /// be writing to the file, consider setting <c>ConcurrentWrites</c>
        /// to <c>false</c> for maximum performance.
        /// </p>
        /// </remarks>
        /// <docgen category='Archival Options' order='10' />
        public FileArchivePeriod ArchiveEvery
        {
            get { return archiveEvery; }
            set
            {
                archiveEvery = value;
                RefreshArchiveFilePatternToWatch();
            }
        }

        /// <summary>
        /// Gets or sets the name of the file to be used for an archive.
        /// </summary>
        /// <remarks>
        /// It may contain a special placeholder {#####}
        /// that will be replaced with a sequence of numbers depending on 
        /// the archiving strategy. The number of hash characters used determines
        /// the number of numerical digits to be used for numbering files.
        /// </remarks>
        /// <docgen category='Archival Options' order='10' />
        public Layout ArchiveFileName
        {
            get { return archiveFileName; }
            set
            {
                archiveFileName = value;
                RefreshFileArchive();
                RefreshArchiveFilePatternToWatch();
            }
        }

        /// <summary>
        /// Gets or sets the maximum number of archive files that should be kept.
        /// </summary>
        /// <docgen category='Archival Options' order='10' />
        [DefaultValue(0)]
        public int MaxArchiveFiles
        {
            get
            {
                return maxArchiveFiles;
            }
            set
            {
                maxArchiveFiles = value;
                fileArchive.MaxArchiveFileToKeep = value;
            }
        }

        /// <summary>
        /// Gets or sets the way file archives are numbered. 
        /// </summary>
        /// <docgen category='Archival Options' order='10' />
        public ArchiveNumberingMode ArchiveNumbering { get; set; }

#if NET4_5
        /// <summary>
        /// Gets or sets a value indicating whether to compress archive files into the zip archive format.
        /// </summary>
        /// <docgen category='Archival Options' order='10' />
        [DefaultValue(false)]
        public bool EnableArchiveFileCompression
        {
            get { return enableArchiveFileCompression; }
            set
            {
                enableArchiveFileCompression = value;
                RefreshArchiveFilePatternToWatch();
            }
        }
#else
        /// <summary>
        /// Gets or sets a value indicating whether to compress archive files into the zip archive format.
        /// </summary>
        private const bool EnableArchiveFileCompression = false;
#endif

        /// <summary>
        /// Gets or set a value indicating whether a managed file stream is forced, instead of used the native implementation.
        /// </summary>
        [DefaultValue(false)]
        public bool ForceManaged { get; set; }

        /// <summary>
        /// Gets the characters that are appended after each line.
        /// </summary>
        protected internal string NewLineChars
        {
            get
            {
                return lineEndingMode.NewLineCharacters;
            }
        }

        private void RefreshFileArchive()
        {
            var nullEvent = LogEventInfo.CreateNullEvent();
            string fileNamePattern = GetArchiveFileNamePattern(GetCleanedFileName(nullEvent), nullEvent);
            if (!ContainsFileNamePattern(fileNamePattern))
            {
                try
                {
                    fileArchive.InitializeForArchiveFolderPath(Path.GetDirectoryName(fileNamePattern));
                }
                catch (Exception exception)
                {

                    if (exception.MustBeRethrownImmediately())
                    {
                        throw;
                }

                    //TODO NLog 5, check MustBeRethrown()

                    InternalLogger.Warn(exception, "Error while initializing archive folder.");
            }
        }
        }

        /// <summary>
        /// Refresh the ArchiveFilePatternToWatch option of the <see cref="FileAppenderCache" />. 
        /// The log file must be watched for archiving when multiple processes are writing to the same 
        /// open file.
        /// </summary>
        private void RefreshArchiveFilePatternToWatch()
        {
#if !SILVERLIGHT && !__IOS__ && !__ANDROID__ && !DNX && !UWP10
            if (this.fileAppenderCache != null)
            {
                bool mustWatchArchiving = IsArchivingEnabled() && ConcurrentWrites && KeepFileOpen;
                if (mustWatchArchiving)
                {
                    var nullEvent = LogEventInfo.CreateNullEvent();
                    string fileNamePattern = GetArchiveFileNamePattern(GetCleanedFileName(nullEvent), nullEvent);
                    if (!string.IsNullOrEmpty(fileNamePattern))
                    {
                        fileNamePattern = Path.Combine(Path.GetDirectoryName(fileNamePattern), ReplaceFileNamePattern(fileNamePattern, "*"));
                        this.fileAppenderCache.ArchiveFilePatternToWatch = fileNamePattern;

                        if ((EnableArchiveFileCompression) && (this.appenderInvalidatorThread == null))
                        {
                            // EnableArchiveFileCompression creates a new file for the archive, instead of just moving the log file.
                            // The log file is deleted instead of moved. This process may be holding a lock to that file which will
                            // avoid the file from being deleted. Therefore we must periodically close appenders for files that 
                            // were archived so that the file can be deleted.

                            this.appenderInvalidatorThread = new Thread(new ThreadStart(() =>
                            {
                                while (true)
                                {
                                    Thread.Sleep(200);
                                    lock (SyncRoot)
                                        this.fileAppenderCache.InvalidateAppendersForInvalidFiles();
                                }
                            }));
                            this.appenderInvalidatorThread.Start();
                        }
                    }
                }
                else
                {
                    this.fileAppenderCache.ArchiveFilePatternToWatch = null;

                    if (this.appenderInvalidatorThread != null)
                    {
                        this.appenderInvalidatorThread.Abort();
                        this.appenderInvalidatorThread = null;
                    }
                }
            }
#endif
        }

        /// <summary>
        /// Removes records of initialized files that have not been 
        /// accessed in the last two days.
        /// </summary>
        /// <remarks>
        /// Files are marked 'initialized' for the purpose of writing footers when the logging finishes.
        /// </remarks>
        public void CleanupInitializedFiles()
        {
            this.CleanupInitializedFiles(DateTime.UtcNow.AddDays(-FileTarget.InitializedFilesCleanupPeriod));
        }

        /// <summary>
        /// Removes records of initialized files that have not been
        /// accessed after the specified date.
        /// </summary>
        /// <param name="cleanupThreshold">The cleanup threshold.</param>
        /// <remarks>
        /// Files are marked 'initialized' for the purpose of writing footers when the logging finishes.
        /// </remarks>
        public void CleanupInitializedFiles(DateTime cleanupThreshold)
        {
            var filesToUninitialize = new List<string>();

            // Select the files require to be uninitialized.
            foreach (var file in this.initializedFiles)
            {
                if (file.Value < cleanupThreshold)
                {
                    filesToUninitialize.Add(file.Key);
                }
            }

            // Uninitialize the files.
            foreach (string fileName in filesToUninitialize)
            {
                this.UninitializeFile(fileName);
            }
        }

        /// <summary>
        /// Flushes all pending file operations.
        /// </summary>
        /// <param name="asyncContinuation">The asynchronous continuation.</param>
        /// <remarks>
        /// The timeout parameter is ignored, because file APIs don't provide
        /// the needed functionality.
        /// </remarks>
        protected override void FlushAsync(AsyncContinuation asyncContinuation)
        {
            try
            {
                fileAppenderCache.FlushAppenders();
                asyncContinuation(null);
            }
            catch (Exception exception)
            {
                if (exception.MustBeRethrown())
                {
                    throw;
                }

                asyncContinuation(exception);
            }
        }

        /// <summary>
        /// Returns the suitable appender factory ( <see cref="IFileAppenderFactory"/>) to be used to generate the file
        /// appenders associated with the <see cref="FileTarget"/> instance.
        /// 
        /// The type of the file appender factory returned depends on the values of various <see cref="FileTarget"/> properties.
        /// </summary>
        /// <returns><see cref="IFileAppenderFactory"/> suitable for this instance.</returns>
        private IFileAppenderFactory GetFileAppenderFactory()
        {
            if (!this.KeepFileOpen)
            {
                return RetryingMultiProcessFileAppender.TheFactory;
            }
            else if (this.NetworkWrites)
            {
                return RetryingMultiProcessFileAppender.TheFactory;
            }
            else if (this.ConcurrentWrites)
            {
#if SILVERLIGHT || UWP10
                return RetryingMultiProcessFileAppender.TheFactory;
#elif MONO
                //
                // mono on Windows uses mutexes, on Unix - special appender
                //
                if (PlatformDetector.IsUnix)
                {
                    return UnixMultiProcessFileAppender.TheFactory;
                }
                else
                {
                    return MutexMultiProcessFileAppender.TheFactory;
                }
#else
                return MutexMultiProcessFileAppender.TheFactory;
#endif
            }
            else if (IsArchivingEnabled())
                return CountingSingleProcessFileAppender.TheFactory;
            else
                return SingleProcessFileAppender.TheFactory;
        }

        private bool IsArchivingEnabled()
        {
            return this.ArchiveAboveSize != FileTarget.ArchiveAboveSizeDisabled || this.ArchiveEvery != FileArchivePeriod.None;
        }

        /// <summary>
        /// Initializes file logging by creating data structures that
        /// enable efficient multi-file logging.
        /// </summary>
        protected override void InitializeTarget()
        {
            base.InitializeTarget();
            this.appenderFactory = GetFileAppenderFactory();

            this.fileAppenderCache = new FileAppenderCache(this.OpenFileCacheSize, this.appenderFactory, this);
            RefreshArchiveFilePatternToWatch();

            if ((this.OpenFileCacheSize > 0 || this.EnableFileDelete) && this.OpenFileCacheTimeout > 0)
            {
                this.autoClosingTimer = new Timer(
                    this.AutoClosingTimerCallback,
                    null,
                    this.OpenFileCacheTimeout * 1000,
                    this.OpenFileCacheTimeout * 1000);
            }
        }

        /// <summary>
        /// Closes the file(s) opened for writing.
        /// </summary>
        protected override void CloseTarget()
        {
            base.CloseTarget();

            foreach (string fileName in new List<string>(this.initializedFiles.Keys))
            {
                this.UninitializeFile(fileName);
            }

            if (this.autoClosingTimer != null)
            {
                this.autoClosingTimer.Change(Timeout.Infinite, Timeout.Infinite);
                this.autoClosingTimer.Dispose();
                this.autoClosingTimer = null;
            }

            if (this.appenderInvalidatorThread != null)
            {
#if !DNX && !UWP10
                this.appenderInvalidatorThread.Abort();
#endif
                this.appenderInvalidatorThread = null;
            }

            this.fileAppenderCache.CloseAppenders();
        }

        /// <summary>
        /// Writes the specified logging event to a file specified in the FileName 
        /// parameter.
        /// </summary>
        /// <param name="logEvent">The logging event.</param>
        protected override void Write(LogEventInfo logEvent)
        {
            var fileName = Path.GetFullPath(GetCleanedFileName(logEvent));
            byte[] bytes = this.GetBytesToWrite(logEvent);
            ProcessLogEvent(logEvent, fileName, bytes);
        }

        private string GetCleanedFileName(LogEventInfo logEvent)
        {
            return cachedCleanedFileNamed ?? CleanupInvalidFileNameChars(this.FileName.Render(logEvent));
        }

        /// <summary>
        /// Writes the specified array of logging events to a file specified in the FileName
        /// parameter.
        /// </summary>
        /// <param name="logEvents">An array of <see cref="AsyncLogEventInfo"/> objects.</param>
        /// <remarks>
        /// This function makes use of the fact that the events are batched by sorting
        /// the requests by filename. This optimizes the number of open/close calls
        /// and can help improve performance.
        /// </remarks>
        protected override void Write(AsyncLogEventInfo[] logEvents)
        {
            var buckets = logEvents.BucketSort(c => this.FileName.Render(c.LogEvent));
            using (var ms = new MemoryStream())
            {
                var pendingContinuations = new List<AsyncContinuation>();

                foreach (var bucket in buckets)
                {
                    string fileName = Path.GetFullPath(CleanupInvalidFileNameChars(bucket.Key));

                    ms.SetLength(0);
                    ms.Position = 0;

                    LogEventInfo firstLogEvent = null;

                    foreach (AsyncLogEventInfo ev in bucket.Value)
                    {
                        if (firstLogEvent == null)
                        {
                            firstLogEvent = ev.LogEvent;
                        }

                        byte[] bytes = this.GetBytesToWrite(ev.LogEvent);
                        ms.Write(bytes, 0, bytes.Length);
                        pendingContinuations.Add(ev.Continuation);
                    }

                    this.FlushCurrentFileWrites(fileName, firstLogEvent, ms, pendingContinuations);
                }
            }
        }

        private void ProcessLogEvent(LogEventInfo logEvent, string fileName, byte[] bytesToWrite)
        {
#if !SILVERLIGHT && !__IOS__ && !__ANDROID__ && !UWP10
            this.fileAppenderCache.InvalidateAppendersForInvalidFiles();
#endif
<<<<<<< HEAD
            if (this.ShouldAutoArchive(fileName, logEvent, bytesToWrite.Length))
                this.DoAutoArchive(fileName, logEvent);
=======

            string fileToArchive = this.GetFileCharacteristics(fileName) != null ? fileName : previousLogFileName;
            if (this.ShouldAutoArchive(fileToArchive, logEvent, bytesToWrite.Length))
                this.DoAutoArchive(fileToArchive, logEvent);

            // Clean up old archives if this is the first time a log record is being written to
            // this log file and the archiving system is date/time based.
>>>>>>> 8550aa70
            if (this.ArchiveNumbering == ArchiveNumberingMode.Date && this.ArchiveEvery != FileArchivePeriod.None && ShouldDeleteOldArchives())
            {
                if (!previousFileNames.Contains(fileName))
                {
                    if (this.previousFileNames.Count > this.maxLogFilenames)
                    {
                        this.previousFileNames.Dequeue();
                    }
                    string fileNamePattern = this.GetArchiveFileNamePattern(fileName, logEvent);
                    this.DeleteOldDateArchives(fileNamePattern);
                    this.previousFileNames.Enqueue(fileName);
                }
            }

            this.WriteToFile(fileName, logEvent, bytesToWrite, false);

            previousLogFileName = fileName;
            previousLogEventTimestamp = logEvent.TimeStamp;
        }

        /// <summary>
        /// Formats the log event for write.
        /// </summary>
        /// <param name="logEvent">The log event to be formatted.</param>
        /// <returns>A string representation of the log event.</returns>
        protected virtual string GetFormattedMessage(LogEventInfo logEvent)
        {
            return this.Layout.Render(logEvent);
        }

        /// <summary>
        /// Gets the bytes to be written to the file.
        /// </summary>
        /// <param name="logEvent">Log event.</param>
        /// <returns>Array of bytes that are ready to be written.</returns>
        protected virtual byte[] GetBytesToWrite(LogEventInfo logEvent)
        {
            string renderedText = this.GetFormattedMessage(logEvent) + this.NewLineChars;
            return this.TransformBytes(this.Encoding.GetBytes(renderedText));
        }

        /// <summary>
        /// Modifies the specified byte array before it gets sent to a file.
        /// </summary>
        /// <param name="value">The byte array.</param>
        /// <returns>The modified byte array. The function can do the modification in-place.</returns>
        protected virtual byte[] TransformBytes(byte[] value)
        {
            return value;
        }

        /// <summary>
        /// Replaces the numeric pattern i.e. {#} in a file name with the <paramref name="value"/> parameter value.
        /// </summary>
        /// <param name="pattern">File name which contains the numeric pattern.</param>
        /// <param name="value">Value which will replace the numeric pattern.</param>
        /// <returns>File name with the value of <paramref name="value"/> in the position of the numeric pattern.</returns>
        private static string ReplaceNumberPattern(string pattern, int value)
        {
            int firstPart = pattern.IndexOf("{#", StringComparison.Ordinal);
            int lastPart = pattern.IndexOf("#}", StringComparison.Ordinal) + 2;
            int numDigits = lastPart - firstPart - 2;

            return pattern.Substring(0, firstPart) + Convert.ToString(value, 10).PadLeft(numDigits, '0') + pattern.Substring(lastPart);
        }

        private void FlushCurrentFileWrites(string currentFileName, LogEventInfo firstLogEvent, MemoryStream ms, List<AsyncContinuation> pendingContinuations)
        {
            Exception lastException = null;

            try
            {
                if (currentFileName != null)
                    ProcessLogEvent(firstLogEvent, currentFileName, ms.ToArray());            }
            catch (Exception exception)
            {
                if (exception.MustBeRethrown())
                {
                    throw;
                }

                lastException = exception;
            }

            foreach (AsyncContinuation cont in pendingContinuations)
            {
                cont(lastException);
            }

            pendingContinuations.Clear();
        }

        /// <summary>
        /// Determines if the file name as <see cref="String"/> contains a numeric pattern i.e. {#} in it.  
        ///
        /// Example: 
        ///     trace{#}.log        Contains the numeric pattern.
        ///     trace{###}.log      Contains the numeric pattern.
        ///     trace{#X#}.log      Contains the numeric pattern (See remarks).
        ///     trace.log           Does not contain the pattern.
        /// </summary>
        /// <remarks>Occasionally, this method can identify the existence of the {#} pattern incorrectly.</remarks>
        /// <param name="fileName">File name to be checked.</param>
        /// <returns><see langword="true"/> when the pattern is found; <see langword="false"/> otherwise.</returns>
        private static bool ContainsFileNamePattern(string fileName)
        {
            int startingIndex = fileName.IndexOf("{#", StringComparison.Ordinal);
            int endingIndex = fileName.IndexOf("#}", StringComparison.Ordinal);

            return (startingIndex != -1 && endingIndex != -1 && startingIndex < endingIndex);
        }

        /// <summary>
        /// Archives the <paramref name="fileName"/> using a rolling style numbering (the most recent is always #0 then
        /// #1, ..., #N. When the number of archive files exceed <see cref="P:MaxArchiveFiles"/> the obsolete archives
        /// are deleted.
        /// </summary>
        /// <remarks>
        /// This method is called recursively. This is the reason the <paramref name="archiveNumber"/> is required.
        /// </remarks>
        /// <param name="fileName">File name to be archived.</param>
        /// <param name="pattern">File name template which contains the numeric pattern to be replaced.</param>
        /// <param name="archiveNumber">Value which will replace the numeric pattern.</param>
        private void RollArchivesForward(string fileName, string pattern, int archiveNumber)
        {
            if (ShouldDeleteOldArchives() && archiveNumber >= this.MaxArchiveFiles)
            {
                File.Delete(fileName);
                return;
            }

            if (!File.Exists(fileName))
            {
                return;
            }

            string newFileName = ReplaceNumberPattern(pattern, archiveNumber);
            RollArchivesForward(newFileName, pattern, archiveNumber + 1);

            if (archiveNumber == 0)
                ArchiveFile(fileName, newFileName);
            else
                RollArchiveForward(fileName, newFileName);
            }
                // TODO: Check the value of CreateDirs property before creating directories.
        /// <summary>
        /// Moves the archive file to the specified file name.
        /// </summary>
        /// <param name="existingFileName">The archive file to move.</param>
        /// <param name="newFileName">The destination file name.</param>
        private void RollArchiveForward(string existingFileName, string newFileName)
                {
            InternalLogger.Info("Roll archive {0} to {1}", existingFileName, newFileName);
            File.Move(existingFileName, newFileName);
                }


        /// <summary>
        /// Archives the <paramref name="fileName"/> using a sequence style numbering. The most recent archive has the
        /// highest number. When the number of archive files exceed <see cref="P:MaxArchiveFiles"/> the obsolete
        /// archives are deleted.
        /// </summary>
        /// <param name="fileName">File name to be archived.</param>
        private void ArchiveBySequence(string fileName, string pattern)
        {
            FileNameTemplate fileTemplate = new FileNameTemplate(Path.GetFileName(pattern));
            int trailerLength = fileTemplate.Template.Length - fileTemplate.EndAt;
            string fileNameMask = fileTemplate.ReplacePattern("*");

            string dirName = Path.GetDirectoryName(Path.GetFullPath(pattern));
            int nextNumber = -1;
            int minNumber = -1;

            var number2Name = new Dictionary<int, string>();

            try
            {
#if SILVERLIGHT && !WINDOWS_PHONE
                foreach (string s in Directory.EnumerateFiles(dirName, fileNameMask))
#else
                foreach (string s in Directory.GetFiles(dirName, fileNameMask))
#endif
                {
                    string baseName = Path.GetFileName(s);
                    string number = baseName.Substring(fileTemplate.BeginAt, baseName.Length - trailerLength - fileTemplate.BeginAt);
                    int num;

                    try
                    {
                        num = Convert.ToInt32(number, CultureInfo.InvariantCulture);
                    }
                    catch (FormatException)
                    {
                        continue;
                    }

                    nextNumber = Math.Max(nextNumber, num);
                    minNumber = minNumber != -1 ? Math.Min(minNumber, num) : num;

                    number2Name[num] = s;
                }

                nextNumber++;
            }
            catch (DirectoryNotFoundException)
            {
                Directory.CreateDirectory(dirName);
                nextNumber = 0;
            }

            if (minNumber != -1 && ShouldDeleteOldArchives())
            {
                int minNumberToKeep = nextNumber - this.MaxArchiveFiles + 1;
                for (int i = minNumber; i < minNumberToKeep; ++i)
                {
                    string s;

                    if (number2Name.TryGetValue(i, out s))
                    {
                        InternalLogger.Info("Deleting old archive {0}", s);
                        File.Delete(s);
                    }
                }
            }

            string newFileName = ReplaceNumberPattern(pattern, nextNumber);
            ArchiveFile(fileName, newFileName);
        }

        /// <summary>
        /// Creates an archive copy of source file either by compressing it or moving to a new location in the file
        /// system. Which action will be used is determined by the value of <paramref name="enableCompression"/> parameter.
        /// </summary>
        /// <param name="fileName">File name to be archived.</param>
        /// <param name="archiveFileName">Name of the archive file.</param>
        private void ArchiveFile(string fileName, string archiveFileName)
        {
            UninitializeFile(fileName);
        
            string archiveFolderPath = Path.GetDirectoryName(archiveFileName);
            if (!Directory.Exists(archiveFolderPath))
                Directory.CreateDirectory(archiveFolderPath);

#if NET4_5
            if (EnableArchiveFileCompression)
            {
                InternalLogger.Info("Archiving {0} to zip-archive {1}", fileName, archiveFileName);
                using (var archiveStream = new FileStream(archiveFileName, FileMode.Create))
                using (var archive = new ZipArchive(archiveStream, ZipArchiveMode.Create))
                using (var originalFileStream = new FileStream(fileName, FileMode.Open, FileAccess.Read, FileShare.ReadWrite ))
                {
                    var zipArchiveEntry = archive.CreateEntry(Path.GetFileName(fileName));
                    using (var destination = zipArchiveEntry.Open())
                    {
                        originalFileStream.CopyTo(destination);
                    }
                }

                DeleteAndWaitForFileDelete(fileName);
            }
            else
#endif
            {
                InternalLogger.Info("Archiving {0} to {1}", fileName, archiveFileName);
                File.Move(fileName, archiveFileName);
            }
        }

        private static void DeleteAndWaitForFileDelete(string fileName)
        {
            var originalFileCreationTime = (new FileInfo(fileName)).CreationTime;
            File.Delete(fileName);

            if (File.Exists(fileName))
            {
                FileInfo currentFileInfo;
                do
                {
                    Thread.Sleep(100);
                    currentFileInfo = new FileInfo(fileName);
                }
                while ((currentFileInfo.Exists) && (currentFileInfo.CreationTime == originalFileCreationTime));
            }
        }

#if !NET_CF
        /// <summary>
        /// <para>
        /// Archives the <paramref name="fileName"/> using a date and sequence style numbering. Archives will be stamped
        /// with the prior period (Year, Month, Day) datetime. The most recent archive has the highest number (in
        /// combination with the date).
        /// </para>
        /// <para>
        /// When the number of archive files exceed <see cref="P:MaxArchiveFiles"/> the obsolete archives are deleted.
        /// </para>
        /// </summary>
        /// <param name="fileName">File name to be archived.</param>
        /// <param name="pattern">File name template which contains the numeric pattern to be replaced.</param>
        /// <param name="logEvent">Log event that the <see cref="FileTarget"/> instance is currently processing.</param>
        private void ArchiveByDateAndSequence(string fileName, string pattern, LogEventInfo logEvent)
        {
            string baseNamePattern = Path.GetFileName(pattern);

            if (string.IsNullOrEmpty(baseNamePattern))
            {
                return;
            }

            FileNameTemplate fileTemplate = new FileNameTemplate(baseNamePattern);
            string fileNameMask = fileTemplate.ReplacePattern("*");
            string dateFormat = GetArchiveDateFormatString(this.ArchiveDateFormat);

            string dirName = Path.GetDirectoryName(Path.GetFullPath(pattern));
            if (string.IsNullOrEmpty(dirName))
            {
                return;
            }

            int minSequenceLength = fileTemplate.EndAt - fileTemplate.BeginAt - 2;
            int nextSequenceNumber;
            DateTime archiveDate = GetArchiveDate(fileName, logEvent);
            List<string> archiveFileNames;
            if (Directory.Exists(dirName))
            {
                List<DateAndSequenceArchive> archives = FindDateAndSequenceArchives(dirName, fileName, fileNameMask, minSequenceLength, dateFormat, fileTemplate)
                    .ToList();

                // Find out the next sequence number among existing archives having the same date part as the current date.
                int? lastSequenceNumber = archives
                    .Where(a => a.HasSameFormattedDate(archiveDate))
                    .Max(a => (int?)a.Sequence);
                nextSequenceNumber = (int)(lastSequenceNumber != null ? lastSequenceNumber + 1 : 0);

                archiveFileNames = archives
                    .OrderBy(a => a.Date)
                    .ThenBy(a => a.Sequence)
                    .Select(a => a.FileName)
                    .ToList();
            }
            else
            {
                Directory.CreateDirectory(dirName);
                nextSequenceNumber = 0;
                archiveFileNames = new List<string>();
            }

            string paddedSequence = nextSequenceNumber.ToString().PadLeft(minSequenceLength, '0');
            string archiveFileNameWithoutPath = fileNameMask.Replace("*",
                string.Format("{0}.{1}", archiveDate.ToString(dateFormat), paddedSequence));
            string archiveFileName = Path.Combine(dirName, archiveFileNameWithoutPath);

            ArchiveFile(fileName, archiveFileName);
            archiveFileNames.Add(archiveFileName);
            EnsureArchiveCount(archiveFileNames);
        }
        
        /// <summary>
        /// Deletes files among a given list, and stops as soon as the remaining files are fewer than the <see
        /// cref="P:FileTarget.MaxArchiveFiles"/> setting.
        /// </summary>
        /// <param name="oldArchiveFileNames">List of the file archives.</param>
        /// <remarks>
        /// Items are deleted in the same order as in <paramref name="oldArchiveFileNames"/>. No file is deleted if <see
        /// cref="P:FileTarget.MaxArchiveFiles"/> property is zero.
        /// </remarks>
        private void EnsureArchiveCount(List<string> oldArchiveFileNames)
        {
            if (!ShouldDeleteOldArchives())
            {
                return;
            }

            int numberToDelete = oldArchiveFileNames.Count - this.MaxArchiveFiles;
            for (int fileIndex = 0; fileIndex < numberToDelete; fileIndex++)
            {
                InternalLogger.Info("Deleting old archive {0}.", oldArchiveFileNames[fileIndex]);
                File.Delete(oldArchiveFileNames[fileIndex]);
            }
        }

        /// <summary>
        /// Searches a given directory for archives that comply with the current archive pattern.
        /// </summary>
        /// <returns>An enumeration of archive infos, ordered by their file creation date.</returns>
        private IEnumerable<DateAndSequenceArchive> FindDateAndSequenceArchives(string dirName, string logFileName,
            string fileNameMask,
            int minSequenceLength, string dateFormat, FileNameTemplate fileTemplate)
        {
            var directoryInfo = new DirectoryInfo(dirName);

            int archiveFileNameMinLength = fileNameMask.Length + minSequenceLength;
            var archiveFileNames = GetFiles(directoryInfo, fileNameMask)
                .Where(n => n.Name.Length >= archiveFileNameMinLength)
                .OrderBy(n => n.CreationTime)
                .Select(n => n.FullName);

            foreach (string archiveFileName in archiveFileNames)
            {
                //Get the archive file name or empty string if it's null
                string archiveFileNameWithoutPath = Path.GetFileName(archiveFileName) ?? "";

                DateTime date;
                int sequence;
                if (
                    !TryParseDateAndSequence(archiveFileNameWithoutPath, dateFormat, fileTemplate, out date,
                        out sequence))
                {
                    continue;
                }

                //It's possible that the log file itself has a name that will match the archive file mask.
                if (string.IsNullOrEmpty(archiveFileNameWithoutPath) ||
                    archiveFileNameWithoutPath.Equals(Path.GetFileName(logFileName)))
                {
                    continue;
                }

                yield return new DateAndSequenceArchive(archiveFileName, date, dateFormat, sequence);
            }
        }

        private static bool TryParseDateAndSequence(string archiveFileNameWithoutPath, string dateFormat, FileNameTemplate fileTemplate, out DateTime date, out int sequence)
        {
            int trailerLength = fileTemplate.Template.Length - fileTemplate.EndAt;
            int dateAndSequenceIndex = fileTemplate.BeginAt;
            int dateAndSequenceLength = archiveFileNameWithoutPath.Length - trailerLength - dateAndSequenceIndex;

            string dateAndSequence = archiveFileNameWithoutPath.Substring(dateAndSequenceIndex, dateAndSequenceLength);
            int sequenceIndex = dateAndSequence.LastIndexOf('.') + 1;

            string sequencePart = dateAndSequence.Substring(sequenceIndex);
            if (!Int32.TryParse(sequencePart, NumberStyles.None, CultureInfo.CurrentCulture, out sequence))
            {
                date = default(DateTime);
                return false;
            }

            string datePart = dateAndSequence.Substring(0, dateAndSequence.Length - sequencePart.Length - 1);
            if (!DateTime.TryParseExact(datePart, dateFormat, CultureInfo.CurrentCulture, DateTimeStyles.None,
                out date))
            {
                return false;
            }

            return true;
        }

        /// <summary>
        /// Gets the collection of files in the specified directory which they match the <paramref name="fileNameMask"/>.
        /// </summary>
        /// <param name="directoryInfo">Directory to searched.</param>
        /// <param name="fileNameMask">Pattern which the files will be searched against.</param>
        /// <returns>List of files matching the pattern.</returns>
        private static IEnumerable<FileInfo> GetFiles(DirectoryInfo directoryInfo, string fileNameMask)
        {
#if SILVERLIGHT && !WINDOWS_PHONE
            return directoryInfo.EnumerateFiles(fileNameMask);
#else
            return directoryInfo.GetFiles(fileNameMask);
#endif
        }

        /// <summary>
        /// Replaces the string-based pattern i.e. {#} in a file name with the value passed in <paramref
        /// name="replacementValue"/> parameter.
        /// </summary>
        /// <param name="pattern">File name which contains the string-based pattern.</param>
        /// <param name="replacementValue">Value which will replace the string-based pattern.</param>
        /// <returns>
        /// File name with the value of <paramref name="replacementValue"/> in the position of the string-based pattern.
        /// </returns>
        private static string ReplaceFileNamePattern(string pattern, string replacementValue)
        {
            //
            // TODO: ReplaceFileNamePattern() method is nearly identical to ReplaceNumberPattern(). Consider merging.
            //

            return new FileNameTemplate(Path.GetFileName(pattern)).ReplacePattern(replacementValue);
        }

        /// <summary>
        /// Archives the <paramref name="fileName"/> using a date style numbering. Archives will be stamped with the
        /// prior period (Year, Month, Day, Hour, Minute) datetime. When the number of archive files exceed <see
        /// cref="P:MaxArchiveFiles"/> the obsolete archives are deleted.
        /// </summary>
        /// <param name="fileName">File name to be archived.</param>
        /// <param name="pattern">File name template which contains the numeric pattern to be replaced.</param>
        /// <param name="logEvent">Log event that the <see cref="FileTarget"/> instance is currently processing.</param>
        private void ArchiveByDate(string fileName, string pattern, LogEventInfo logEvent)
        {
            string fileNameMask = ReplaceFileNamePattern(pattern, "*");
            string dirName = Path.GetDirectoryName(Path.GetFullPath(pattern));
            string dateFormat = GetArchiveDateFormatString(this.ArchiveDateFormat);

            DateTime archiveDate = GetArchiveDate(fileName, logEvent);
            if (dirName != null)
            {
                string archiveFileName = Path.Combine(dirName, fileNameMask.Replace("*", archiveDate.ToString(dateFormat)));
                ArchiveFile(fileName, archiveFileName);
            }

            DeleteOldDateArchives(pattern);
        }

        /// <summary>
        /// Deletes archive files in reverse chronological order until only the
        /// MaxArchiveFiles number of archive files remain.
        /// </summary>
        /// <param name="pattern">The pattern that archive filenames will match</param>
        private void DeleteOldDateArchives(string pattern)
        {
            if (!ShouldDeleteOldArchives())
            {
                return;
            }

            string fileNameMask = ReplaceFileNamePattern(pattern, "*");
            string dirName = Path.GetDirectoryName(Path.GetFullPath(pattern));
            string dateFormat = GetArchiveDateFormatString(this.ArchiveDateFormat);

            if (dirName != null)
            {
                DirectoryInfo directoryInfo = new DirectoryInfo(dirName);
                if (!directoryInfo.Exists)
                {
                    Directory.CreateDirectory(dirName);
                    return;
                }

#if SILVERLIGHT && !WINDOWS_PHONE
                var files = directoryInfo.EnumerateFiles(fileNameMask).OrderBy(n => n.CreationTime).Select(n => n.FullName);
#else
                var files = directoryInfo.GetFiles(fileNameMask).OrderBy(n => n.CreationTime).Select(n => n.FullName);
#endif
                List<string> filesByDate = new List<string>();

                foreach (string nextFile in files)
                {
                    string archiveFileName = Path.GetFileName(nextFile);
                    int lastIndexOfStar = fileNameMask.LastIndexOf('*');
          
                    if (lastIndexOfStar + dateFormat.Length <= archiveFileName.Length)
                    {
                        string datePart = archiveFileName.Substring(lastIndexOfStar, dateFormat.Length);
                        DateTime fileDate = DateTime.MinValue;
                        if (DateTime.TryParseExact(datePart, dateFormat, CultureInfo.InvariantCulture, DateTimeStyles.None, out fileDate))
                        {
                            filesByDate.Add(nextFile);
                        }
                    }
                }

                EnsureArchiveCount(filesByDate);
            }
        }
#endif

        /// <summary>
        /// Gets the correct formatting <see langword="String"/> to be used based on the value of <see
        /// cref="P:ArchiveEvery"/> for converting <see langword="DateTime"/> values which will be inserting into file
        /// names during archiving.
        /// 
        /// This value will be computed only when a empty value or <see langword="null"/> is passed into <paramref name="defaultFormat"/>
        /// </summary>
        /// <param name="defaultFormat">Date format to used irrespectively of <see cref="P:ArchiveEvery"/> value.</param>
        /// <returns>Formatting <see langword="String"/> for dates.</returns>
        private string GetArchiveDateFormatString(string defaultFormat)
        {
            // If archiveDateFormat is not set in the config file, use a default 
            // date format string based on the archive period.
            string formatString = defaultFormat;
            if (string.IsNullOrEmpty(formatString))
            {
                switch (this.ArchiveEvery)
                {
                    case FileArchivePeriod.Year: formatString = "yyyy"; break;
                    case FileArchivePeriod.Month: formatString = "yyyyMM"; break;
                    default: formatString = "yyyyMMdd"; break;
                    case FileArchivePeriod.Hour: formatString = "yyyyMMddHH";break;
                    case FileArchivePeriod.Minute: formatString = "yyyyMMddHHmm"; break;
                }
            }
            return formatString;
        }

        private DateTime GetArchiveDate(string fileName, LogEventInfo logEvent)
        {
            var fileCharacteristics = GetFileCharacteristics(fileName);
            var lastWriteTime = TimeSource.Current.FromSystemTime(fileCharacteristics.LastWriteTimeUtc);

            InternalLogger.Trace("Calculating archive date. Last write time: {0}; Previous log event time: {1}", lastWriteTime, previousLogEventTimestamp);

            bool previousLogIsMoreRecent = (previousLogEventTimestamp.HasValue) && (previousLogEventTimestamp.Value > lastWriteTime);
            if (previousLogIsMoreRecent)
            {
                InternalLogger.Trace("Using previous log event time (is more recent)");
                return previousLogEventTimestamp.Value;
        }

            if (PreviousLogOverlappedPeriod(fileCharacteristics, logEvent))
            {
                InternalLogger.Trace("Using previous log event time (previous log overlapped period)");
                return previousLogEventTimestamp.Value;
            }

            InternalLogger.Trace("Using last write time");
            return lastWriteTime;
        }

        private bool PreviousLogOverlappedPeriod(FileCharacteristics fileCharacteristics, LogEventInfo logEvent)
        {
            if (!previousLogEventTimestamp.HasValue)
                return false;

            string formatString = GetArchiveDateFormatString(string.Empty);
            string lastWriteTimeString = TimeSource.Current.FromSystemTime(fileCharacteristics.LastWriteTimeUtc).ToString(formatString, CultureInfo.InvariantCulture);
            string logEventTimeString = logEvent.TimeStamp.ToString(formatString, CultureInfo.InvariantCulture);

            if (lastWriteTimeString != logEventTimeString)
                return false;

            DateTime periodAfterPreviousLogEventTime;
            switch (this.ArchiveEvery)
            {
                case FileArchivePeriod.Year: periodAfterPreviousLogEventTime = previousLogEventTimestamp.Value.AddYears(1); break;
                case FileArchivePeriod.Month: periodAfterPreviousLogEventTime = previousLogEventTimestamp.Value.AddMonths(1); break;
                case FileArchivePeriod.Day: periodAfterPreviousLogEventTime = previousLogEventTimestamp.Value.AddDays(1); break;
                case FileArchivePeriod.Hour: periodAfterPreviousLogEventTime = previousLogEventTimestamp.Value.AddHours(1); break;
                case FileArchivePeriod.Minute: periodAfterPreviousLogEventTime = previousLogEventTimestamp.Value.AddMinutes(1); break;
                default: return false;
            }

            string periodAfterPreviousLogEventTimeString = periodAfterPreviousLogEventTime.ToString(formatString, CultureInfo.InvariantCulture);
            return lastWriteTimeString == periodAfterPreviousLogEventTimeString;
        }

        /// <summary>
        /// Invokes the archiving process after determining when and which type of archiving is required.
        /// </summary>
        /// <param name="fileName">File name to be checked and archived.</param>
        /// <param name="eventInfo">Log event that the <see cref="FileTarget"/> instance is currently processing.</param>
        private void DoAutoArchive(string fileName, LogEventInfo eventInfo)
        {
            var fileInfo = new FileInfo(fileName);
            if (!fileInfo.Exists)
            {
                return;
            }

            string fileNamePattern = GetArchiveFileNamePattern(fileName, eventInfo);

            if (!ContainsFileNamePattern(fileNamePattern))
            {
                if (fileArchive.Archive(fileNamePattern, fileInfo.FullName, CreateDirs))
                {
                    if (this.initializedFiles.ContainsKey(fileInfo.FullName))
                    {
                        this.initializedFiles.Remove(fileInfo.FullName);
                    }
                }
            }
            else
            {
                switch (this.ArchiveNumbering)
                {
                    case ArchiveNumberingMode.Rolling:
                        this.RollArchivesForward(fileInfo.FullName, fileNamePattern, 0);
                        break;

                    case ArchiveNumberingMode.Sequence:
                        this.ArchiveBySequence(fileInfo.FullName, fileNamePattern);
                        break;

#if !NET_CF
                    case ArchiveNumberingMode.Date:
                        this.ArchiveByDate(fileInfo.FullName, fileNamePattern, eventInfo);
                        break;

                    case ArchiveNumberingMode.DateAndSequence:
                        this.ArchiveByDateAndSequence(fileInfo.FullName, fileNamePattern, eventInfo);
                        break;
#endif
                }
            }
        }

        /// <summary>
        /// Gets the pattern that archive files will match
        /// </summary>
        /// <param name="fileName">Filename of the log file</param>
        /// <param name="eventInfo">Log event that the <see cref="FileTarget"/> instance is currently processing.</param>
        /// <returns>A string with a pattern that will match the archive filenames</returns>
        private string GetArchiveFileNamePattern(string fileName, LogEventInfo eventInfo)
        {
            if (this.ArchiveFileName == null)
            {
                string ext = EnableArchiveFileCompression ? ".zip" : Path.GetExtension(fileName);
                return Path.ChangeExtension(fileName, ".{#}" + ext);
            }
            else
            {
                //The archive file name is given. There are two possibilities
                //(1) User supplied the Filename with pattern
                //(2) User supplied the normal filename
                string archiveFileName = this.ArchiveFileName.Render(eventInfo);
                archiveFileName = CleanupInvalidFileNameChars(archiveFileName);
                return Path.GetFullPath(archiveFileName);
            }
        }
      
        /// <summary>
        /// Determine if old archive files should be deleted.
        /// </summary>
        /// <returns><see langword="true"/> when old archives should be deleted; <see langword="false"/> otherwise.</returns>
        private bool ShouldDeleteOldArchives()
        {
            return MaxArchiveFiles > 0;
        }

        /// <summary>
        /// Indicates if the automatic archiving process should be executed.
        /// </summary>
        /// <param name="fileName">File name to be written.</param>
        /// <param name="ev">Log event that the <see cref="FileTarget"/> instance is currently processing.</param>
        /// <param name="upcomingWriteSize">The size in bytes of the next chunk of data to be written in the file.</param>
        /// <returns><see langword="true"/> when archiving should be executed; <see langword="false"/> otherwise.</returns>
        private bool ShouldAutoArchive(string fileName, LogEventInfo ev, int upcomingWriteSize)
        {
            return (fileName != null) &&
                (ShouldAutoArchiveBasedOnFileSize(fileName, upcomingWriteSize) ||
                ShouldAutoArchiveBasedOnTime(fileName, ev));
        }

        /// <summary>
        /// Indicates if the automatic archiving process should be executed based on file size constrains.
        /// </summary>
        /// <param name="fileName">File name to be written.</param>
        /// <param name="upcomingWriteSize">The size in bytes of the next chunk of data to be written in the file.</param>
        /// <returns><see langword="true"/> when archiving should be executed; <see langword="false"/> otherwise.</returns>
        private bool ShouldAutoArchiveBasedOnFileSize(string fileName, int upcomingWriteSize)
        {
            if (this.ArchiveAboveSize == FileTarget.ArchiveAboveSizeDisabled)
            {
                return false;
            }

            var fileCharacteristics = this.GetFileCharacteristics(fileName);
            if (fileCharacteristics == null)
            {
                return false;
            }

            return fileCharacteristics.FileLength + upcomingWriteSize > this.ArchiveAboveSize;
        }

        /// <summary>
        /// Indicates if the automatic archiving process should be executed based on date/time constrains.
        /// </summary>
        /// <param name="fileName">File name to be written.</param>
        /// <param name="logEvent">Log event that the <see cref="FileTarget"/> instance is currently processing.</param>
        /// <returns><see langword="true"/> when archiving should be executed; <see langword="false"/> otherwise.</returns>
        private bool ShouldAutoArchiveBasedOnTime(string fileName, LogEventInfo logEvent)
        {
            if (this.ArchiveEvery == FileArchivePeriod.None)
            {
                return false;
            }

            var fileCharacteristics = this.GetFileCharacteristics(fileName);
            if (fileCharacteristics == null)
            {
                return false;
            }

                // file creation time is in Utc and logEvent's timestamp is originated from TimeSource.Current,
                // so we should ask the TimeSource to convert file time to TimeSource time:
                DateTime creationTime = TimeSource.Current.FromSystemTime(fileCharacteristics.CreationTimeUtc);
                string formatString = GetArchiveDateFormatString(string.Empty);
                string fileCreated = creationTime.ToString(formatString, CultureInfo.InvariantCulture);
                string logEventRecorded = logEvent.TimeStamp.ToString(formatString, CultureInfo.InvariantCulture);

                return fileCreated != logEventRecorded;
            }

        private void AutoClosingTimerCallback(object state)
        {
            lock (this.SyncRoot)
            {
                if (!this.IsInitialized)
                {
                    return;
                }

                try
                {
                    DateTime expireTime = DateTime.UtcNow.AddSeconds(-this.OpenFileCacheTimeout);
                    this.fileAppenderCache.CloseAppenders(expireTime);
                }
                catch (Exception exception)
                {
                    InternalLogger.Warn(exception, "Exception in AutoClosingTimerCallback.");

                    if (exception.MustBeRethrown())
                    {
                        throw;
                    }
                }
            }
        }

        /// <summary>
        /// The sequence of <see langword="byte"/> to be written for the file header.
        /// </summary>
        /// <returns>Sequence of <see langword="byte"/> to be written.</returns>
        private byte[] GetHeaderBytes()
        {
            return this.GetLayoutBytes(this.Header);
        }

        /// <summary>
        /// The sequence of <see langword="byte"/> to be written for the file footer.
        /// </summary>
        /// <returns>Sequence of <see langword="byte"/> to be written.</returns>        
        private byte[] GetFooterBytes()
        {
            return this.GetLayoutBytes(this.Footer);
        }

        /// <summary>
        /// Evaluates which parts of a file should be written (header, content, footer) based on various properties of
        /// <see cref="FileTarget"/> instance and writes them.
        /// </summary>
        /// <param name="fileName">File name to be written.</param>
        /// <param name="logEvent">Log event that the <see cref="FileTarget"/> instance is currently processing.</param>
        /// <param name="bytes">Raw sequence of <see langword="byte"/> to be written into the content part of the file.</param>        
        /// <param name="justData">Indicates that only content section should be written in the file.</param>
        private void WriteToFile(string fileName, LogEventInfo logEvent, byte[] bytes, bool justData)
        {
            if (this.ReplaceFileContentsOnEachWrite)
            {
                ReplaceFileContent(fileName, bytes);
                return;
            }

            bool writeHeader = InitializeFile(fileName, logEvent, justData);
            BaseFileAppender appender = this.fileAppenderCache.AllocateAppender(fileName);

            if (writeHeader)
            {
                this.WriteHeader(appender);
            }

            appender.Write(bytes);

            if (this.AutoFlush)
            {
                appender.Flush();
            }
        }

        /// <summary>
        /// Initialise a file to be used by the <see cref="FileTarget"/> instance. Based on the number of initialised
        /// files and the values of various instance properties clean up and/or archiving processes can be invoked.
        /// </summary>
        /// <param name="fileName">File name to be written.</param>
        /// <param name="logEvent">Log event that the <see cref="FileTarget"/> instance is currently processing.</param>
        /// <param name="justData">Indicates that only content section should be written in the file.</param>
        /// <returns><see langword="true"/> when file header should be written; <see langword="false"/> otherwise.</returns>
        private bool InitializeFile(string fileName, LogEventInfo logEvent, bool justData)
        {
            bool writeHeader = false;

            if (!justData)
            {
                //UtcNow is much faster then .now. This was a bottleneck in writing a lot of files after CPU test.
                var now = DateTime.UtcNow;
                if (!this.initializedFiles.ContainsKey(fileName))
                {
                    ProcessOnStartup(fileName, logEvent);
                    
                    this.initializedFiles[fileName] = now;
                    this.initializedFilesCounter++;
                    writeHeader = true;

                    if (this.initializedFilesCounter >= FileTarget.InitializedFilesCounterMax)
                    {
                        this.initializedFilesCounter = 0;
                        this.CleanupInitializedFiles();
                    }
                }

                this.initializedFiles[fileName] = now;
            }

            return writeHeader;
        }

        /// <summary>
        /// Writes the file footer and uninitialise the file in <see cref="FileTarget"/> instance internal structures.
        /// </summary>
        /// <param name="fileName">File name to be written.</param>
        private void UninitializeFile(string fileName)
        {
            WriteFooter(fileName);

            this.fileAppenderCache.InvalidateAppender(fileName);
            this.initializedFiles.Remove(fileName);
        }

        /// <summary>
        /// Writes the footer information to a file.
        /// </summary>
        /// <param name="fileName">The file path to write to.</param>
        private void WriteFooter(string fileName)
        {
            byte[] footerBytes = this.GetFooterBytes();
            if (footerBytes != null)
            {
                if (File.Exists(fileName))
                {
                    this.WriteToFile(fileName, null, footerBytes, true);
                }
            }
        }

        /// <summary>
        /// Invokes the archiving and clean up of older archive file based on the values of <see
        /// cref="P:NLog.Targets.FileTarget.ArchiveOldFileOnStartup"/> and <see
        /// cref="P:NLog.Targets.FileTarget.DeleteOldFileOnStartup"/> properties respectively.
        /// </summary>
        /// <param name="fileName">File name to be written.</param>
        /// <param name="logEvent">Log event that the <see cref="FileTarget"/> instance is currently processing.</param>
        private void ProcessOnStartup(string fileName, LogEventInfo logEvent)
        {
            if (this.ArchiveOldFileOnStartup)
            {
                try
                {
                    this.DoAutoArchive(fileName, logEvent);
                }
                catch (Exception exception)
                {
                    InternalLogger.Warn(exception, "Unable to archive old log file '{0}'.", fileName);

                    if (exception.MustBeRethrown())
                    {
                        throw;
                    }
                }
            }

            if (this.DeleteOldFileOnStartup)
            {
                try
                {
                    File.Delete(fileName);
                }
                catch (Exception exception)
                {
                    InternalLogger.Warn(exception, "Unable to delete old log file '{0}'.", fileName);

                    if (exception.MustBeRethrown())
                    {
                        throw;
                    }
                }
            }
        }

        /// <summary>
        /// Creates the file specified in <paramref name="fileName"/> and writes the file content in each entirety i.e.
        /// Header, Content and Footer.
        /// </summary>
        /// <param name="fileName">The name of the file to be written.</param>
        /// <param name="bytes">Sequence of <see langword="byte"/> to be written in the content section of the file.</param>
        /// <remarks>This method is used when the content of the log file is re-written on every write.</remarks>
        private void ReplaceFileContent(string fileName, byte[] bytes)
        {
            using (FileStream fs = File.Create(fileName))
            {
                byte[] headerBytes = this.GetHeaderBytes();
                if (headerBytes != null)
                {
                    fs.Write(headerBytes, 0, headerBytes.Length);
                }

                fs.Write(bytes, 0, bytes.Length);

                byte[] footerBytes = this.GetFooterBytes();
                if (footerBytes != null)
                {
                    fs.Write(footerBytes, 0, footerBytes.Length);
                }
            }
        }

        /// <summary>
        /// Writes the header information to a file.
        /// </summary>
        /// <param name="appender">File appender associated with the file.</param>
        private void WriteHeader(BaseFileAppender appender)
        {
            FileCharacteristics fileCharacteristics = appender.GetFileCharacteristics();
            //  Write header only on empty files or if file info cannot be obtained.
            if ((fileCharacteristics == null) || (fileCharacteristics.FileLength == 0))
            {
                byte[] headerBytes = this.GetHeaderBytes();
                if (headerBytes != null)
                {
                    appender.Write(headerBytes);
                }
            }
        }

        /// <summary>
        /// Returns the length of a specified file and the last time it has been written. File appender is queried before the file system.  
        /// </summary>
        /// <param name="filePath">File which the information are requested.</param>
        /// <returns>The file characteristics, if the file information was retrieved successfully, otherwise null.</returns>
        private FileCharacteristics GetFileCharacteristics(string filePath)
        {
            var fileCharacteristics = this.fileAppenderCache.GetFileCharacteristics(filePath);
            if (fileCharacteristics != null)
                return fileCharacteristics;

            var fileInfo = new FileInfo(filePath);
            if (fileInfo.Exists)
            {
#if !SILVERLIGHT
                fileCharacteristics = new FileCharacteristics(fileInfo.CreationTimeUtc, fileInfo.LastWriteTimeUtc, fileInfo.Length);
#else
                fileCharacteristics = new FileCharacteristics(fileInfo.CreationTime, fileInfo.LastWriteTime, fileInfo.Length);
#endif
                return fileCharacteristics;
            }

            return null;
        }

        /// <summary>
        /// The sequence of <see langword="byte"/> to be written in a file after applying any formating and any
        /// transformations required from the <see cref="Layout"/>.
        /// </summary>
        /// <param name="layout">The layout used to render output message.</param>
        /// <returns>Sequence of <see langword="byte"/> to be written.</returns>
        /// <remarks>Usually it is used to render the header and hooter of the files.</remarks>
        private byte[] GetLayoutBytes(Layout layout)
        {
            if (layout == null)
            {
                return null;
            }

            string renderedText = layout.Render(LogEventInfo.CreateNullEvent()) + this.NewLineChars;
            return this.TransformBytes(this.Encoding.GetBytes(renderedText));
        }

        /// <summary>
        /// Replaces any invalid characters found in the <paramref name="fileName"/> with underscore i.e _ character.
        /// Invalid characters are defined by .NET framework and they returned by <see
        /// cref="M:System.IO.Path.GetInvalidFileNameChars"/> method.
        /// <para>Note: not implemented in Silverlight</para>
        /// </summary>
        /// <param name="fileName">The original file name which might contain invalid characters.</param>
        /// <returns>The cleaned up file name without any invalid characters.</returns>
        private string CleanupInvalidFileNameChars(string fileName)
        {

            if (!this.CleanupFileName)
            {
                return fileName;
            }

#if !SILVERLIGHT

            var lastDirSeparator = fileName.LastIndexOfAny(DirectorySeparatorChars);

            var fileName1 = fileName.Substring(lastDirSeparator + 1);
            var dirName = lastDirSeparator > 0 ? fileName.Substring(0, lastDirSeparator) : string.Empty;

            char[] fileName1Chars = null;
            foreach (var invalidChar in InvalidFileNameChars)
            {
                for (int i = 0; i < fileName1.Length; i++)
                {
                    if (fileName1[i] == invalidChar)
                    {
                        //delay char[] creation until first invalid char
                        //is found to avoid memory allocation.
                        if (fileName1Chars == null)
                            fileName1Chars = fileName1.ToCharArray();
                        fileName1Chars[i] = '_';
                    }
                }
            }

            //only if an invalid char was replaced do we create a new string.
            if (fileName1Chars != null)
                fileName1 = new string(fileName1Chars);

            return Path.Combine(dirName, fileName1);
#else
            return fileName;
#endif
        }


        private class DynamicFileArchive
        {
            private readonly Queue<string> archiveFileQueue = new Queue<string>();
            private readonly FileTarget fileTarget;
            
            /// <summary>
            /// Creates an instance of <see cref="DynamicFileArchive"/> class.
            /// </summary>
            /// <param name="maxArchivedFiles">Maximum number of archive files to be kept.</param>
            /// <param name="maxArchivedFiles">Maximum number of archive files to be kept.</param>
            public DynamicFileArchive(FileTarget fileTarget, int maxArchivedFiles)
            {
                this.fileTarget = fileTarget;
                this.MaxArchiveFileToKeep = maxArchivedFiles;
            }

            /// <summary>
            /// Creates an instance of <see cref="DynamicFileArchive"/> class.
            /// </summary>
            public int MaxArchiveFileToKeep { get; set; }

            /// <summary>
            /// Adds the files in the specified path to the archive file queue.
            /// </summary>
            /// <param name="archiveFolderPath">The folder where the archive files are stored.</param>
            public void InitializeForArchiveFolderPath(string archiveFolderPath)
            {
                archiveFileQueue.Clear();
                if (Directory.Exists(archiveFolderPath))
                {
#if SILVERLIGHT && !WINDOWS_PHONE
                    var files = Directory.EnumerateFiles(archiveFolderPath);
#else
                    var files = Directory.GetFiles(archiveFolderPath);
#endif
                    foreach (string nextFile in files.OrderBy(f => ExtractArchiveNumberFromFileName(f)))
                        archiveFileQueue.Enqueue(nextFile);
                }
            }

            /// <summary>
            /// Adds a file into archive.
            /// </summary>
            /// <param name="archiveFileName">File name of the archive</param>
            /// <param name="fileName">Original file name</param>
            /// <param name="createDirectory">Create a directory, if it does not exist</param>
            /// <param name="enableCompression">Enables file compression</param>
            [System.Diagnostics.CodeAnalysis.SuppressMessage("Microsoft.Design", "CA1031:DoNotCatchGeneralExceptionTypes")]
            public bool Archive(string archiveFileName, string fileName, bool createDirectory)
            {
                if (MaxArchiveFileToKeep < 1)
                {
                    InternalLogger.Warn("Archive is called. Even though the MaxArchiveFiles is set to less than 1");
                    return false;
                }

                if (!File.Exists(fileName))
                {
                    InternalLogger.Error("Error while archiving, Source File : {0} Not found.", fileName);
                    return false;
                }

                DeleteOldArchiveFiles();
                AddToArchive(archiveFileName, fileName, createDirectory);
                return true;
            }
            
            /// <summary>
            /// Archives the file, either by copying it to a new file system location or by compressing it, and add the file name into the list of archives.
            /// </summary>
            /// <param name="archiveFileName">Target file name.</param>
            /// <param name="fileName">Original file name.</param>
            /// <param name="createDirectory">Create a directory, if it does not exist.</param>
            private void AddToArchive(string archiveFileName, string fileName, bool createDirectory)
            {
                if (archiveFileQueue.Count != 0)
                    archiveFileName = GetNextArchiveFileName(archiveFileName);

                try
                {
                    fileTarget.ArchiveFile(fileName, archiveFileName);
                    archiveFileQueue.Enqueue(archiveFileName);
                }
                catch (Exception ex)
                {
                    InternalLogger.Error(ex, "Cannot archive file '{0}'.", fileName);
                    throw;
                }
            }

            /// <summary>
            /// Remove old archive files when the files on the queue are more than the <see cref="P:MaxArchiveFilesToKeep"/>.
            /// </summary>
            private void DeleteOldArchiveFiles()
            {
                if (MaxArchiveFileToKeep == 1 && archiveFileQueue.Any())
                {
                    var archiveFileName = archiveFileQueue.Dequeue();

                    try
                    {
                        File.Delete(archiveFileName);
                    }
                    catch (Exception ex)
                    {
                        InternalLogger.Warn(ex, "Cannot delete old archive file : '{0}'.", archiveFileName);
                    }
                }

                while (archiveFileQueue.Count >= MaxArchiveFileToKeep)
                {
                    string oldestArchivedFileName = archiveFileQueue.Dequeue();

                    try
                    {
                        File.Delete(oldestArchivedFileName);
                    }
                    catch (Exception ex)
                    {
                        InternalLogger.Warn(ex, "Cannot delete old archive file : '{0}'.", oldestArchivedFileName);
                    }
                }
            }

            
            /// <summary>
            /// Gets the file name for the next archive file by appending a number to the provided
            /// "base"-filename.
            /// 
            /// Example: 
            ///     Original Filename   trace.log
            ///     Target Filename     trace.15.log
            /// </summary>          
            /// <param name="fileName">Original file name.</param>
            /// <returns>File name suitable for archiving</returns>
            private string GetNextArchiveFileName(string fileName)
            {
                int currentArchiveNumber = archiveFileQueue.Count == 0 ? 0 : ExtractArchiveNumberFromFileName(archiveFileQueue.Last());
                string archiveFileName = string.Format("{0}.{1}{2}", Path.GetFileNameWithoutExtension(fileName), currentArchiveNumber + 1, Path.GetExtension(fileName));
                return Path.Combine(Path.GetDirectoryName(fileName), archiveFileName);
            }

            private static int ExtractArchiveNumberFromFileName(string archiveFileName)
            {
                archiveFileName = Path.GetFileName(archiveFileName);
                int lastDotIdx = archiveFileName.LastIndexOf('.');
                if (lastDotIdx == -1)
                    return 0;

                int previousToLastDotIdx = archiveFileName.LastIndexOf('.', lastDotIdx - 1);
                string numberPart = previousToLastDotIdx == -1 ? archiveFileName.Substring(lastDotIdx + 1) : archiveFileName.Substring(previousToLastDotIdx + 1, lastDotIdx - previousToLastDotIdx - 1);

                int archiveNumber;
                return Int32.TryParse(numberPart, out archiveNumber) ? archiveNumber : 0;
            }
        }

        private sealed class FileNameTemplate
        {
            /// <summary>
            /// Characters determining the start of the <see cref="P:FileNameTemplate.Pattern"/>.
            /// </summary>
            public const string PatternStartCharacters = "{#";

            /// <summary>
            /// Characters determining the end of the <see cref="P:FileNameTemplate.Pattern"/>.
            /// </summary>
            public const string PatternEndCharacters = "#}";

            /// <summary>
            /// File name which is used as template for matching and replacements. 
            /// It is expected to contain a pattern to match.
            /// </summary>
            public string Template
            {
                get { return this.template; }
            }

            /// <summary>
            /// The begging position of the <see cref="P:FileNameTemplate.Pattern"/> 
            /// within the <see cref="P:FileNameTemplate.Template"/>. -1 is returned 
            /// when no pattern can be found.
            /// </summary>
            public int BeginAt
            {
                get
                {
                    return startIndex;
                }
            }

            /// <summary>
            /// The ending position of the <see cref="P:FileNameTemplate.Pattern"/> 
            /// within the <see cref="P:FileNameTemplate.Template"/>. -1 is returned 
            /// when no pattern can be found.
            /// </summary>
            public int EndAt
            {
                get
                {
                    return endIndex;
                }
            }

            private bool FoundPattern
            {
                get { return startIndex != -1 && endIndex != -1; }
            }

            private readonly string template;

            private readonly int startIndex;
            private readonly int endIndex;

            public FileNameTemplate(string template)
            {
                this.template = template;
                this.startIndex = template.IndexOf(PatternStartCharacters, StringComparison.Ordinal);
                if (this.startIndex != -1)
                    this.endIndex = template.IndexOf(PatternEndCharacters, StringComparison.Ordinal) + PatternEndCharacters.Length;
            }

            /// <summary>
            /// Replace the pattern with the specified String.
            /// </summary>
            /// <param name="replacementValue"></param>
            /// <returns></returns>
            public string ReplacePattern(string replacementValue)
            {
                return !FoundPattern || String.IsNullOrEmpty(replacementValue) ? this.Template : template.Substring(0, this.BeginAt) + replacementValue + template.Substring(this.EndAt);
            }
        }

    }
}<|MERGE_RESOLUTION|>--- conflicted
+++ resolved
@@ -911,18 +911,9 @@
 #if !SILVERLIGHT && !__IOS__ && !__ANDROID__ && !UWP10
             this.fileAppenderCache.InvalidateAppendersForInvalidFiles();
 #endif
-<<<<<<< HEAD
-            if (this.ShouldAutoArchive(fileName, logEvent, bytesToWrite.Length))
-                this.DoAutoArchive(fileName, logEvent);
-=======
-
             string fileToArchive = this.GetFileCharacteristics(fileName) != null ? fileName : previousLogFileName;
             if (this.ShouldAutoArchive(fileToArchive, logEvent, bytesToWrite.Length))
                 this.DoAutoArchive(fileToArchive, logEvent);
-
-            // Clean up old archives if this is the first time a log record is being written to
-            // this log file and the archiving system is date/time based.
->>>>>>> 8550aa70
             if (this.ArchiveNumbering == ArchiveNumberingMode.Date && this.ArchiveEvery != FileArchivePeriod.None && ShouldDeleteOldArchives())
             {
                 if (!previousFileNames.Contains(fileName))
