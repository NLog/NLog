--- conflicted
+++ resolved
@@ -1033,12 +1033,8 @@
 
                     LogEventInfo firstLogEvent = null;
 
-<<<<<<< HEAD
                     int bucketCount = bucket.Value.Count;
                     for (int i = 0; i < bucketCount; ++i)
-=======
-                    for (int i = 0; i < bucket.Value.Count; i++)
->>>>>>> 731d2f41
                     {
                         AsyncLogEventInfo ev = bucket.Value[i];
                         if (firstLogEvent == null)
