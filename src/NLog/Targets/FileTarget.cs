--- conflicted
+++ resolved
@@ -422,18 +422,7 @@
         [DefaultValue(true)]
         public bool ConcurrentWrites
         {
-<<<<<<< HEAD
-            get
-            {
-#if SupportsMutex
-                return _concurrentWrites ?? MutexDetector.SupportsSharableMutex;
-#else
-                return _concurrentWrites ?? false;  // Better user experience for mobile platforms
-#endif
-            }
-=======
             get => _concurrentWrites;
->>>>>>> 808874fb
             set
             {
                 if (_concurrentWrites != value)
@@ -1345,11 +1334,7 @@
                 if (!EnableFileDelete && KeepFileOpen)
                     throw;  // No need to retry when file delete has been disabled
 
-<<<<<<< HEAD
-                if (!MutexDetector.SupportsSharableMutex)
-=======
-                if (ConcurrentWrites && !PlatformDetector.SupportsSharableMutex)
->>>>>>> 808874fb
+                if (ConcurrentWrites && !MutexDetector.SupportsSharableMutex)
                     throw;  // No need to retry when not having a real archive mutex to protect us
 
                 // It is possible to move a file while other processes has open file-handles.
