--- conflicted
+++ resolved
@@ -158,25 +158,14 @@
         /// </remarks>
         public FileTarget()
         {
-<<<<<<< HEAD
             ArchiveNumbering = ArchiveNumberingMode.Sequence;
             _maxArchiveFiles = 0;
             ConcurrentWriteAttemptDelay = 1;
             ArchiveEvery = FileArchivePeriod.None;
-            ArchiveAboveSize = ArchiveAboveSizeDisabled;
+            ArchiveAboveSize = FileTarget.ArchiveAboveSizeDisabled;
             ConcurrentWriteAttempts = 10;
             ConcurrentWrites = true;
-#if SILVERLIGHT
-=======
-            this.ArchiveNumbering = ArchiveNumberingMode.Sequence;
-            this._maxArchiveFiles = 0;
-            this.ConcurrentWriteAttemptDelay = 1;
-            this.ArchiveEvery = FileArchivePeriod.None;
-            this.ArchiveAboveSize = FileTarget.ArchiveAboveSizeDisabled;
-            this.ConcurrentWriteAttempts = 10;
-            this.ConcurrentWrites = true;
 #if SILVERLIGHT || NETSTANDARD1_5
->>>>>>> 201acd9f
             this.Encoding = Encoding.UTF8;
 #else
             Encoding = Encoding.Default;
