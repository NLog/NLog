--- conflicted
+++ resolved
@@ -676,7 +676,7 @@
 
             if (this.ShouldAutoArchive(fileName, logEvent, bytes.Length))
             {
-                this.InvalidateCacheItem(fileName);
+                this.recentAppenders.InvalidateAppender(fileName);
                 this.DoAutoArchive(fileName, logEvent);
             }
 
@@ -697,15 +697,6 @@
                 }
             }
 
-<<<<<<< HEAD
-=======
-            if (this.ShouldAutoArchive(fileName, logEvent, bytes.Length))
-            {
-                this.recentAppenders.InvalidateAppender(fileName);
-                this.DoAutoArchive(fileName, logEvent);
-            }
-
->>>>>>> 7f820d5d
             this.WriteToFile(fileName, logEvent, bytes, false);
         }
 
@@ -1070,13 +1061,13 @@
             if (Directory.Exists(dirName))
             {
                 List<DateAndSequenceArchive> archives = FindDateAndSequenceArchives(dirName, fileName, fileNameMask, minSequenceLength, dateFormat, fileTemplate)
-                        .ToList();
+                    .ToList();
 
                 // Find out the next sequence number among existing archives having the same date part as the current date.
                 int? lastSequenceNumber = archives
                     .Where(a => a.HasSameFormattedDate(archiveDate))
-                    .Max(a => (int?) a.Sequence);
-                nextSequenceNumber = (int) (lastSequenceNumber != null ? lastSequenceNumber + 1 : 0);
+                    .Max(a => (int?)a.Sequence);
+                nextSequenceNumber = (int)(lastSequenceNumber != null ? lastSequenceNumber + 1 : 0);
 
                 archiveFileNames = archives
                     .OrderBy(a => a.Date)
