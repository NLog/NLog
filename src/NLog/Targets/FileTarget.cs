// 
// Copyright (c) 2004-2011 Jaroslaw Kowalski <jaak@jkowalski.net>
// 
// All rights reserved.
// 
// Redistribution and use in source and binary forms, with or without 
// modification, are permitted provided that the following conditions 
// are met:
// 
// * Redistributions of source code must retain the above copyright notice, 
//   this list of conditions and the following disclaimer. 
// 
// * Redistributions in binary form must reproduce the above copyright notice,
//   this list of conditions and the following disclaimer in the documentation
//   and/or other materials provided with the distribution. 
// 
// * Neither the name of Jaroslaw Kowalski nor the names of its 
//   contributors may be used to endorse or promote products derived from this
//   software without specific prior written permission. 
// 
// THIS SOFTWARE IS PROVIDED BY THE COPYRIGHT HOLDERS AND CONTRIBUTORS "AS IS"
// AND ANY EXPRESS OR IMPLIED WARRANTIES, INCLUDING, BUT NOT LIMITED TO, THE 
// IMPLIED WARRANTIES OF MERCHANTABILITY AND FITNESS FOR A PARTICULAR PURPOSE 
// ARE DISCLAIMED. IN NO EVENT SHALL THE COPYRIGHT OWNER OR CONTRIBUTORS BE 
// LIABLE FOR ANY DIRECT, INDIRECT, INCIDENTAL, SPECIAL, EXEMPLARY, OR 
// CONSEQUENTIAL DAMAGES (INCLUDING, BUT NOT LIMITED TO, PROCUREMENT OF
// SUBSTITUTE GOODS OR SERVICES; LOSS OF USE, DATA, OR PROFITS; OR BUSINESS 
// INTERRUPTION) HOWEVER CAUSED AND ON ANY THEORY OF LIABILITY, WHETHER IN 
// CONTRACT, STRICT LIABILITY, OR TORT (INCLUDING NEGLIGENCE OR OTHERWISE) 
// ARISING IN ANY WAY OUT OF THE USE OF THIS SOFTWARE, EVEN IF ADVISED OF 
// THE POSSIBILITY OF SUCH DAMAGE.
// 

namespace NLog.Targets
{
    using System;
    using System.Collections.Generic;
    using System.ComponentModel;
    using System.Globalization;
    using System.IO;
#if !SILVERLIGHT
    using System.IO.Compression;
#endif
    using System.Linq;
    using System.Text;
    using System.Threading;
    using Common;
    using Config;
    using Internal;
    using Internal.FileAppenders;
    using Layouts;
    using Time;

    /// <summary>
    /// Writes log messages to one or more files.
    /// </summary>
    /// <seealso href="https://github.com/nlog/nlog/wiki/File-target">Documentation on NLog Wiki</seealso>
    [Target("File")]
    public class FileTarget : TargetWithLayoutHeaderAndFooter, ICreateFileParameters
    {
        private readonly InitializedFiles initializedFiles = new InitializedFiles();

        private LineEndingMode lineEndingMode = LineEndingMode.Default;
        private IFileAppenderFactory appenderFactory;
        private BaseFileAppenderCache recentAppenders; 
        private Timer autoClosingTimer;

<<<<<<< HEAD
        private readonly FileArchiver fileArchiver;
=======
        private readonly DynamicFileArchive fileArchive = new DynamicFileArchive();
>>>>>>> dbf7381b

        // Queue used so the oldest used filename can be removed from when the list of filenames
        // that exist have got too long.
        private Queue<string> previousFileNames;

        /// <summary>
        /// Initializes a new instance of the <see cref="FileTarget" /> class.
        /// </summary>
        /// <remarks>
        /// The default value of the layout is: <code>${longdate}|${level:uppercase=true}|${logger}|${message}</code>
        /// </remarks>
        public FileTarget()
        {
            fileArchiver = new FileArchiver(this);
            this.ArchiveNumbering = ArchiveNumberingMode.Sequence;
            this.ConcurrentWriteAttemptDelay = 1;
            this.ArchiveEvery = FileArchivePeriod.None;
            this.ArchiveAboveSize = FileArchiver.ArchiveAboveSizeDisabled;
            this.ArchiveDateFormat = string.Empty;
            this.ConcurrentWriteAttempts = 10;
            this.ConcurrentWrites = true;
#if SILVERLIGHT
            this.Encoding = Encoding.UTF8;
#else
            this.Encoding = Encoding.Default;
#endif
            this.BufferSize = 32768;
            this.AutoFlush = true;
#if !SILVERLIGHT
            this.FileAttributes = Win32FileAttributes.Normal;
#endif
            this.LineEnding = LineEndingMode.Default;
            this.EnableFileDelete = true;
            this.OpenFileCacheTimeout = -1;
            this.OpenFileCacheSize = 5;
<<<<<<< HEAD
            this.CreateDirs = true;
=======
            this.CreateDirs = true; 
            this.MaxArchiveFiles = 0;
>>>>>>> dbf7381b
            this.ForceManaged = false;
            this.MaxArchiveFiles = 0;

            this.maxLogFilenames = 20;
            this.previousFileNames = new Queue<string>(this.maxLogFilenames);
            recentAppenders = BaseFileAppenderCache.Empty;
        }

        /// <summary>
        /// Gets or sets the name of the file to write to.
        /// </summary>
        /// <remarks>
        /// This FileName string is a layout which may include instances of layout renderers.
        /// This lets you use a single target to write to multiple files.
        /// </remarks>
        /// <example>
        /// The following value makes NLog write logging events to files based on the log level in the directory where
        /// the application runs.
        /// <code>${basedir}/${level}.log</code>
        /// All <c>Debug</c> messages will go to <c>Debug.log</c>, all <c>Info</c> messages will go to <c>Info.log</c> and so on.
        /// You can combine as many of the layout renderers as you want to produce an arbitrary log file name.
        /// </example>
        /// <docgen category='Output Options' order='1' />
        [RequiredParameter]
        public Layout FileName { get; set; }

        /// <summary>
        /// Gets or sets a value indicating whether to create directories if they do not exist.
        /// </summary>
        /// <remarks>
        /// Setting this to false may improve performance a bit, but you'll receive an error
        /// when attempting to write to a directory that's not present.
        /// </remarks>
        /// <docgen category='Output Options' order='10' />
        [DefaultValue(true)]
        [Advanced]
        public bool CreateDirs { get; set; }

        /// <summary>
        /// Gets or sets a value indicating whether to delete old log file on startup.
        /// </summary>
        /// <remarks>
        /// This option works only when the "FileName" parameter denotes a single file.
        /// </remarks>
        /// <docgen category='Output Options' order='10' />
        [DefaultValue(false)]
        public bool DeleteOldFileOnStartup { get; set; }

        /// <summary>
        /// Gets or sets a value indicating whether to archive old log file on startup.
        /// </summary>
        /// <remarks>
        /// This option works only when the "FileName" parameter denotes a single file.
        /// After archiving the old file, the current log file will be empty.
        /// </remarks>
        /// <docgen category='Output Options' order='10' />
        [DefaultValue(false)]
        public bool ArchiveOldFileOnStartup { get; set; }

        /// <summary>
        /// Gets or sets a value indicating whether to replace file contents on each write instead of appending log message at the end.
        /// </summary>
        /// <docgen category='Output Options' order='10' />
        [DefaultValue(false)]
        [Advanced]
        public bool ReplaceFileContentsOnEachWrite { get; set; }

        /// <summary>
        /// Gets or sets a value indicating whether to keep log file open instead of opening and closing it on each logging event.
        /// </summary>
        /// <remarks>
        /// Setting this property to <c>True</c> helps improve performance.
        /// </remarks>
        /// <docgen category='Performance Tuning Options' order='10' />
        [DefaultValue(false)]
        public bool KeepFileOpen { get; set; }

        /// <summary>
        /// Gets or sets the maximum number of log filenames that should be stored as existing.
        /// </summary>
        /// <remarks>
        /// The bigger this number is the longer it will take to write each log record. The smaller the number is
        /// the higher the chance that the clean function will be run when no new files have been opened.
        /// </remarks>
        /// <docgen category='Performance Tuning Options' order='10' />
        [DefaultValue(20)] //NLog5: todo rename correct for text case
        public int maxLogFilenames { get; set; }

        /// <summary>
        /// Gets or sets a value indicating whether to enable log file(s) to be deleted.
        /// </summary>
        /// <docgen category='Output Options' order='10' />
        [DefaultValue(true)]
        public bool EnableFileDelete { get; set; }

        /// <summary>
        /// Gets or sets a value specifying the date format to use when archving files.
        /// </summary>
        /// <remarks>
        /// This option works only when the "ArchiveNumbering" parameter is set either to Date or DateAndSequence.
        /// </remarks>
        /// <docgen category='Output Options' order='10' />
        [DefaultValue("")]
        public string ArchiveDateFormat
        {
            get { return fileArchiver.ArchiveDateFormat; }

            set { fileArchiver.ArchiveDateFormat = value; }
        }

#if !SILVERLIGHT
        /// <summary>
        /// Gets or sets the file attributes (Windows only).
        /// </summary>
        /// <docgen category='Output Options' order='10' />
        [Advanced]
        public Win32FileAttributes FileAttributes { get; set; }
#endif

        /// <summary>
        /// Gets or sets the line ending mode.
        /// </summary>
        /// <docgen category='Layout Options' order='10' />
        [Advanced]
        public LineEndingMode LineEnding
        {
            get
            {
                return this.lineEndingMode;
            }

            set
            {
                this.lineEndingMode = value;
            }
        }

        /// <summary>
        /// Gets or sets a value indicating whether to automatically flush the file buffers after each log message.
        /// </summary>
        /// <docgen category='Performance Tuning Options' order='10' />
        [DefaultValue(true)]
        public bool AutoFlush { get; set; }

        /// <summary>
        /// Gets or sets the number of files to be kept open. Setting this to a higher value may improve performance
        /// in a situation where a single File target is writing to many files
        /// (such as splitting by level or by logger).
        /// </summary>
        /// <remarks>
        /// The files are managed on a LRU (least recently used) basis, which flushes
        /// the files that have not been used for the longest period of time should the
        /// cache become full. As a rule of thumb, you shouldn't set this parameter to 
        /// a very high value. A number like 10-15 shouldn't be exceeded, because you'd
        /// be keeping a large number of files open which consumes system resources.
        /// </remarks>
        /// <docgen category='Performance Tuning Options' order='10' />
        [DefaultValue(5)]
        [Advanced]
        public int OpenFileCacheSize { get; set; }

        /// <summary>
        /// Gets or sets the maximum number of seconds that files are kept open. If this number is negative the files are 
        /// not automatically closed after a period of inactivity.
        /// </summary>
        /// <docgen category='Performance Tuning Options' order='10' />
        [DefaultValue(-1)]
        [Advanced]
        public int OpenFileCacheTimeout { get; set; }

        /// <summary>
        /// Gets or sets the log file buffer size in bytes.
        /// </summary>
        /// <docgen category='Performance Tuning Options' order='10' />
        [DefaultValue(32768)]
        public int BufferSize { get; set; }

        /// <summary>
        /// Gets or sets the file encoding.
        /// </summary>
        /// <docgen category='Layout Options' order='10' />
        public Encoding Encoding { get; set; }

        /// <summary>
        /// Gets or sets a value indicating whether concurrent writes to the log file by multiple processes on the same host.
        /// </summary>
        /// <remarks>
        /// This makes multi-process logging possible. NLog uses a special technique
        /// that lets it keep the files open for writing.
        /// </remarks>
        /// <docgen category='Performance Tuning Options' order='10' />
        [DefaultValue(true)]
        public bool ConcurrentWrites { get; set; }

        /// <summary>
        /// Gets or sets a value indicating whether concurrent writes to the log file by multiple processes on different network hosts.
        /// </summary>
        /// <remarks>
        /// This effectively prevents files from being kept open.
        /// </remarks>
        /// <docgen category='Performance Tuning Options' order='10' />
        [DefaultValue(false)]
        public bool NetworkWrites { get; set; }

        /// <summary>
        /// Gets or sets the number of times the write is appended on the file before NLog
        /// discards the log message.
        /// </summary>
        /// <docgen category='Performance Tuning Options' order='10' />
        [DefaultValue(10)]
        [Advanced]
        public int ConcurrentWriteAttempts { get; set; }

        /// <summary>
        /// Gets or sets the delay in milliseconds to wait before attempting to write to the file again.
        /// </summary>
        /// <remarks>
        /// The actual delay is a random value between 0 and the value specified
        /// in this parameter. On each failed attempt the delay base is doubled
        /// up to <see cref="ConcurrentWriteAttempts" /> times.
        /// </remarks>
        /// <example>
        /// Assuming that ConcurrentWriteAttemptDelay is 10 the time to wait will be:<p/>
        /// a random value between 0 and 10 milliseconds - 1st attempt<br/>
        /// a random value between 0 and 20 milliseconds - 2nd attempt<br/>
        /// a random value between 0 and 40 milliseconds - 3rd attempt<br/>
        /// a random value between 0 and 80 milliseconds - 4th attempt<br/>
        /// ...<p/>
        /// and so on.
        /// </example>
        /// <docgen category='Performance Tuning Options' order='10' />
        [DefaultValue(1)]
        [Advanced]
        public int ConcurrentWriteAttemptDelay { get; set; }

        /// <summary>
        /// Gets or sets the size in bytes above which log files will be automatically archived.
        /// 
        /// Warning: combining this with <see cref="ArchiveNumberingMode.Date"/> isn't supported. We cannot create multiple archive files, if they should have the same name.
        /// Choose:  <see cref="ArchiveNumberingMode.DateAndSequence"/> 
        /// </summary>
        /// <remarks>
        /// Caution: Enabling this option can considerably slow down your file 
        /// logging in multi-process scenarios. If only one process is going to
        /// be writing to the file, consider setting <c>ConcurrentWrites</c>
        /// to <c>false</c> for maximum performance.
        /// </remarks>
        /// <docgen category='Archival Options' order='10' />
        public long ArchiveAboveSize 
        {
            get { return fileArchiver.ArchiveAboveSize; }
            set { fileArchiver.ArchiveAboveSize = value; } 
        }

        /// <summary>
        /// Gets or sets a value indicating whether to automatically archive log files every time the specified time passes.
        /// </summary>
        /// <remarks>
        /// Files are moved to the archive as part of the write operation if the current period of time changes. For example
        /// if the current <c>hour</c> changes from 10 to 11, the first write that will occur
        /// on or after 11:00 will trigger the archiving.
        /// <p>
        /// Caution: Enabling this option can considerably slow down your file 
        /// logging in multi-process scenarios. If only one process is going to
        /// be writing to the file, consider setting <c>ConcurrentWrites</c>
        /// to <c>false</c> for maximum performance.
        /// </p>
        /// </remarks>
        /// <docgen category='Archival Options' order='10' />
        public FileArchivePeriod ArchiveEvery
        {
            get { return fileArchiver.ArchiveEvery; }
            set { fileArchiver.ArchiveEvery = value; }
        }

        /// <summary>
        /// Gets or sets the name of the file to be used for an archive.
        /// </summary>
        /// <remarks>
        /// It may contain a special placeholder {#####}
        /// that will be replaced with a sequence of numbers depending on 
        /// the archiving strategy. The number of hash characters used determines
        /// the number of numerical digits to be used for numbering files.
        /// </remarks>
        /// <docgen category='Archival Options' order='10' />
        public Layout ArchiveFileName { get; set; }

        /// <summary>
        /// Gets or sets the maximum number of archive files that should be kept.
        /// </summary>
        /// <docgen category='Archival Options' order='10' />
        [DefaultValue(0)]
        public int MaxArchiveFiles
        {
            get
            {
                return fileArchiver.Size;
            }
            set
            {
                fileArchiver.Size = value;
            }
        }

        /// <summary>
        /// Gets or set a value indicating whether a managed file stream is forced, instead of used the native implementation.
        /// </summary>
        [DefaultValue(false)]
        public bool ForceManaged { get; set; }

        /// <summary>
        /// Gets or sets the way file archives are numbered. 
        /// </summary>
        /// <docgen category='Archival Options' order='10' />
        public ArchiveNumberingMode ArchiveNumbering { get; set; }

#if NET4_5
        /// <summary>
        /// Gets or sets a value indicating whether to compress archive files into the zip archive format.
        /// </summary>
        /// <docgen category='Archival Options' order='10' />
        [DefaultValue(false)]
        public bool EnableArchiveFileCompression 
        {
            get { return fileArchiver.EnableArchiveFileCompression; }
            set { fileArchiver.EnableArchiveFileCompression = value; } 
        }
#else
        /// <summary>
        /// Gets or sets a value indicating whether to compress archive files into the zip archive format.
        /// </summary>
        private const bool EnableArchiveFileCompression = false;
#endif

        /// <summary>
        /// Gets the characters that are appended after each line.
        /// </summary>
        protected internal string NewLineChars
        {
            get
            {
                return lineEndingMode.NewLineCharacters;
            }
        }

        internal InitializedFiles Files
        {
            get { return initializedFiles; }
        }

        /// <summary>
        /// Removes records of initialized files that have not been 
        /// accessed in the last two days.
        /// </summary>
        /// <remarks>
        /// Files are marked 'initialized' for the purpose of writing footers when the logging finishes.
        /// </remarks>
        public void CleanupInitializedFiles()
        {
            this.CleanupInitializedFiles(DateTime.Now.AddDays(-InitializedFiles.CleanupPeriod));
        }

        /// <summary>
        /// Removes records of initialized files that have not been
        /// accessed after the specified date.
        /// </summary>
        /// <param name="cleanupThreshold">The cleanup threshold.</param>
        /// <remarks>
        /// Files are marked 'initialized' for the purpose of writing footers when the logging finishes.
        /// </remarks>
        public void CleanupInitializedFiles(DateTime cleanupThreshold)
        {
            // Uninitialize the files.
            foreach (string fileName in initializedFiles.GetExpired(cleanupThreshold)) {
                this.WriteFooterAndUninitialize(fileName);
            }
        }

        /// <summary>
        /// Flushes all pending file operations.
        /// </summary>
        /// <param name="asyncContinuation">The asynchronous continuation.</param>
        /// <remarks>
        /// The timeout parameter is ignored, because file APIs don't provide
        /// the needed functionality.
        /// </remarks>
        protected override void FlushAsync(AsyncContinuation asyncContinuation)
        {
            try
            {
                recentAppenders.FlushAppenders();
                asyncContinuation(null);
            }
            catch (Exception exception)
            {
                if (exception.MustBeRethrown())
                {
                    throw;
                }

                asyncContinuation(exception);
            }
        }

        private IFileAppenderFactory GetFileAppenderFactory()
        {
            if (!this.KeepFileOpen)
            {
                return RetryingMultiProcessFileAppender.TheFactory;
            }
            else
            {
                if (this.ArchiveAboveSize != FileArchiver.ArchiveAboveSizeDisabled || this.ArchiveEvery != FileArchivePeriod.None)
                {
                    if (this.NetworkWrites)
                    {
                        return RetryingMultiProcessFileAppender.TheFactory;
                    }
                    else if (this.ConcurrentWrites)
                    {
#if SILVERLIGHT
                        return RetryingMultiProcessFileAppender.TheFactory;
#elif MONO
                        //
                        // mono on Windows uses mutexes, on Unix - special appender
                        //
                        if (PlatformDetector.IsUnix)
                        {
                            return UnixMultiProcessFileAppender.TheFactory;
                        }
                        else
                        {
                            return MutexMultiProcessFileAppender.TheFactory;
                        }
#else
                        return MutexMultiProcessFileAppender.TheFactory;
#endif
                    }
                    else
                    {
                        return CountingSingleProcessFileAppender.TheFactory;
                    }
                }
                else
                {
                    if (this.NetworkWrites)
                    {
                        return RetryingMultiProcessFileAppender.TheFactory;
                    }
                    else if (this.ConcurrentWrites)
                    {
#if SILVERLIGHT
                        return RetryingMultiProcessFileAppender.TheFactory;
#elif MONO
                        //
                        // mono on Windows uses mutexes, on Unix - special appender
                        //
                        if (PlatformDetector.IsUnix)
                        {
                            return UnixMultiProcessFileAppender.TheFactory;
                        }
                        else
                        {
                            return MutexMultiProcessFileAppender.TheFactory;
                        }
#else
                        return MutexMultiProcessFileAppender.TheFactory;
#endif
                    }
                    else
                    {
                        return SingleProcessFileAppender.TheFactory;
                    }
                }
            }
        }

        /// <summary>
        /// Initializes file logging by creating data structures that
        /// enable efficient multi-file logging.
        /// </summary>
        protected override void InitializeTarget()
        {
            base.InitializeTarget();
            this.appenderFactory = GetFileAppenderFactory();
            recentAppenders = new BaseFileAppenderCache(OpenFileCacheSize, appenderFactory, this);

            if ((this.OpenFileCacheSize > 0 || this.EnableFileDelete) && this.OpenFileCacheTimeout > 0)
            {
                this.autoClosingTimer = new Timer(
                    this.AutoClosingTimerCallback,
                    null,
                    this.OpenFileCacheTimeout * 1000,
                    this.OpenFileCacheTimeout * 1000);
            }

            // Console.Error.WriteLine("Name: {0} Factory: {1}", this.Name, this.appenderFactory.GetType().FullName);
        }

        /// <summary>
        /// Closes the file(s) opened for writing.
        /// </summary>
        protected override void CloseTarget()
        {
            base.CloseTarget();

            foreach (string fileName in initializedFiles.GetItems())
            {
                this.WriteFooterAndUninitialize(fileName);
            }

            if (this.autoClosingTimer != null)
            {
                this.autoClosingTimer.Change(Timeout.Infinite, Timeout.Infinite);
                this.autoClosingTimer.Dispose();
                this.autoClosingTimer = null;
            }

            recentAppenders.CloseAppenders();
        }

        /// <summary>
        /// Writes the specified logging event to a file specified in the FileName 
        /// parameter.
        /// </summary>
        /// <param name="logEvent">The logging event.</param>
        protected override void Write(LogEventInfo logEvent)
        {
#if !SILVERLIGHT
            string fileName = CleanupInvalidFileNameChars(this.FileName.Render(logEvent));
#else
            string fileName = this.FileName.Render(logEvent);
#endif
            byte[] bytes = this.GetBytesToWrite(logEvent);

            // Clean up old archives if this is the first time a log record has been written to
            // this log file and the archiving system is date/time based.
            if (this.ArchiveNumbering == ArchiveNumberingMode.Date && this.ArchiveEvery != FileArchivePeriod.None)
            {
                if (!previousFileNames.Contains(fileName))
                {
                    if (this.previousFileNames.Count > this.maxLogFilenames)
                    {
                        this.previousFileNames.Dequeue();
                    }

                    string fileNamePattern = this.GetFileNamePattern(fileName, logEvent);
                    fileArchiver.DeleteOldDateArchive(fileNamePattern);
                    this.previousFileNames.Enqueue(fileName);
                }
            }

            if (this.ShouldAutoArchive(fileName, logEvent, bytes.Length))
            {
                recentAppenders.InvalidateAppender(fileName);
                this.DoAutoArchive(fileName, logEvent);
            }

            this.WriteToFile(fileName, logEvent, bytes, false);
        }

        /// <summary>
        /// Writes the specified array of logging events to a file specified in the FileName
        /// parameter.
        /// </summary>
        /// <param name="logEvents">An array of <see cref="AsyncLogEventInfo"/> objects.</param>
        /// <remarks>
        /// This function makes use of the fact that the events are batched by sorting
        /// the requests by filename. This optimizes the number of open/close calls
        /// and can help improve performance.
        /// </remarks>
        protected override void Write(AsyncLogEventInfo[] logEvents)
        {
            var buckets = logEvents.BucketSort(c => this.FileName.Render(c.LogEvent));
            using (var ms = new MemoryStream())
            {
                var pendingContinuations = new List<AsyncContinuation>();

                foreach (var bucket in buckets)
                {
#if !SILVERLIGHT
                    string fileName = CleanupInvalidFileNameChars(bucket.Key);
#else
                    string fileName = bucket.Key;
#endif

                    ms.SetLength(0);
                    ms.Position = 0;

                    LogEventInfo firstLogEvent = null;

                    foreach (AsyncLogEventInfo ev in bucket.Value)
                    {
                        if (firstLogEvent == null)
                        {
                            firstLogEvent = ev.LogEvent;
                        }

                        byte[] bytes = this.GetBytesToWrite(ev.LogEvent);
                        ms.Write(bytes, 0, bytes.Length);
                        pendingContinuations.Add(ev.Continuation);
                    }

                    this.FlushCurrentFileWrites(fileName, firstLogEvent, ms, pendingContinuations);
                }
            }
        }

        /// <summary>
        /// Formats the log event for write.
        /// </summary>
        /// <param name="logEvent">The log event to be formatted.</param>
        /// <returns>A string representation of the log event.</returns>
        protected virtual string GetFormattedMessage(LogEventInfo logEvent)
        {
            return this.Layout.Render(logEvent);
        }

        /// <summary>
        /// Gets the bytes to be written to the file.
        /// </summary>
        /// <param name="logEvent">Log event.</param>
        /// <returns>Array of bytes that are ready to be written.</returns>
        protected virtual byte[] GetBytesToWrite(LogEventInfo logEvent)
        {
            string renderedText = this.GetFormattedMessage(logEvent) + this.NewLineChars;
            return this.TransformBytes(this.Encoding.GetBytes(renderedText));
        }

        /// <summary>
        /// Modifies the specified byte array before it gets sent to a file.
        /// </summary>
        /// <param name="value">The byte array.</param>
        /// <returns>The modified byte array. The function can do the modification in-place.</returns>
        protected virtual byte[] TransformBytes(byte[] value)
        {
            return value;
        }

        private void FlushCurrentFileWrites(string currentFileName, LogEventInfo firstLogEvent, MemoryStream ms, List<AsyncContinuation> pendingContinuations)
        {
            Exception lastException = null;

            try
            {
                if (currentFileName != null)
                {
                    if (this.ShouldAutoArchive(currentFileName, firstLogEvent, (int)ms.Length))
                    {
                        this.WriteFooterAndUninitialize(currentFileName);
                        recentAppenders.InvalidateAppender(currentFileName);
                        this.DoAutoArchive(currentFileName, firstLogEvent);
                    }

                    this.WriteToFile(currentFileName, firstLogEvent, ms.ToArray(), false);
                }
            }
            catch (Exception exception)
            {
                if (exception.MustBeRethrown())
                {
                    throw;
                }

                lastException = exception;
            }

            foreach (AsyncContinuation cont in pendingContinuations)
            {
                cont(lastException);
            }

            pendingContinuations.Clear();
        }

        private static bool ContainFileNamePattern(string fileName)
        {
            int startingIndex = fileName.IndexOf("{#", StringComparison.Ordinal);
            int endingIndex = fileName.IndexOf("#}", StringComparison.Ordinal);

            return (startingIndex != -1 && endingIndex != -1 && startingIndex < endingIndex);
        }

        private void DoAutoArchive(string fileName, LogEventInfo eventInfo)
        {
            FileInfo fileInfo = new FileInfo(fileName);
            if (!fileInfo.Exists)
            {
                return;
            }

            // Console.WriteLine("DoAutoArchive({0})", fileName);
            string fileNamePattern = GetFileNamePattern(fileName, eventInfo);

            if (!ContainFileNamePattern(fileNamePattern))
            {
                if (fileArchiver.Archive(fileNamePattern, fileInfo.FullName, CreateDirs, EnableArchiveFileCompression))
                {
                    initializedFiles.Remove(fileInfo.FullName);
                }
            }
            else
            {
                switch (this.ArchiveNumbering)
                {
                    case ArchiveNumberingMode.Rolling:
                        fileArchiver.RecursiveRollingRename(fileInfo.FullName, fileNamePattern, 0);
                        break;

                    case ArchiveNumberingMode.Sequence:
                        fileArchiver.SequentialArchive(fileInfo.FullName, fileNamePattern);
                        break;

#if !NET_CF
                    case ArchiveNumberingMode.Date:
                        fileArchiver.DateArchive(fileInfo.FullName, fileNamePattern);
                        break;

                    case ArchiveNumberingMode.DateAndSequence:
                        fileArchiver.DateAndSequentialArchive(fileInfo.FullName, fileNamePattern, eventInfo);
                        break;
#endif
                }
            }
        }

        /// <summary>
        /// Gets the pattern that archive files will match
        /// </summary>
        /// <param name="fileName">Filename of the log file</param>
        /// <param name="eventInfo">Log event info of the log that is currently been written</param>
        /// <returns>A string with a pattern that will match the archive filenames</returns>
        private string GetFileNamePattern(string fileName, LogEventInfo eventInfo)
        {
            string fileNamePattern;

            FileInfo fileInfo = new FileInfo(fileName);

            if (this.ArchiveFileName == null)
            {
                string ext = Path.GetExtension(fileName);
                fileNamePattern = Path.ChangeExtension(fileInfo.FullName, ".{#}" + ext);
            }
            else
            {
                //The archive file name is given. There are two possibilities
                //(1) User supplied the Filename with pattern
                //(2) User supplied the normal filename
                fileNamePattern = this.ArchiveFileName.Render(eventInfo);
            }
            return fileNamePattern;
        }

        private bool ShouldAutoArchive(string fileName, LogEventInfo ev, int upcomingWriteSize)
        {
            return fileArchiver.ShouldAutoArchiveBasedOnFileSize(fileName, upcomingWriteSize) ||
                   fileArchiver.ShouldAutoArchiveBasedOnTime(fileName, ev);
        }

        private void AutoClosingTimerCallback(object state)
        {
            lock (this.SyncRoot)
            {
                if (!this.IsInitialized)
                {
                    return;
                }

                try
                {
                    DateTime expireTime = DateTime.UtcNow.AddSeconds(-this.OpenFileCacheTimeout);
                    recentAppenders.CloseAppenders(expireTime);
                }
                catch (Exception exception)
                {
                    if (exception.MustBeRethrown())
                    {
                        throw;
                    }

                    InternalLogger.Warn("Exception in AutoClosingTimerCallback: {0}", exception);
                }
            }
        }

        private byte[] GetHeaderBytes()
        {
            return this.GetLayoutBytes(this.Header);

            /*
            if (this.Header == null)
            {
                return null;
            }

            string renderedText = this.Header.Render(LogEventInfo.CreateNullEvent()) + this.NewLineChars;
            return this.TransformBytes(this.Encoding.GetBytes(renderedText));
            */
        }

        private byte[] GetFooterBytes()
        {
            return this.GetLayoutBytes(this.Footer);
            /*
            if (this.Footer == null)
            {
                return null;
            }

            string renderedText = this.Footer.Render(LogEventInfo.CreateNullEvent()) + this.NewLineChars;
            return this.TransformBytes(this.Encoding.GetBytes(renderedText));
            */
        }

        private void WriteToFile(string fileName, LogEventInfo logEvent, byte[] bytes, bool justData)
        {
            if (this.ReplaceFileContentsOnEachWrite)
            {
                ReplaceFileContent(fileName, bytes);
                return;
            }

            bool writeHeader = InitializeFile(fileName, logEvent, justData);
            BaseFileAppender appender = recentAppenders.AllocateAppender(fileName);

            if (writeHeader)
            {
                this.WriteHeader(appender);
            }

            appender.Write(bytes);

            if (this.AutoFlush)
            {
                appender.Flush();
            }
        }

        private bool InitializeFile(string fileName, LogEventInfo logEvent, bool justData)
        {
            bool writeHeader = false;

            if (!justData)
            {
                if (!initializedFiles.Contains(fileName)) 
                {
                    ProcessOnStartup(fileName, logEvent);

                    writeHeader = true;
                    initializedFiles.Update(fileName);

                    if (initializedFiles.Count >= InitializedFiles.MaxAllowed) 
                    {
                        CleanupInitializedFiles();
                    }
                }

                initializedFiles.Update(fileName);
            }

            return writeHeader;
        }

        private void WriteFooterAndUninitialize(string fileName)
        {
            WriteFooter(fileName);
            initializedFiles.Remove(fileName);
        }

        private void ProcessOnStartup(string fileName, LogEventInfo logEvent)
        {
            ArchiveOnStartup(fileName, logEvent);
            DeleteOnStartup(fileName);
        }

        private void ArchiveOnStartup(string fileName, LogEventInfo logEvent) 
        {
            if (this.ArchiveOldFileOnStartup) 
            {
                try 
                {
                    this.DoAutoArchive(fileName, logEvent);
                }
                catch (Exception exception) 
                {
                    if (exception.MustBeRethrown()) 
                    {
                        throw;
                    }

                    InternalLogger.Warn("Unable to archive old log file '{0}': {1}", fileName, exception);
                }
            }
        }

        private void DeleteOnStartup(string fileName)
        {
            if (this.DeleteOldFileOnStartup)
            {
                try
                {
                    File.Delete(fileName);
                }
                catch (Exception exception)
                {
                    if (exception.MustBeRethrown())
                    {
                        throw;
                    }

                    InternalLogger.Warn("Unable to delete old log file '{0}': {1}", fileName, exception);
                }
            }
        }

        private void ReplaceFileContent(string fileName, byte[] bytes)
        {
            using (FileStream fs = File.Create(fileName))
            {
                byte[] headerBytes = this.GetHeaderBytes();
                if (headerBytes != null)
                {
                    fs.Write(headerBytes, 0, headerBytes.Length);
                }

                fs.Write(bytes, 0, bytes.Length);

                byte[] footerBytes = this.GetFooterBytes();
                if (footerBytes != null)
                {
                    fs.Write(footerBytes, 0, footerBytes.Length);
                }
            }
        }

        private void WriteHeader(BaseFileAppender appender)
        {
            long fileLength;
            DateTime lastWriteTime;

            //  Write header only on empty files or if file info cannot be obtained.
            if (!appender.GetFileInfo(out lastWriteTime, out fileLength) || fileLength == 0)
            {
                byte[] headerBytes = this.GetHeaderBytes();
                if (headerBytes != null)
                {
                    appender.Write(headerBytes);
                }
            }
        }

        private void WriteFooter(string fileName)
        {
            byte[] footerBytes = this.GetFooterBytes();
            if (footerBytes != null)
            {
                if (File.Exists(fileName))
                {
                    this.WriteToFile(fileName, null, footerBytes, true);
                }
            }
        }

        // HACK: Exposing GetFileInfo() method as internal creates tight coupling between FileTarget and FileArchiver classes. 
        //      Review code when possible.  
        internal bool GetFileInfo(string fileName, out DateTime lastWriteTime, out long fileLength)
        {
            if (recentAppenders.GetFileInfo(fileName, out lastWriteTime, out fileLength))
            {
                return true;
            }

            FileInfo fileInfo = new FileInfo(fileName);
            if (fileInfo.Exists)
            {
                fileLength = fileInfo.Length;
#if !SILVERLIGHT
                lastWriteTime = fileInfo.LastWriteTimeUtc;
#else
                lastWriteTime = fileInfo.LastWriteTime;
#endif
                return true;
            }

            fileLength = -1;
            lastWriteTime = DateTime.MinValue;
            return false;
        }

        private byte[] GetLayoutBytes(Layout layout)
        {
            if (layout == null)
            {
                return null;
            }

            string renderedText = layout.Render(LogEventInfo.CreateNullEvent()) + this.NewLineChars;
            return this.TransformBytes(this.Encoding.GetBytes(renderedText));
        }

#if !SILVERLIGHT
        private static string CleanupInvalidFileNameChars(string fileName)
        {
            var lastDirSeparator =
                fileName.LastIndexOfAny(new[] { Path.DirectorySeparatorChar, Path.AltDirectorySeparatorChar });

            var fileName1 = fileName.Substring(lastDirSeparator + 1);
            var dirName = lastDirSeparator > 0 ? fileName.Substring(0, lastDirSeparator) : string.Empty;
            fileName1 = Path.GetInvalidFileNameChars().Aggregate(fileName1, (current, c) => current.Replace(c, '_'));
            return Path.Combine(dirName, fileName1);
        }
#endif

        // HACK: Exposing GetFileInfo() method as internal creates tight coupling between FileTarget and FileArchiver classes. 
        //      Review code when possible.  
        internal sealed class InitializedFiles
        {
            // Clean up Period is defined in days.
            public const int CleanupPeriod = 2;

            public const int MaxAllowed = 100;

            public int Count
            {
                get
                {
                    return initializedFiles.Count;
                }
            }

            public void Update(String fileName)
            {
                initializedFiles[fileName] = DateTime.Now;
            }

            public bool Remove(String fileName)
            {
                return initializedFiles.Remove(fileName);
            }

            public bool Contains(String fileName)
            {
                return initializedFiles.ContainsKey(fileName);
            }

            public IEnumerable<String> GetExpired(DateTime cleanupThreshold)
            {
                // Select the files require to be uninitialized.
                foreach (var file in initializedFiles)
                {
                    if (file.Value < cleanupThreshold)
                    {
                        yield return file.Key;
                    }
                }
            }

            public IEnumerable<String> GetItems()
            {
                return initializedFiles.Keys.AsEnumerable();
            }

            // Key = Filename, Value = Insterted Date/Time
            private readonly Dictionary<string, DateTime> initializedFiles = new Dictionary<string, DateTime>();
        }
<<<<<<< HEAD
=======

        private sealed class DynamicFileArchive
        {
            private readonly Queue<string> fileQueue = new Queue<string>();

            /// <summary>
            /// Gets or sets the maximum number of archive files that should be kept.
            /// </summary>
            public int Size { get; set; }

            /// <summary>
            /// Adds a file into archive.
            /// </summary>
            /// <param name="archiveFileName">File name of the archive</param>
            /// <param name="fileName">Original file name</param>
            /// <param name="createDirectory">Create a directory, if it does not exist</param>
            /// <param name="enableCompression">Enables file compression</param>
            /// <returns><c>true</c> if the file has been moved successfully; <c>false</c> otherwise</returns>
            [System.Diagnostics.CodeAnalysis.SuppressMessage("Microsoft.Design", "CA1031:DoNotCatchGeneralExceptionTypes")]
            public bool Archive(string archiveFileName, string fileName, bool createDirectory, bool enableCompression)
            {
                if (Size < 1)
                {
                    InternalLogger.Warn("Archive is called. Even though the MaxArchiveFiles is set to less than 1");
                    return false;
                }

                if (!File.Exists(fileName))
                {
                    InternalLogger.Error("Error while archiving, Source File : {0} Not found.", fileName);
                    return false;
                }

                DeleteOldArchiveFiles();
                AddToArchive(archiveFileName, fileName, createDirectory, enableCompression);
                fileQueue.Enqueue(archiveFileName);
                return true;
            }            

            private void AddToArchive(string archiveFileName, string fileName, bool createDirectory, bool enableCompression)
            {
                String alternativeFileName = archiveFileName;

                if (fileQueue.Contains(archiveFileName))
                {
                    InternalLogger.Trace("AddToArchive file {0} already exist. Trying different file name.", archiveFileName);
                    alternativeFileName = FindSuitableFilename(archiveFileName, 1);
                }

                try
                {
                    ArchiveFile(fileName, alternativeFileName, enableCompression);
                }
                catch (DirectoryNotFoundException)
                {
                    if (createDirectory)
                    {
                        InternalLogger.Trace("AddToArchive directory not found. Creating {0}", Path.GetDirectoryName(archiveFileName));

                        try
                        {
                            Directory.CreateDirectory(Path.GetDirectoryName(archiveFileName));
                            ArchiveFile(fileName, alternativeFileName, enableCompression);
                        }
                        catch (Exception ex)
                        {
                            InternalLogger.Error("Cannot create archive directory, Exception : {0}", ex);
                            throw;
                        }
                    }
                    else
                    {
                        throw;
                    }
                }
                catch (Exception ex)
                {
                    InternalLogger.Error("Cannot archive file {0}, Exception : {1}", fileName, ex);
                    throw;
                }
            }

            /// <summary>
            /// Remove old archive files when the files on the queue are more than the 
            /// MaxArchiveFilesToKeep.  
            /// </summary>
            private void DeleteOldArchiveFiles()
            {
                // TODO: When the Size = 1 than ONLY a single file will be deleted. Is this the intended behavior? 
                if (Size == 1 && fileQueue.Any())
                {
                    string archiveFileName = fileQueue.Dequeue();
                    DeleteFile(archiveFileName);
                }

                while (fileQueue.Count >= Size)
                {
                    string oldestArchivedFileName = fileQueue.Dequeue();
                    DeleteFile(oldestArchivedFileName);
                }
            }

            private static void DeleteFile(string fileName) {
                try 
                {
                    File.Delete(fileName);
                }
                catch (Exception ex) 
                {
                    InternalLogger.Warn("Cannot delete old archive file: {0}, Exception : {1}", fileName, ex);
                }
            }

            /// <summary>
            /// Creates a new unique filename by appending a number to it. This method tests that 
            /// the filename created does not exist.
            /// 
            /// This process can be slow as it increments the number sequentially from a specified 
            /// starting point until it finds a number which produces a filename which does not 
            /// exist.
            /// 
            /// Example: 
            ///     Original Filename   trace.log
            ///     Target Filename     trace.15.log
            /// </summary>          
            /// <param name="fileName">Original filename</param>
            /// <param name="numberToStartWith">Number starting point</param>
            /// <returns>File name suitable for archiving</returns>
            private string FindSuitableFilename(string fileName, int numberToStartWith)
            {
                String targetFileName = Path.GetFileNameWithoutExtension(fileName) + ".{#}" + Path.GetExtension(fileName);

                while (File.Exists(ReplaceNumberPattern(targetFileName, numberToStartWith)))
                {
                    InternalLogger.Trace("AddToArchive file {0} already exist. Trying with different file name.", fileName);
                    numberToStartWith++;
                }
                return targetFileName;
            }
        }

        private sealed class FileNameTemplate
        {
            /// <summary>
            /// Characters determining the start of the <see cref="P:FileNameTemplate.Pattern"/>.
            /// </summary>
            public const string PatternStartCharacters = "{#";

            /// <summary>
            /// Characters determining the end of the <see cref="P:FileNameTemplate.Pattern"/>.
            /// </summary>
            public const string PatternEndCharacters = "#}";

            /// <summary>
            /// File name which is used as template for matching and replacements. 
            /// It is expected to contain a pattern to match.
            /// </summary>
            public string Template
            {
                get { return this.template; }
            }

            /// <summary>
            /// The begging position of the <see cref="P:FileNameTemplate.Pattern"/> 
            /// within the <see cref="P:FileNameTemplate.Template"/>. -1 is returned 
            /// when no pattern can be found.
            /// </summary>
            public int BeginAt
            {
                get
                {
                    return startIndex;
                }
            }

            /// <summary>
            /// The ending position of the <see cref="P:FileNameTemplate.Pattern"/> 
            /// within the <see cref="P:FileNameTemplate.Template"/>. -1 is returned 
            /// when no pattern can be found.
            /// </summary>
            public int EndAt
            {
                get
                {
                    return endIndex;
                }
            }

            private readonly string template;

            private readonly int startIndex;
            private readonly int endIndex;

            public FileNameTemplate(string template)
            {
                this.template = template;
                this.startIndex = template.IndexOf(PatternStartCharacters, StringComparison.Ordinal);
                this.endIndex = template.IndexOf(PatternEndCharacters, StringComparison.Ordinal) + PatternEndCharacters.Length;
            }

            /// <summary>
            /// Replace the pattern with the specified String.
            /// </summary>
            /// <param name="replacementValue"></param>
            /// <returns></returns>
            public string ReplacePattern(string replacementValue)
            {
                return String.IsNullOrEmpty(replacementValue) ? this.Template : template.Substring(0, this.BeginAt) + replacementValue + template.Substring(this.EndAt);
            }
        }
>>>>>>> dbf7381b
    }
}<|MERGE_RESOLUTION|>--- conflicted
+++ resolved
@@ -65,11 +65,7 @@
         private BaseFileAppenderCache recentAppenders; 
         private Timer autoClosingTimer;
 
-<<<<<<< HEAD
         private readonly FileArchiver fileArchiver;
-=======
-        private readonly DynamicFileArchive fileArchive = new DynamicFileArchive();
->>>>>>> dbf7381b
 
         // Queue used so the oldest used filename can be removed from when the list of filenames
         // that exist have got too long.
@@ -105,12 +101,7 @@
             this.EnableFileDelete = true;
             this.OpenFileCacheTimeout = -1;
             this.OpenFileCacheSize = 5;
-<<<<<<< HEAD
-            this.CreateDirs = true;
-=======
             this.CreateDirs = true; 
-            this.MaxArchiveFiles = 0;
->>>>>>> dbf7381b
             this.ForceManaged = false;
             this.MaxArchiveFiles = 0;
 
@@ -1176,218 +1167,5 @@
             // Key = Filename, Value = Insterted Date/Time
             private readonly Dictionary<string, DateTime> initializedFiles = new Dictionary<string, DateTime>();
         }
-<<<<<<< HEAD
-=======
-
-        private sealed class DynamicFileArchive
-        {
-            private readonly Queue<string> fileQueue = new Queue<string>();
-
-            /// <summary>
-            /// Gets or sets the maximum number of archive files that should be kept.
-            /// </summary>
-            public int Size { get; set; }
-
-            /// <summary>
-            /// Adds a file into archive.
-            /// </summary>
-            /// <param name="archiveFileName">File name of the archive</param>
-            /// <param name="fileName">Original file name</param>
-            /// <param name="createDirectory">Create a directory, if it does not exist</param>
-            /// <param name="enableCompression">Enables file compression</param>
-            /// <returns><c>true</c> if the file has been moved successfully; <c>false</c> otherwise</returns>
-            [System.Diagnostics.CodeAnalysis.SuppressMessage("Microsoft.Design", "CA1031:DoNotCatchGeneralExceptionTypes")]
-            public bool Archive(string archiveFileName, string fileName, bool createDirectory, bool enableCompression)
-            {
-                if (Size < 1)
-                {
-                    InternalLogger.Warn("Archive is called. Even though the MaxArchiveFiles is set to less than 1");
-                    return false;
-                }
-
-                if (!File.Exists(fileName))
-                {
-                    InternalLogger.Error("Error while archiving, Source File : {0} Not found.", fileName);
-                    return false;
-                }
-
-                DeleteOldArchiveFiles();
-                AddToArchive(archiveFileName, fileName, createDirectory, enableCompression);
-                fileQueue.Enqueue(archiveFileName);
-                return true;
-            }            
-
-            private void AddToArchive(string archiveFileName, string fileName, bool createDirectory, bool enableCompression)
-            {
-                String alternativeFileName = archiveFileName;
-
-                if (fileQueue.Contains(archiveFileName))
-                {
-                    InternalLogger.Trace("AddToArchive file {0} already exist. Trying different file name.", archiveFileName);
-                    alternativeFileName = FindSuitableFilename(archiveFileName, 1);
-                }
-
-                try
-                {
-                    ArchiveFile(fileName, alternativeFileName, enableCompression);
-                }
-                catch (DirectoryNotFoundException)
-                {
-                    if (createDirectory)
-                    {
-                        InternalLogger.Trace("AddToArchive directory not found. Creating {0}", Path.GetDirectoryName(archiveFileName));
-
-                        try
-                        {
-                            Directory.CreateDirectory(Path.GetDirectoryName(archiveFileName));
-                            ArchiveFile(fileName, alternativeFileName, enableCompression);
-                        }
-                        catch (Exception ex)
-                        {
-                            InternalLogger.Error("Cannot create archive directory, Exception : {0}", ex);
-                            throw;
-                        }
-                    }
-                    else
-                    {
-                        throw;
-                    }
-                }
-                catch (Exception ex)
-                {
-                    InternalLogger.Error("Cannot archive file {0}, Exception : {1}", fileName, ex);
-                    throw;
-                }
-            }
-
-            /// <summary>
-            /// Remove old archive files when the files on the queue are more than the 
-            /// MaxArchiveFilesToKeep.  
-            /// </summary>
-            private void DeleteOldArchiveFiles()
-            {
-                // TODO: When the Size = 1 than ONLY a single file will be deleted. Is this the intended behavior? 
-                if (Size == 1 && fileQueue.Any())
-                {
-                    string archiveFileName = fileQueue.Dequeue();
-                    DeleteFile(archiveFileName);
-                }
-
-                while (fileQueue.Count >= Size)
-                {
-                    string oldestArchivedFileName = fileQueue.Dequeue();
-                    DeleteFile(oldestArchivedFileName);
-                }
-            }
-
-            private static void DeleteFile(string fileName) {
-                try 
-                {
-                    File.Delete(fileName);
-                }
-                catch (Exception ex) 
-                {
-                    InternalLogger.Warn("Cannot delete old archive file: {0}, Exception : {1}", fileName, ex);
-                }
-            }
-
-            /// <summary>
-            /// Creates a new unique filename by appending a number to it. This method tests that 
-            /// the filename created does not exist.
-            /// 
-            /// This process can be slow as it increments the number sequentially from a specified 
-            /// starting point until it finds a number which produces a filename which does not 
-            /// exist.
-            /// 
-            /// Example: 
-            ///     Original Filename   trace.log
-            ///     Target Filename     trace.15.log
-            /// </summary>          
-            /// <param name="fileName">Original filename</param>
-            /// <param name="numberToStartWith">Number starting point</param>
-            /// <returns>File name suitable for archiving</returns>
-            private string FindSuitableFilename(string fileName, int numberToStartWith)
-            {
-                String targetFileName = Path.GetFileNameWithoutExtension(fileName) + ".{#}" + Path.GetExtension(fileName);
-
-                while (File.Exists(ReplaceNumberPattern(targetFileName, numberToStartWith)))
-                {
-                    InternalLogger.Trace("AddToArchive file {0} already exist. Trying with different file name.", fileName);
-                    numberToStartWith++;
-                }
-                return targetFileName;
-            }
-        }
-
-        private sealed class FileNameTemplate
-        {
-            /// <summary>
-            /// Characters determining the start of the <see cref="P:FileNameTemplate.Pattern"/>.
-            /// </summary>
-            public const string PatternStartCharacters = "{#";
-
-            /// <summary>
-            /// Characters determining the end of the <see cref="P:FileNameTemplate.Pattern"/>.
-            /// </summary>
-            public const string PatternEndCharacters = "#}";
-
-            /// <summary>
-            /// File name which is used as template for matching and replacements. 
-            /// It is expected to contain a pattern to match.
-            /// </summary>
-            public string Template
-            {
-                get { return this.template; }
-            }
-
-            /// <summary>
-            /// The begging position of the <see cref="P:FileNameTemplate.Pattern"/> 
-            /// within the <see cref="P:FileNameTemplate.Template"/>. -1 is returned 
-            /// when no pattern can be found.
-            /// </summary>
-            public int BeginAt
-            {
-                get
-                {
-                    return startIndex;
-                }
-            }
-
-            /// <summary>
-            /// The ending position of the <see cref="P:FileNameTemplate.Pattern"/> 
-            /// within the <see cref="P:FileNameTemplate.Template"/>. -1 is returned 
-            /// when no pattern can be found.
-            /// </summary>
-            public int EndAt
-            {
-                get
-                {
-                    return endIndex;
-                }
-            }
-
-            private readonly string template;
-
-            private readonly int startIndex;
-            private readonly int endIndex;
-
-            public FileNameTemplate(string template)
-            {
-                this.template = template;
-                this.startIndex = template.IndexOf(PatternStartCharacters, StringComparison.Ordinal);
-                this.endIndex = template.IndexOf(PatternEndCharacters, StringComparison.Ordinal) + PatternEndCharacters.Length;
-            }
-
-            /// <summary>
-            /// Replace the pattern with the specified String.
-            /// </summary>
-            /// <param name="replacementValue"></param>
-            /// <returns></returns>
-            public string ReplacePattern(string replacementValue)
-            {
-                return String.IsNullOrEmpty(replacementValue) ? this.Template : template.Substring(0, this.BeginAt) + replacementValue + template.Substring(this.EndAt);
-            }
-        }
->>>>>>> dbf7381b
     }
 }