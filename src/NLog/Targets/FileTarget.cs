// 
// Copyright (c) 2004-2011 Jaroslaw Kowalski <jaak@jkowalski.net>
// 
// All rights reserved.
// 
// Redistribution and use in source and binary forms, with or without 
// modification, are permitted provided that the following conditions 
// are met:
// 
// * Redistributions of source code must retain the above copyright notice, 
//   this list of conditions and the following disclaimer. 
// 
// * Redistributions in binary form must reproduce the above copyright notice,
//   this list of conditions and the following disclaimer in the documentation
//   and/or other materials provided with the distribution. 
// 
// * Neither the name of Jaroslaw Kowalski nor the names of its 
//   contributors may be used to endorse or promote products derived from this
//   software without specific prior written permission. 
// 
// THIS SOFTWARE IS PROVIDED BY THE COPYRIGHT HOLDERS AND CONTRIBUTORS "AS IS"
// AND ANY EXPRESS OR IMPLIED WARRANTIES, INCLUDING, BUT NOT LIMITED TO, THE 
// IMPLIED WARRANTIES OF MERCHANTABILITY AND FITNESS FOR A PARTICULAR PURPOSE 
// ARE DISCLAIMED. IN NO EVENT SHALL THE COPYRIGHT OWNER OR CONTRIBUTORS BE 
// LIABLE FOR ANY DIRECT, INDIRECT, INCIDENTAL, SPECIAL, EXEMPLARY, OR 
// CONSEQUENTIAL DAMAGES (INCLUDING, BUT NOT LIMITED TO, PROCUREMENT OF
// SUBSTITUTE GOODS OR SERVICES; LOSS OF USE, DATA, OR PROFITS; OR BUSINESS 
// INTERRUPTION) HOWEVER CAUSED AND ON ANY THEORY OF LIABILITY, WHETHER IN 
// CONTRACT, STRICT LIABILITY, OR TORT (INCLUDING NEGLIGENCE OR OTHERWISE) 
// ARISING IN ANY WAY OUT OF THE USE OF THIS SOFTWARE, EVEN IF ADVISED OF 
// THE POSSIBILITY OF SUCH DAMAGE.
// 

namespace NLog.Targets
{
    using System;
    using System.Collections.Generic;
    using System.ComponentModel;
    using System.Globalization;
    using System.IO;
#if !SILVERLIGHT
    using System.IO.Compression;
#endif
    using System.Linq;
    using System.Text;
    using System.Threading;
    using Common;
    using Config;
    using Internal;
    using Internal.FileAppenders;
    using Layouts;
    using Time;
    using FileTargetArchival;

    /// <summary>
    /// Writes log messages to one or more files.
    /// </summary>
    /// <seealso href="https://github.com/nlog/nlog/wiki/File-target">Documentation on NLog Wiki</seealso>
    [Target("File")]
    public class FileTarget : TargetWithLayoutHeaderAndFooter, ICreateFileParameters, IArchivalOptions, IArchivalCallbacks
    {
        /// <summary>
        /// Default clean up period of the initilized files. When a file exceeds the clean up period is removed from the list.
        /// </summary>
        /// <remarks>Clean up period is defined in days.</remarks>
        private const int InitializedFilesCleanupPeriod = 2;

        /// <summary>
        /// The maximum number of initialised files at any one time. Once this number is exceeded clean up procedures
        /// are initiated to reduce the number of initialised files.
        /// </summary>
        private const int InitializedFilesCounterMax = 100;

        /// <summary>
        /// Holds the initialised files each given time by the <see cref="FileTarget"/> instance. Against each file, the last write time is stored. 
        /// </summary>
        /// <remarks>Last write time is store in local time (no UTC).</remarks>
        private readonly Dictionary<string, DateTime> initializedFiles = new Dictionary<string, DateTime>();

        private LineEndingMode lineEndingMode = LineEndingMode.Default;

<<<<<<< HEAD
        /// <summary>
        /// Provides log file archival functionality.
        /// </summary>
        private Archival archival;

=======
>>>>>>> ee7a9585
        /// <summary>
        /// Factory used to create the file appeanders in the <see cref="FileTarget"/> instance. 
        /// </summary>
        /// <remarks>File appenders are stored in an instance of <see cref="FileAppenderCache"/>.</remarks>
        private IFileAppenderFactory appenderFactory;

        /// <summary>
        /// List of the associated file appenders with the <see cref="FileTarget"/> instance.
        /// </summary>
        private FileAppenderCache recentAppenders;

        private Timer autoClosingTimer;

        /// <summary>
        /// The number of initialised files at any one time.
        /// </summary>
        private int initializedFilesCounter;

        /// <summary>
<<<<<<< HEAD
=======
        /// The maximum number of archive files that should be kept.
        /// </summary>
        private int maxArchiveFiles;

        private readonly DynamicFileArchive fileArchive;

        /// <summary>
        /// It holds the file names of existing archives in order for the oldest archives to be removed when the list of
        /// filenames becomes too long.
        /// </summary>
        private Queue<string> previousFileNames;

        /// <summary>
>>>>>>> ee7a9585
        /// Initializes a new instance of the <see cref="FileTarget" /> class.
        /// </summary>
        /// <remarks>
        /// The default value of the layout is: <code>${longdate}|${level:uppercase=true}|${logger}|${message}</code>
        /// </remarks>
        public FileTarget()
        {
            this.ArchiveNumbering = ArchiveNumberingMode.Sequence;
            this.ConcurrentWriteAttemptDelay = 1;
            this.ArchiveEvery = FileArchivePeriod.None;
            this.ArchiveAboveSize = Archival.ArchiveAboveSizeDisabled;
            this.ConcurrentWriteAttempts = 10;
            this.ConcurrentWrites = true;
#if SILVERLIGHT
            this.Encoding = Encoding.UTF8;
#else
            this.Encoding = Encoding.Default;
#endif
            this.BufferSize = 32768;
            this.AutoFlush = true;
#if !SILVERLIGHT
            this.FileAttributes = Win32FileAttributes.Normal;
#endif
            this.LineEnding = LineEndingMode.Default;
            this.EnableFileDelete = true;
            this.OpenFileCacheTimeout = -1;
            this.OpenFileCacheSize = 5;
            this.CreateDirs = true;
            this.ForceManaged = false;
            this.ArchiveDateFormat = string.Empty;

            this.maxLogFilenames = 20;
            this.recentAppenders = FileAppenderCache.Empty;

            this.archival = new Archival(this, this);
        }

        /// <summary>
        /// Gets or sets the name of the file to write to.
        /// </summary>
        /// <remarks>
        /// This FileName string is a layout which may include instances of layout renderers.
        /// This lets you use a single target to write to multiple files.
        /// </remarks>
        /// <example>
        /// The following value makes NLog write logging events to files based on the log level in the directory where
        /// the application runs.
        /// <code>${basedir}/${level}.log</code>
        /// All <c>Debug</c> messages will go to <c>Debug.log</c>, all <c>Info</c> messages will go to <c>Info.log</c> and so on.
        /// You can combine as many of the layout renderers as you want to produce an arbitrary log file name.
        /// </example>
        /// <docgen category='Output Options' order='1' />
        [RequiredParameter]
        public Layout FileName { get; set; }

        /// <summary>
        /// Gets or sets a value indicating whether to create directories if they do not exist.
        /// </summary>
        /// <remarks>
        /// Setting this to false may improve performance a bit, but you'll receive an error
        /// when attempting to write to a directory that's not present.
        /// </remarks>
        /// <docgen category='Output Options' order='10' />
        [DefaultValue(true)]
        [Advanced]
        public bool CreateDirs { get; set; }

        /// <summary>
        /// Gets or sets a value indicating whether to delete old log file on startup.
        /// </summary>
        /// <remarks>
        /// This option works only when the "FileName" parameter denotes a single file.
        /// </remarks>
        /// <docgen category='Output Options' order='10' />
        [DefaultValue(false)]
        public bool DeleteOldFileOnStartup { get; set; }

        /// <summary>
        /// Gets or sets a value indicating whether to replace file contents on each write instead of appending log message at the end.
        /// </summary>
        /// <docgen category='Output Options' order='10' />
        [DefaultValue(false)]
        [Advanced]
        public bool ReplaceFileContentsOnEachWrite { get; set; }

        /// <summary>
        /// Gets or sets a value indicating whether to keep log file open instead of opening and closing it on each logging event.
        /// </summary>
        /// <remarks>
        /// Setting this property to <c>True</c> helps improve performance.
        /// </remarks>
        /// <docgen category='Performance Tuning Options' order='10' />
        [DefaultValue(false)]
        public bool KeepFileOpen { get; set; }

        /// <summary>
        /// Gets or sets the maximum number of log filenames that should be stored as existing.
        /// </summary>
        /// <remarks>
        /// The bigger this number is the longer it will take to write each log record. The smaller the number is
        /// the higher the chance that the clean function will be run when no new files have been opened.
        /// </remarks>
        /// <docgen category='Performance Tuning Options' order='10' />
        [DefaultValue(20)] //NLog5: todo rename correct for text case
        public int maxLogFilenames { get; set; }

        int IArchivalOptions.MaxLogFilenames { get { return maxLogFilenames; } } // NLog5: todo remove and use renamed property

        /// <summary>
        /// Gets or sets a value indicating whether to enable log file(s) to be deleted.
        /// </summary>
        /// <docgen category='Output Options' order='10' />
        [DefaultValue(true)]
        public bool EnableFileDelete { get; set; }

#if !SILVERLIGHT
        /// <summary>
        /// Gets or sets the file attributes (Windows only).
        /// </summary>
        /// <docgen category='Output Options' order='10' />
        [Advanced]
        public Win32FileAttributes FileAttributes { get; set; }
#endif

        /// <summary>
        /// Gets or sets the line ending mode.
        /// </summary>
        /// <docgen category='Layout Options' order='10' />
        [Advanced]
        public LineEndingMode LineEnding
        {
            get
            {
                return this.lineEndingMode;
            }

            set
            {
                this.lineEndingMode = value;
            }
        }

        /// <summary>
        /// Gets or sets a value indicating whether to automatically flush the file buffers after each log message.
        /// </summary>
        /// <docgen category='Performance Tuning Options' order='10' />
        [DefaultValue(true)]
        public bool AutoFlush { get; set; }

        /// <summary>
        /// Gets or sets the number of files to be kept open. Setting this to a higher value may improve performance
        /// in a situation where a single File target is writing to many files
        /// (such as splitting by level or by logger).
        /// </summary>
        /// <remarks>
        /// The files are managed on a LRU (least recently used) basis, which flushes
        /// the files that have not been used for the longest period of time should the
        /// cache become full. As a rule of thumb, you shouldn't set this parameter to 
        /// a very high value. A number like 10-15 shouldn't be exceeded, because you'd
        /// be keeping a large number of files open which consumes system resources.
        /// </remarks>
        /// <docgen category='Performance Tuning Options' order='10' />
        [DefaultValue(5)]
        [Advanced]
        public int OpenFileCacheSize { get; set; }

        /// <summary>
        /// Gets or sets the maximum number of seconds that files are kept open. If this number is negative the files are 
        /// not automatically closed after a period of inactivity.
        /// </summary>
        /// <docgen category='Performance Tuning Options' order='10' />
        [DefaultValue(-1)]
        [Advanced]
        public int OpenFileCacheTimeout { get; set; }

        /// <summary>
        /// Gets or sets the log file buffer size in bytes.
        /// </summary>
        /// <docgen category='Performance Tuning Options' order='10' />
        [DefaultValue(32768)]
        public int BufferSize { get; set; }

        /// <summary>
        /// Gets or sets the file encoding.
        /// </summary>
        /// <docgen category='Layout Options' order='10' />
        public Encoding Encoding { get; set; }

        /// <summary>
        /// Gets or sets a value indicating whether concurrent writes to the log file by multiple processes on the same host.
        /// </summary>
        /// <remarks>
        /// This makes multi-process logging possible. NLog uses a special technique
        /// that lets it keep the files open for writing.
        /// </remarks>
        /// <docgen category='Performance Tuning Options' order='10' />
        [DefaultValue(true)]
        public bool ConcurrentWrites { get; set; }

        /// <summary>
        /// Gets or sets a value indicating whether concurrent writes to the log file by multiple processes on different network hosts.
        /// </summary>
        /// <remarks>
        /// This effectively prevents files from being kept open.
        /// </remarks>
        /// <docgen category='Performance Tuning Options' order='10' />
        [DefaultValue(false)]
        public bool NetworkWrites { get; set; }

        /// <summary>
        /// Gets or sets the number of times the write is appended on the file before NLog
        /// discards the log message.
        /// </summary>
        /// <docgen category='Performance Tuning Options' order='10' />
        [DefaultValue(10)]
        [Advanced]
        public int ConcurrentWriteAttempts { get; set; }

        /// <summary>
        /// Gets or sets the delay in milliseconds to wait before attempting to write to the file again.
        /// </summary>
        /// <remarks>
        /// The actual delay is a random value between 0 and the value specified
        /// in this parameter. On each failed attempt the delay base is doubled
        /// up to <see cref="ConcurrentWriteAttempts" /> times.
        /// </remarks>
        /// <example>
        /// Assuming that ConcurrentWriteAttemptDelay is 10 the time to wait will be:<p/>
        /// a random value between 0 and 10 milliseconds - 1st attempt<br/>
        /// a random value between 0 and 20 milliseconds - 2nd attempt<br/>
        /// a random value between 0 and 40 milliseconds - 3rd attempt<br/>
        /// a random value between 0 and 80 milliseconds - 4th attempt<br/>
        /// ...<p/>
        /// and so on.
        /// </example>
        /// <docgen category='Performance Tuning Options' order='10' />
        [DefaultValue(1)]
        [Advanced]
        public int ConcurrentWriteAttemptDelay { get; set; }

        /// <summary>
        /// Gets or sets a value indicating whether to archive old log file on startup.
        /// </summary>
        /// <remarks>
        /// This option works only when the "FileName" parameter denotes a single file.
        /// After archiving the old file, the current log file will be empty.
        /// </remarks>
        /// <docgen category='Output Options' order='10' />
        [DefaultValue(false)]
        public bool ArchiveOldFileOnStartup { get; set; }

        /// <summary>
        /// Gets or sets a value specifying the date format to use when archving files.
        /// </summary>
        /// <remarks>
        /// This option works only when the "ArchiveNumbering" parameter is set either to Date or DateAndSequence.
        /// </remarks>
        /// <docgen category='Output Options' order='10' />
        [DefaultValue("")]
        public string ArchiveDateFormat { get; set; }

        /// <summary>
        /// Gets or sets the size in bytes above which log files will be automatically archived.
        /// 
        /// Warning: combining this with <see cref="ArchiveNumberingMode.Date"/> isn't supported. We cannot create multiple archive files, if they should have the same name.
        /// Choose:  <see cref="ArchiveNumberingMode.DateAndSequence"/> 
        /// </summary>
        /// <remarks>
        /// Caution: Enabling this option can considerably slow down your file 
        /// logging in multi-process scenarios. If only one process is going to
        /// be writing to the file, consider setting <c>ConcurrentWrites</c>
        /// to <c>false</c> for maximum performance.
        /// </remarks>
        /// <docgen category='Archival Options' order='10' />
        public long ArchiveAboveSize { get; set; }

        /// <summary>
        /// Gets or sets a value indicating whether to automatically archive log files every time the specified time passes.
        /// </summary>
        /// <remarks>
        /// Files are moved to the archive as part of the write operation if the current period of time changes. For example
        /// if the current <c>hour</c> changes from 10 to 11, the first write that will occur
        /// on or after 11:00 will trigger the archiving.
        /// <p>
        /// Caution: Enabling this option can considerably slow down your file 
        /// logging in multi-process scenarios. If only one process is going to
        /// be writing to the file, consider setting <c>ConcurrentWrites</c>
        /// to <c>false</c> for maximum performance.
        /// </p>
        /// </remarks>
        /// <docgen category='Archival Options' order='10' />
        public FileArchivePeriod ArchiveEvery { get; set; }

        /// <summary>
        /// Gets or sets the name of the file to be used for an archive.
        /// </summary>
        /// <remarks>
        /// It may contain a special placeholder {#####}
        /// that will be replaced with a sequence of numbers depending on 
        /// the archiving strategy. The number of hash characters used determines
        /// the number of numerical digits to be used for numbering files.
        /// </remarks>
        /// <docgen category='Archival Options' order='10' />
        public Layout ArchiveFileName { get; set; }

        /// <summary>
        /// Gets or sets the maximum number of archive files that should be kept.
        /// </summary>
        /// <docgen category='Archival Options' order='10' />
        [DefaultValue(0)]
        public int MaxArchiveFiles { get; set; }

        /// <summary>
        /// Gets or sets the way file archives are numbered. 
        /// </summary>
        /// <docgen category='Archival Options' order='10' />
        public ArchiveNumberingMode ArchiveNumbering { get; set; }

#if NET4_5
        /// <summary>
        /// Gets or sets a value indicating whether to compress archive files into the zip archive format.
        /// </summary>
        /// <docgen category='Archival Options' order='10' />
        [DefaultValue(false)]
        public bool EnableArchiveFileCompression { get; set; }
#else
        /// <summary>
        /// Gets or sets a value indicating whether to compress archive files into the zip archive format.
        /// </summary>
        private const bool EnableArchiveFileCompression = false;

        bool IArchivalOptions.EnableArchiveFileCompression { get { return EnableArchiveFileCompression; } }
#endif

        /// <summary>
        /// Gets or set a value indicating whether a managed file stream is forced, instead of used the native implementation.
        /// </summary>
        [DefaultValue(false)]
        public bool ForceManaged { get; set; }

        /// <summary>
        /// Gets the characters that are appended after each line.
        /// </summary>
        protected internal string NewLineChars
        {
            get
            {
                return lineEndingMode.NewLineCharacters;
            }
        }

        /// <summary>
        /// Removes records of initialized files that have not been 
        /// accessed in the last two days.
        /// </summary>
        /// <remarks>
        /// Files are marked 'initialized' for the purpose of writing footers when the logging finishes.
        /// </remarks>
        public void CleanupInitializedFiles()
        {
            this.CleanupInitializedFiles(DateTime.Now.AddDays(-FileTarget.InitializedFilesCleanupPeriod));
        }

        /// <summary>
        /// Removes records of initialized files that have not been
        /// accessed after the specified date.
        /// </summary>
        /// <param name="cleanupThreshold">The cleanup threshold.</param>
        /// <remarks>
        /// Files are marked 'initialized' for the purpose of writing footers when the logging finishes.
        /// </remarks>
        public void CleanupInitializedFiles(DateTime cleanupThreshold)
        {
            var filesToUninitialize = new List<string>();

            // Select the files require to be uninitialized.
            foreach (var file in this.initializedFiles)
            {
                if (file.Value < cleanupThreshold)
                {
                    filesToUninitialize.Add(file.Key);
                }
            }

            // Uninitialize the files.
            foreach (string fileName in filesToUninitialize)
            {
                this.WriteFooterAndUninitialize(fileName);
            }
        }

        /// <summary>
        /// Flushes all pending file operations.
        /// </summary>
        /// <param name="asyncContinuation">The asynchronous continuation.</param>
        /// <remarks>
        /// The timeout parameter is ignored, because file APIs don't provide
        /// the needed functionality.
        /// </remarks>
        protected override void FlushAsync(AsyncContinuation asyncContinuation)
        {
            try
            {
                recentAppenders.FlushAppenders();
                asyncContinuation(null);
            }
            catch (Exception exception)
            {
                if (exception.MustBeRethrown())
                {
                    throw;
                }

                asyncContinuation(exception);
            }
        }

        /// <summary>
        /// Returns the suitable appender factory ( <see cref="IFileAppenderFactory"/>) to be used to generate the file
        /// appenders associated with the <see cref="FileTarget"/> instance.
        /// 
        /// The type of the file appender factory returned depends on the values of various <see cref="FileTarget"/> properties.
        /// </summary>
        /// <returns><see cref="IFileAppenderFactory"/> suitable for this instance.</returns>
        private IFileAppenderFactory GetFileAppenderFactory()
        {
            if (!this.KeepFileOpen)
            {
                return RetryingMultiProcessFileAppender.TheFactory;
            }
            else
            {
                if (this.NetworkWrites)
                {
                    return RetryingMultiProcessFileAppender.TheFactory;
                }
                else if (this.ConcurrentWrites)
                {
#if SILVERLIGHT
                    return RetryingMultiProcessFileAppender.TheFactory;
#elif MONO
                    //
                    // mono on Windows uses mutexes, on Unix - special appender
                    //
                    if (PlatformDetector.IsUnix)
                    {
                        return UnixMultiProcessFileAppender.TheFactory;
                    }
                    else
                    {
                        return MutexMultiProcessFileAppender.TheFactory;
                    }
#else
                    return MutexMultiProcessFileAppender.TheFactory;
#endif
                }
                else
                {
                    // TODO: document why this difference matters
                    if (archival.Enabled)
                    {
                        return CountingSingleProcessFileAppender.TheFactory;
                    }
                    else
                    {
                        return SingleProcessFileAppender.TheFactory;
                    }
                }
            }
        }

        /// <summary>
        /// Initializes file logging by creating data structures that
        /// enable efficient multi-file logging.
        /// </summary>
        protected override void InitializeTarget()
        {
            base.InitializeTarget();
            this.appenderFactory = GetFileAppenderFactory();

            this.recentAppenders = new FileAppenderCache(this.OpenFileCacheSize, this.appenderFactory, this);

            if ((this.OpenFileCacheSize > 0 || this.EnableFileDelete) && this.OpenFileCacheTimeout > 0)
            {
                this.autoClosingTimer = new Timer(
                    this.AutoClosingTimerCallback,
                    null,
                    this.OpenFileCacheTimeout * 1000,
                    this.OpenFileCacheTimeout * 1000);
            }
        }

        /// <summary>
        /// Closes the file(s) opened for writing.
        /// </summary>
        protected override void CloseTarget()
        {
            base.CloseTarget();

            foreach (string fileName in new List<string>(this.initializedFiles.Keys))
            {
                this.WriteFooterAndUninitialize(fileName);
            }

            if (this.autoClosingTimer != null)
            {
                this.autoClosingTimer.Change(Timeout.Infinite, Timeout.Infinite);
                this.autoClosingTimer.Dispose();
                this.autoClosingTimer = null;
            }

            this.recentAppenders.CloseAppenders();
        }

        /// <summary>
        /// Writes the specified logging event to a file specified in the FileName 
        /// parameter.
        /// </summary>
        /// <param name="logEvent">The logging event.</param>
        protected override void Write(LogEventInfo logEvent)
        {
            string fileName = CleanupInvalidFileNameChars(this.FileName.Render(logEvent));

            byte[] bytes = this.GetBytesToWrite(logEvent);

            if (archival.ShouldAutoArchive(fileName, logEvent, bytes.Length))
            {
                this.recentAppenders.InvalidateAppender(fileName);
                archival.DoAutoArchive(fileName, logEvent);
            }

            // Offer to clean up old archives if this is the first time a log record is being written
            archival.CheckToDeleteOldArchives(fileName, logEvent);

            this.WriteToFile(fileName, logEvent, bytes, false);
        }

        /// <summary>
        /// Writes the specified array of logging events to a file specified in the FileName
        /// parameter.
        /// </summary>
        /// <param name="logEvents">An array of <see cref="AsyncLogEventInfo"/> objects.</param>
        /// <remarks>
        /// This function makes use of the fact that the events are batched by sorting
        /// the requests by filename. This optimizes the number of open/close calls
        /// and can help improve performance.
        /// </remarks>
        protected override void Write(AsyncLogEventInfo[] logEvents)
        {
            var buckets = logEvents.BucketSort(c => this.FileName.Render(c.LogEvent));
            using (var ms = new MemoryStream())
            {
                var pendingContinuations = new List<AsyncContinuation>();

                foreach (var bucket in buckets)
                {
                    string fileName = CleanupInvalidFileNameChars(bucket.Key);

                    ms.SetLength(0);
                    ms.Position = 0;

                    LogEventInfo firstLogEvent = null;

                    foreach (AsyncLogEventInfo ev in bucket.Value)
                    {
                        if (firstLogEvent == null)
                        {
                            firstLogEvent = ev.LogEvent;
                        }

                        byte[] bytes = this.GetBytesToWrite(ev.LogEvent);
                        ms.Write(bytes, 0, bytes.Length);
                        pendingContinuations.Add(ev.Continuation);
                    }

                    this.FlushCurrentFileWrites(fileName, firstLogEvent, ms, pendingContinuations);
                }
            }
        }

        /// <summary>
        /// Formats the log event for write.
        /// </summary>
        /// <param name="logEvent">The log event to be formatted.</param>
        /// <returns>A string representation of the log event.</returns>
        protected virtual string GetFormattedMessage(LogEventInfo logEvent)
        {
            return this.Layout.Render(logEvent);
        }

        /// <summary>
        /// Gets the bytes to be written to the file.
        /// </summary>
        /// <param name="logEvent">Log event.</param>
        /// <returns>Array of bytes that are ready to be written.</returns>
        protected virtual byte[] GetBytesToWrite(LogEventInfo logEvent)
        {
            string renderedText = this.GetFormattedMessage(logEvent) + this.NewLineChars;
            return this.TransformBytes(this.Encoding.GetBytes(renderedText));
        }

        /// <summary>
        /// Modifies the specified byte array before it gets sent to a file.
        /// </summary>
        /// <param name="value">The byte array.</param>
        /// <returns>The modified byte array. The function can do the modification in-place.</returns>
        protected virtual byte[] TransformBytes(byte[] value)
        {
            return value;
        }

        private void FlushCurrentFileWrites(string currentFileName, LogEventInfo firstLogEvent, MemoryStream ms, List<AsyncContinuation> pendingContinuations)
        {
            Exception lastException = null;

            try
            {
                if (currentFileName != null)
                {
                    if (archival.ShouldAutoArchive(currentFileName, firstLogEvent, (int)ms.Length))
                    {
                        this.WriteFooterAndUninitialize(currentFileName);
                        this.recentAppenders.InvalidateAppender(currentFileName);
                        archival.DoAutoArchive(currentFileName, firstLogEvent);
                    }

                    this.WriteToFile(currentFileName, firstLogEvent, ms.ToArray(), false);
                }
            }
            catch (Exception exception)
            {
                if (exception.MustBeRethrown())
                {
                    throw;
                }

                lastException = exception;
            }

            foreach (AsyncContinuation cont in pendingContinuations)
            {
                cont(lastException);
            }

            pendingContinuations.Clear();
        }

        private void AutoClosingTimerCallback(object state)
        {
            lock (this.SyncRoot)
            {
                if (!this.IsInitialized)
                {
                    return;
                }

                try
                {
                    DateTime expireTime = DateTime.UtcNow.AddSeconds(-this.OpenFileCacheTimeout);
                    this.recentAppenders.CloseAppenders(expireTime);
                }
                catch (Exception exception)
                {
                    if (exception.MustBeRethrown())
                    {
                        throw;
                    }

                    InternalLogger.Warn("Exception in AutoClosingTimerCallback: {0}", exception);
                }
            }
        }

        /// <summary>
        /// The sequence of <see langword="byte"/> to be written for the file header.
        /// </summary>
        /// <returns>Sequence of <see langword="byte"/> to be written.</returns>
        private byte[] GetHeaderBytes()
        {
            return this.GetLayoutBytes(this.Header);
        }

        /// <summary>
        /// The sequence of <see langword="byte"/> to be written for the file footer.
        /// </summary>
        /// <returns>Sequence of <see langword="byte"/> to be written.</returns>        
        private byte[] GetFooterBytes()
        {
            return this.GetLayoutBytes(this.Footer);
        }

        /// <summary>
        /// Evaluates which parts of a file should be written (header, content, footer) based on various properties of
        /// <see cref="FileTarget"/> instance and writes them.
        /// </summary>
        /// <param name="fileName">File name to be written.</param>
        /// <param name="logEvent">Log event that the <see cref="FileTarget"/> instance is currently processing.</param>
        /// <param name="bytes">Raw sequence of <see langword="byte"/> to be written into the content part of the file.</param>        
        /// <param name="justData">Indicates that only content section should be written in the file.</param>
        private void WriteToFile(string fileName, LogEventInfo logEvent, byte[] bytes, bool justData)
        {
            if (this.ReplaceFileContentsOnEachWrite)
            {
                ReplaceFileContent(fileName, bytes);
                return;
            }

            bool writeHeader = InitializeFile(fileName, logEvent, justData);
            BaseFileAppender appender = this.recentAppenders.AllocateAppender(fileName);

<<<<<<< HEAD
            if (writeHeader)
=======
            string newFileName = ReplaceNumberPattern(pattern, archiveNumber);
            RecursiveRollingRename(newFileName, pattern, archiveNumber + 1);

            var shouldCompress = archiveNumber == 0;
            try
>>>>>>> ee7a9585
            {
                this.WriteHeader(appender);
            }

            appender.Write(bytes);

            if (this.AutoFlush)
            {
                appender.Flush();
            }
        }

        /// <summary>
        /// Initialise a file to be used by the <see cref="FileTarget"/> instance. Based on the number of initialised
        /// files and the values of various instance properties clean up and/or archiving processes can be invoked.
        /// </summary>
        /// <param name="fileName">File name to be written.</param>
        /// <param name="logEvent">Log event that the <see cref="FileTarget"/> instance is currently processing.</param>
        /// <param name="justData">Indicates that only content section should be written in the file.</param>
        /// <returns><see langword="true"/> when file header should be written; <see langword="false"/> otherwise.</returns>
        private bool InitializeFile(string fileName, LogEventInfo logEvent, bool justData)
        {
            bool writeHeader = false;

            if (!justData)
            {
<<<<<<< HEAD
                if (!this.initializedFiles.ContainsKey(fileName))
=======
#if SILVERLIGHT && !WINDOWS_PHONE
                foreach (string s in Directory.EnumerateFiles(dirName, fileNameMask))
#else
                foreach (string s in Directory.GetFiles(dirName, fileNameMask))
#endif
>>>>>>> ee7a9585
                {
                    ProcessOnStartup(fileName, logEvent);

                    this.initializedFiles[fileName] = DateTime.Now;
                    this.initializedFilesCounter++;
                    writeHeader = true;

                    if (this.initializedFilesCounter >= FileTarget.InitializedFilesCounterMax)
                    {
                        this.initializedFilesCounter = 0;
                        this.CleanupInitializedFiles();
                    }
                }

                this.initializedFiles[fileName] = DateTime.Now;
            }

            return writeHeader;
        }

        /// <summary>
        /// Writes the file footer and uninitialise the file in <see cref="FileTarget"/> instance internal structures.
        /// </summary>
        /// <param name="fileName">File name to be written.</param>
        private void WriteFooterAndUninitialize(string fileName)
        {
            byte[] footerBytes = this.GetFooterBytes();
            if (footerBytes != null)
            {
                if (File.Exists(fileName))
                {
                    this.WriteToFile(fileName, null, footerBytes, true);
                }
            }

            this.initializedFiles.Remove(fileName);
        }

        /// <summary>
        /// Invokes the archiving and clean up of older archive file based on the values of <see
        /// cref="P:NLog.Targets.FileTarget.ArchiveOldFileOnStartup"/> and <see
        /// cref="P:NLog.Targets.FileTarget.DeleteOldFileOnStartup"/> properties respectively.
        /// </summary>
        /// <param name="fileName">File name to be written.</param>
        /// <param name="logEvent">Log event that the <see cref="FileTarget"/> instance is currently processing.</param>
        private void ProcessOnStartup(string fileName, LogEventInfo logEvent)
        {
            if (this.ArchiveOldFileOnStartup)
            {
                try
                {
                    archival.DoAutoArchive(fileName, logEvent);
                }
                catch (Exception exception)
                {
                    if (exception.MustBeRethrown())
                    {
                        throw;
                    }

                    InternalLogger.Warn("Unable to archive old log file '{0}': {1}", fileName, exception);
                }
            }

            if (this.DeleteOldFileOnStartup)
            {
                try
                {
                    File.Delete(fileName);
                }
                catch (Exception exception)
                {
                    if (exception.MustBeRethrown())
                    {
                        throw;
                    }

                    InternalLogger.Warn("Unable to delete old log file '{0}': {1}", fileName, exception);
                }
            }
        }

        /// <summary>
        /// Removes an item from <c>initializedFiles</c>.
        /// </summary>
        /// <param name="fileNameOrPath">The filename or path to remove.</param>
        void IArchivalCallbacks.RemoveInitializedFileNameOrPath(string fileNameOrPath)
        {
            // force non-null to safely use as dictionary key
            fileNameOrPath = fileNameOrPath ?? string.Empty;

            string fileName = Path.GetFileName(fileNameOrPath);
            if (fileName == null) { return; }

            // When the file has been moved, the original filename is 
            // no longer one of the initializedFiles. The initializedFilesCounter
            // should be left alone, the amount is still valid.
            if (this.initializedFiles.ContainsKey(fileName))
            {
                this.initializedFiles.Remove(fileName);
            }
            else if (this.initializedFiles.ContainsKey(fileNameOrPath))
            {
                this.initializedFiles.Remove(fileNameOrPath);
            }
        }

        /// <summary>
        /// Removes an item from <c>initializedFiles</c>.
        /// </summary>
        /// <param name="fileName">The filename to remove.</param>
        void IArchivalCallbacks.RemoveInitializedFileName(string fileName)
        {
            // force non-null to safely use as dictionary key
            fileName = fileName ?? string.Empty;

            if (this.initializedFiles.ContainsKey(fileName))
            {
                this.initializedFiles.Remove(fileName);
            }
        }

        /// <summary>
        /// Creates the file specified in <paramref name="fileName"/> and writes the file content in each entirety i.e.
        /// Header, Content and Footer.
        /// </summary>
        /// <param name="fileName">The name of the file to be written.</param>
        /// <param name="bytes">Sequence of <see langword="byte"/> to be written in the content section of the file.</param>
        /// <remarks>This method is used when the content of the log file is re-written on every write.</remarks>
        private void ReplaceFileContent(string fileName, byte[] bytes)
        {
            using (FileStream fs = File.Create(fileName))
            {
                byte[] headerBytes = this.GetHeaderBytes();
                if (headerBytes != null)
                {
                    fs.Write(headerBytes, 0, headerBytes.Length);
                }

                fs.Write(bytes, 0, bytes.Length);

                byte[] footerBytes = this.GetFooterBytes();
                if (footerBytes != null)
                {
                    fs.Write(footerBytes, 0, footerBytes.Length);
                }
            }
<<<<<<< HEAD
=======

            return false;
        }

        /// <summary>
        /// Deletes files among a given list, and stops as soon as the remaining files are fewer than the <see
        /// cref="P:FileTarget.MaxArchiveFiles"/> setting.
        /// </summary>
        /// <param name="oldArchiveFileNames">List of the file archives.</param>
        /// <remarks>
        /// Items are deleted in the same order as in <paramref name="oldArchiveFileNames"/>. No file is deleted if <see
        /// cref="P:FileTarget.MaxArchiveFiles"/> property is zero.
        /// </remarks>
        private void EnsureArchiveCount(List<string> oldArchiveFileNames)
        {
            if (this.MaxArchiveFiles <= 0) return;

            int numberToDelete = oldArchiveFileNames.Count - this.MaxArchiveFiles;
            for (int fileIndex = 0; fileIndex < numberToDelete; fileIndex++)
            {
                InternalLogger.Info("Deleting old archive {0}.", oldArchiveFileNames[fileIndex]);
                File.Delete(oldArchiveFileNames[fileIndex]);
            }
        }

        /// <summary>
        /// Searches a given directory for archives that comply with the current archive pattern.
        /// </summary>
        /// <returns>An enumeration of archive infos, ordered by their file creation date.</returns>
        private IEnumerable<DateAndSequenceArchive> FindDateAndSequenceArchives(string dirName, string logFileName,
            string fileNameMask,
            int minSequenceLength, string dateFormat, FileNameTemplate fileTemplate)
        {
            var directoryInfo = new DirectoryInfo(dirName);

            int archiveFileNameMinLength = fileNameMask.Length + minSequenceLength;
            var archiveFileNames = GetFiles(directoryInfo, fileNameMask)
                .Where(n => n.Name.Length >= archiveFileNameMinLength)
                .OrderBy(n => n.CreationTime)
                .Select(n => n.FullName);

            foreach (string archiveFileName in archiveFileNames)
            {
                //Get the archive file name or empty string if it's null
                string archiveFileNameWithoutPath = Path.GetFileName(archiveFileName) ?? "";

                DateTime date;
                int sequence;
                if (
                    !TryParseDateAndSequence(archiveFileNameWithoutPath, dateFormat, fileTemplate, out date,
                        out sequence))
                {
                    continue;
                }

                //It's possible that the log file itself has a name that will match the archive file mask.
                if (string.IsNullOrEmpty(archiveFileNameWithoutPath) ||
                    archiveFileNameWithoutPath.Equals(Path.GetFileName(logFileName)))
                {
                    continue;
                }

                yield return new DateAndSequenceArchive(archiveFileName, date, dateFormat, sequence);
            }
        }

        private static bool TryParseDateAndSequence(string archiveFileNameWithoutPath, string dateFormat, FileNameTemplate fileTemplate, out DateTime date, out int sequence)
        {
            int trailerLength = fileTemplate.Template.Length - fileTemplate.EndAt;
            int dateAndSequenceIndex = fileTemplate.BeginAt;
            int dateAndSequenceLength = archiveFileNameWithoutPath.Length - trailerLength - dateAndSequenceIndex;

            string dateAndSequence = archiveFileNameWithoutPath.Substring(dateAndSequenceIndex, dateAndSequenceLength);
            int sequenceIndex = dateAndSequence.LastIndexOf('.') + 1;

            string sequencePart = dateAndSequence.Substring(sequenceIndex);
            if (!Int32.TryParse(sequencePart, NumberStyles.None, CultureInfo.CurrentCulture, out sequence))
            {
                date = default(DateTime);
                return false;
            }

            string datePart = dateAndSequence.Substring(0, dateAndSequence.Length - sequencePart.Length - 1);
            if (!DateTime.TryParseExact(datePart, dateFormat, CultureInfo.CurrentCulture, DateTimeStyles.None,
                out date))
            {
                return false;
            }

            return true;
        }

        /// <summary>
        /// Gets the collection of files in the specified directory which they match the <paramref name="fileNameMask"/>.
        /// </summary>
        /// <param name="directoryInfo">Directory to searched.</param>
        /// <param name="fileNameMask">Pattern whihc the files will be searched against.</param>
        /// <returns>Lisf of files matching the pattern.</returns>
        private static IEnumerable<FileInfo> GetFiles(DirectoryInfo directoryInfo, string fileNameMask)
        {
#if SILVERLIGHT && !WINDOWS_PHONE
            return directoryInfo.EnumerateFiles(fileNameMask);
#else
            return directoryInfo.GetFiles(fileNameMask);
#endif
        }

        /// <summary>
        /// Replaces the string-based pattern i.e. {#} in a file name with the value passed in <paramref
        /// name="replacementValue"/> parameter.
        /// </summary>
        /// <param name="pattern">File name which contains the string-based pattern.</param>
        /// <param name="replacementValue">Value which will replace the string-based pattern.</param>
        /// <returns>
        /// File name with the value of <paramref name="replacementValue"/> in the position of the string-based pattern.
        /// </returns>
        private static string ReplaceFileNamePattern(string pattern, string replacementValue)
        {
            //
            // TODO: ReplaceFileNamePattern() method is nearly identical to ReplaceNumberPattern(). Consider merging.
            //

            return new FileNameTemplate(Path.GetFileName(pattern)).ReplacePattern(replacementValue);
        }

        /// <summary>
        /// Archives the <paramref name="fileName"/> using a date style numbering. Archives will be stamped with the
        /// prior period (Year, Month, Day, Hour, Minute) datetime. When the number of archive files exceed <see
        /// cref="P:MaxArchiveFiles"/> the obsolete archives are deleted.
        /// </summary>
        /// <param name="fileName">File name to be archived.</param>
        /// <param name="pattern">File name template which contains the numeric pattern to be replaced.</param>
        private void ArchiveByDate(string fileName, string pattern)
        {
            string fileNameMask = ReplaceFileNamePattern(pattern, "*");
            string dirName = Path.GetDirectoryName(Path.GetFullPath(pattern));
            string dateFormat = GetDateFormatString(this.ArchiveDateFormat);

            DateTime archiveDate = GetArchiveDate(true);
            if (dirName != null)
            {
                string archiveFileName = Path.Combine(dirName, fileNameMask.Replace("*", archiveDate.ToString(dateFormat)));
                RollArchiveForward(fileName, archiveFileName, allowCompress: true);
            }

            DeleteOldDateArchives(pattern);
        }

        /// <summary>
        /// Deletes archive files in reverse chronological order until only the
        /// MaxArchiveFiles number of archive files remain.
        /// </summary>
        /// <param name="pattern">The pattern that archive filenames will match</param>
        private void DeleteOldDateArchives(string pattern)
        {

            string fileNameMask = ReplaceFileNamePattern(pattern, "*");
            string dirName = Path.GetDirectoryName(Path.GetFullPath(pattern));
            string dateFormat = GetDateFormatString(this.ArchiveDateFormat);

            if (dirName != null)
            {
                DirectoryInfo directoryInfo = new DirectoryInfo(dirName);
                if (!directoryInfo.Exists)
                {
                    Directory.CreateDirectory(dirName);
                    return;
                }

#if SILVERLIGHT && !WINDOWS_PHONE
                var files = directoryInfo.EnumerateFiles(fileNameMask).OrderBy(n => n.CreationTime).Select(n => n.FullName);
#else
                var files = directoryInfo.GetFiles(fileNameMask).OrderBy(n => n.CreationTime).Select(n => n.FullName);
#endif
                List<string> filesByDate = new List<string>();

                foreach (string nextFile in files)
                {
                    string archiveFileName = Path.GetFileName(nextFile);
                    string datePart = archiveFileName.Substring(fileNameMask.LastIndexOf('*'), dateFormat.Length);
                    DateTime fileDate = DateTime.MinValue;
                    if (DateTime.TryParseExact(datePart, dateFormat, CultureInfo.InvariantCulture, DateTimeStyles.None, out fileDate))
                    {
                        filesByDate.Add(nextFile);
                    }
                }

                EnsureArchiveCount(filesByDate);
            }
        }
#endif

        /// <summary>
        /// Gets the correct formating <see langword="String"/> to be used based on the value of <see
        /// cref="P:ArchiveEvery"/> for converting <see langword="DateTime"/> values which will be inserting into file
        /// names during archiving.
        /// 
        /// This value will be computed only when a empty value or <see langword="null"/> is passed into <paramref name="defaultFormat"/>
        /// </summary>
        /// <param name="defaultFormat">Date format to used irrespectively of <see cref="P:ArchiveEvery"/> value.</param>
        /// <returns>Formatting <see langword="String"/> for dates.</returns>
        private string GetDateFormatString(string defaultFormat)
        {
            // If archiveDateFormat is not set in the config file, use a default 
            // date format string based on the archive period.
            string formatString = defaultFormat;
            if (string.IsNullOrEmpty(formatString))
            {
                switch (this.ArchiveEvery)
                {
                    case FileArchivePeriod.Year:
                        formatString = "yyyy";
                        break;

                    case FileArchivePeriod.Month:
                        formatString = "yyyyMM";
                        break;

                    default:
                        formatString = "yyyyMMdd";
                        break;

                    case FileArchivePeriod.Hour:
                        formatString = "yyyyMMddHH";
                        break;

                    case FileArchivePeriod.Minute:
                        formatString = "yyyyMMddHHmm";
                        break;
                }
            }
            return formatString;
        }

        private DateTime GetArchiveDate(bool isNextCycle)
        {
            DateTime archiveDate = TimeSource.Current.Time;

            // Because AutoArchive/ArchiveByDate gets called after the FileArchivePeriod condition matches, decrement the archive period by 1
            // (i.e. If ArchiveEvery = Day, the file will be archived with yesterdays date)
            int addCount = isNextCycle ? -1 : 0;

            switch (this.ArchiveEvery)
            {
                case FileArchivePeriod.Day:
                    archiveDate = archiveDate.AddDays(addCount);
                    break;

                case FileArchivePeriod.Hour:
                    archiveDate = archiveDate.AddHours(addCount);
                    break;

                case FileArchivePeriod.Minute:
                    archiveDate = archiveDate.AddMinutes(addCount);
                    break;

                case FileArchivePeriod.Month:
                    archiveDate = archiveDate.AddMonths(addCount);
                    break;

                case FileArchivePeriod.Year:
                    archiveDate = archiveDate.AddYears(addCount);
                    break;
            }

            return archiveDate;
        }

        /// <summary>
        /// Invokes the archiving process after determining when and which type of archiving is required.
        /// </summary>
        /// <param name="fileName">File name to be checked and archived.</param>
        /// <param name="eventInfo">Log event that the <see cref="FileTarget"/> instance is currently processing.</param>
        private void DoAutoArchive(string fileName, LogEventInfo eventInfo)
        {
            FileInfo fileInfo = new FileInfo(fileName);
            if (!fileInfo.Exists)
            {
                return;
            }

            string fileNamePattern = GetFileNamePattern(fileName, eventInfo);

            if (!ContainsFileNamePattern(fileNamePattern))
            {
                if (fileArchive.Archive(fileNamePattern, fileInfo.FullName, CreateDirs, EnableArchiveFileCompression))
                {
                    if (this.initializedFiles.ContainsKey(fileInfo.FullName))
                    {
                        this.initializedFiles.Remove(fileInfo.FullName);
                    }
                }
            }
            else
            {
                switch (this.ArchiveNumbering)
                {
                    case ArchiveNumberingMode.Rolling:
                        this.RecursiveRollingRename(fileInfo.FullName, fileNamePattern, 0);
                        break;

                    case ArchiveNumberingMode.Sequence:
                        this.ArchiveBySequence(fileInfo.FullName, fileNamePattern);
                        break;

#if !NET_CF
                    case ArchiveNumberingMode.Date:
                        this.ArchiveByDate(fileInfo.FullName, fileNamePattern);
                        break;

                    case ArchiveNumberingMode.DateAndSequence:
                        this.ArchiveByDateAndSequence(fileInfo.FullName, fileNamePattern, eventInfo);
                        break;
#endif
                }
            }
        }

        /// <summary>
        /// Gets the pattern that archive files will match
        /// </summary>
        /// <param name="fileName">Filename of the log file</param>
        /// <param name="eventInfo">Log event that the <see cref="FileTarget"/> instance is currently processing.</param>
        /// <returns>A string with a pattern that will match the archive filenames</returns>
        private string GetFileNamePattern(string fileName, LogEventInfo eventInfo)
        {
            string fileNamePattern;

            FileInfo fileInfo = new FileInfo(fileName);

            if (this.ArchiveFileName == null)
            {
                string ext = EnableArchiveFileCompression ? ".zip" : Path.GetExtension(fileName);
                fileNamePattern = Path.ChangeExtension(fileInfo.FullName, ".{#}" + ext);
            }
            else
            {
                //The archive file name is given. There are two possibilities
                //(1) User supplied the Filename with pattern
                //(2) User supplied the normal filename
                fileNamePattern = this.ArchiveFileName.Render(eventInfo);
                fileNamePattern = CleanupInvalidFileNameChars(fileNamePattern);
            }
            return fileNamePattern;
        }

        /// <summary>
        /// Indicates if the automatic archiving process should be executed.
        /// </summary>
        /// <param name="fileName">File name to be written.</param>
        /// <param name="ev">Log event that the <see cref="FileTarget"/> instance is currently processing.</param>
        /// <param name="upcomingWriteSize">The size in bytes of the next chunk of data to be written in the file.</param>
        /// <returns><see langword="true"/> when archiving should be executed; <see langword="false"/> otherwise.</returns>
        private bool ShouldAutoArchive(string fileName, LogEventInfo ev, int upcomingWriteSize)
        {
            return ShouldAutoArchiveBasedOnFileSize(fileName, upcomingWriteSize) ||
                   ShouldAutoArchiveBasedOnTime(fileName, ev);
        }

        /// <summary>
        /// Indicates if the automatic archiving process should be executed based on file size constrains.
        /// </summary>
        /// <param name="fileName">File name to be written.</param>
        /// <param name="upcomingWriteSize">The size in bytes of the next chunk of data to be written in the file.</param>
        /// <returns><see langword="true"/> when archiving should be executed; <see langword="false"/> otherwise.</returns>
        private bool ShouldAutoArchiveBasedOnFileSize(string fileName, int upcomingWriteSize)
        {
            if (this.ArchiveAboveSize == FileTarget.ArchiveAboveSizeDisabled)
            {
                return false;
            }

            DateTime lastWriteTime;
            long fileLength;

            if (!this.GetFileInfo(fileName, out lastWriteTime, out fileLength))
            {
                return false;
            }

            if (this.ArchiveAboveSize != FileTarget.ArchiveAboveSizeDisabled)
            {
                if (fileLength + upcomingWriteSize > this.ArchiveAboveSize)
                {
                    return true;
                }
            }

            return false;
        }

        /// <summary>
        /// Indicates if the automatic archiving process should be executed based on date/time constrains.
        /// </summary>
        /// <param name="fileName">File name to be written.</param>
        /// <param name="logEvent">Log event that the <see cref="FileTarget"/> instance is currently processing.</param>
        /// <returns><see langword="true"/> when archiving should be executed; <see langword="false"/> otherwise.</returns>
        private bool ShouldAutoArchiveBasedOnTime(string fileName, LogEventInfo logEvent)
        {
            if (this.ArchiveEvery == FileArchivePeriod.None)
            {
                return false;
            }

            DateTime lastWriteTime;
            long fileLength;

            if (!this.GetFileInfo(fileName, out lastWriteTime, out fileLength))
            {
                return false;
            }

            if (this.ArchiveEvery != FileArchivePeriod.None)
            {
                // file write time is in Utc and logEvent's timestamp is originated from TimeSource.Current,
                // so we should ask the TimeSource to convert file time to TimeSource time:
                lastWriteTime = TimeSource.Current.FromSystemTime(lastWriteTime);
                string formatString = GetDateFormatString(string.Empty);
                string fileLastChanged = lastWriteTime.ToString(formatString, CultureInfo.InvariantCulture);
                string logEventRecorded = logEvent.TimeStamp.ToString(formatString, CultureInfo.InvariantCulture);

                if (fileLastChanged != logEventRecorded)
                {
                    return true;
                }
            }

            return false;
        }

        private void AutoClosingTimerCallback(object state)
        {
            lock (this.SyncRoot)
            {
                if (!this.IsInitialized)
                {
                    return;
                }

                try
                {
                    DateTime expireTime = DateTime.UtcNow.AddSeconds(-this.OpenFileCacheTimeout);
                    this.recentAppenders.CloseAppenders(expireTime);
                }
                catch (Exception exception)
                {
                    if (exception.MustBeRethrown())
                    {
                        throw;
                    }

                    InternalLogger.Warn("Exception in AutoClosingTimerCallback: {0}", exception);
                }
            }
        }

        /// <summary>
        /// The sequence of <see langword="byte"/> to be written for the file header.
        /// </summary>
        /// <returns>Sequence of <see langword="byte"/> to be written.</returns>
        private byte[] GetHeaderBytes()
        {
            return this.GetLayoutBytes(this.Header);
        }

        /// <summary>
        /// The sequence of <see langword="byte"/> to be written for the file footer.
        /// </summary>
        /// <returns>Sequence of <see langword="byte"/> to be written.</returns>        
        private byte[] GetFooterBytes()
        {
            return this.GetLayoutBytes(this.Footer);
        }

        /// <summary>
        /// Evaluates which parts of a file should be written (header, content, footer) based on various properties of
        /// <see cref="FileTarget"/> instance and writes them.
        /// </summary>
        /// <param name="fileName">File name to be written.</param>
        /// <param name="logEvent">Log event that the <see cref="FileTarget"/> instance is currently processing.</param>
        /// <param name="bytes">Raw sequence of <see langword="byte"/> to be written into the content part of the file.</param>        
        /// <param name="justData">Indicates that only content section should be written in the file.</param>
        private void WriteToFile(string fileName, LogEventInfo logEvent, byte[] bytes, bool justData)
        {
            if (this.ReplaceFileContentsOnEachWrite)
            {
                ReplaceFileContent(fileName, bytes);
                return;
            }

            bool writeHeader = InitializeFile(fileName, logEvent, justData);
            BaseFileAppender appender = this.recentAppenders.AllocateAppender(fileName);

            if (writeHeader)
            {
                this.WriteHeader(appender);
            }

            appender.Write(bytes);

            if (this.AutoFlush)
            {
                appender.Flush();
            }
        }

        /// <summary>
        /// Initialise a file to be used by the <see cref="FileTarget"/> instance. Based on the number of initialised
        /// files and the values of various instance properties clean up and/or archiving processes can be invoked.
        /// </summary>
        /// <param name="fileName">File name to be written.</param>
        /// <param name="logEvent">Log event that the <see cref="FileTarget"/> instance is currently processing.</param>
        /// <param name="justData">Indicates that only content section should be written in the file.</param>
        /// <returns><see langword="true"/> when file header should be written; <see langword="false"/> otherwise.</returns>
        private bool InitializeFile(string fileName, LogEventInfo logEvent, bool justData)
        {
            bool writeHeader = false;

            if (!justData)
            {
                if (!this.initializedFiles.ContainsKey(fileName))
                {
                    ProcessOnStartup(fileName, logEvent);

                    this.initializedFiles[fileName] = DateTime.Now;
                    this.initializedFilesCounter++;
                    writeHeader = true;

                    if (this.initializedFilesCounter >= FileTarget.InitializedFilesCounterMax)
                    {
                        this.initializedFilesCounter = 0;
                        this.CleanupInitializedFiles();
                    }
                }

                this.initializedFiles[fileName] = DateTime.Now;
            }

            return writeHeader;
        }

        /// <summary>
        /// Writes the file footer and uninitialise the file in <see cref="FileTarget"/> instance internal structures.
        /// </summary>
        /// <param name="fileName">File name to be written.</param>
        private void WriteFooterAndUninitialize(string fileName)
        {
            byte[] footerBytes = this.GetFooterBytes();
            if (footerBytes != null)
            {
                if (File.Exists(fileName))
                {
                    this.WriteToFile(fileName, null, footerBytes, true);
                }
            }

            this.initializedFiles.Remove(fileName);
        }

        /// <summary>
        /// Invokes the archiving and clean up of older archive file based on the values of <see
        /// cref="P:NLog.Targets.FileTarget.ArchiveOldFileOnStartup"/> and <see
        /// cref="P:NLog.Targets.FileTarget.DeleteOldFileOnStartup"/> properties respectively.
        /// </summary>
        /// <param name="fileName">File name to be written.</param>
        /// <param name="logEvent">Log event that the <see cref="FileTarget"/> instance is currently processing.</param>
        private void ProcessOnStartup(string fileName, LogEventInfo logEvent)
        {
            if (this.ArchiveOldFileOnStartup)
            {
                try
                {
                    this.DoAutoArchive(fileName, logEvent);
                }
                catch (Exception exception)
                {
                    if (exception.MustBeRethrown())
                    {
                        throw;
                    }

                    InternalLogger.Warn("Unable to archive old log file '{0}': {1}", fileName, exception);
                }
            }

            if (this.DeleteOldFileOnStartup)
            {
                try
                {
                    File.Delete(fileName);
                }
                catch (Exception exception)
                {
                    if (exception.MustBeRethrown())
                    {
                        throw;
                    }

                    InternalLogger.Warn("Unable to delete old log file '{0}': {1}", fileName, exception);
                }
            }
        }

        /// <summary>
        /// Creates the file specified in <paramref name="fileName"/> and writes the file content in each entirety i.e.
        /// Header, Content and Footer.
        /// </summary>
        /// <param name="fileName">The name of the file to be written.</param>
        /// <param name="bytes">Sequence of <see langword="byte"/> to be written in the content section of the file.</param>
        /// <remarks>This method is used when the content of the log file is re-written on every write.</remarks>
        private void ReplaceFileContent(string fileName, byte[] bytes)
        {
            using (FileStream fs = File.Create(fileName))
            {
                byte[] headerBytes = this.GetHeaderBytes();
                if (headerBytes != null)
                {
                    fs.Write(headerBytes, 0, headerBytes.Length);
                }

                fs.Write(bytes, 0, bytes.Length);

                byte[] footerBytes = this.GetFooterBytes();
                if (footerBytes != null)
                {
                    fs.Write(footerBytes, 0, footerBytes.Length);
                }
            }
>>>>>>> ee7a9585
        }

        /// <summary>
        /// Writes the header information to a file.
        /// </summary>
        /// <param name="appender">File appender associated with the file.</param>
        private void WriteHeader(BaseFileAppender appender)
        {
            long fileLength;
            DateTime lastWriteTime;

            //  Write header only on empty files or if file info cannot be obtained.
            if (!appender.GetFileInfo(out lastWriteTime, out fileLength) || fileLength == 0)
            {
                byte[] headerBytes = this.GetHeaderBytes();
                if (headerBytes != null)
                {
                    appender.Write(headerBytes);
                }
            }
        }

        /// <summary>
        /// Gets info about the given file, from cached data if possible.
        /// </summary>
        /// <param name="filePath">File which the information are requested.</param>
        /// <param name="lastWriteTime">The last time the file has been written is returned.</param>
        /// <param name="fileLength">The length of the file is returned.</param>
        /// <returns><see langword="true"/> when file details returned; <see langword="false"/> otherwise.</returns>
        public bool GetFileInfo(string filePath, out DateTime lastWriteTime, out long fileLength)
        {
            if (this.recentAppenders.GetFileInfo(filePath, out lastWriteTime, out fileLength))
            {
                return true;
            }

            FileInfo fileInfo = new FileInfo(filePath);
            if (fileInfo.Exists)
            {
                fileLength = fileInfo.Length;
#if !SILVERLIGHT
                lastWriteTime = fileInfo.LastWriteTimeUtc;
#else
                lastWriteTime = fileInfo.LastWriteTime;
#endif
                return true;
            }

            fileLength = -1;
            lastWriteTime = DateTime.MinValue;
            return false;
        }

        /// <summary>
        /// The sequence of <see langword="byte"/> to be written in a file after applying any formating and any
        /// transformations required from the <see cref="Layout"/>.
        /// </summary>
        /// <param name="layout">The layout used to render output message.</param>
        /// <returns>Sequence of <see langword="byte"/> to be written.</returns>
        /// <remarks>Usually it is used to render the header and hooter of the files.</remarks>
        private byte[] GetLayoutBytes(Layout layout)
        {
            if (layout == null)
            {
                return null;
            }

            string renderedText = layout.Render(LogEventInfo.CreateNullEvent()) + this.NewLineChars;
            return this.TransformBytes(this.Encoding.GetBytes(renderedText));
        }

        /// <summary>
        /// Replaces any invalid characters found in the <paramref name="fileName"/> with underscore i.e _ character.
        /// Invalid characters are defined by .NET framework and they returned by <see
        /// cref="M:System.IO.Path.GetInvalidFileNameChars"/> method.
        /// <para>Note: not implemented in Silverlight</para>
        /// </summary>
        /// <param name="fileName">The original file name which might contain invalid characters.</param>
        /// <returns>The cleaned up file name without any invalid characters.</returns>
        public static string CleanupInvalidFileNameChars(string fileName)
        {
#if !SILVERLIGHT

            var lastDirSeparator =
                fileName.LastIndexOfAny(new[] { Path.DirectorySeparatorChar, Path.AltDirectorySeparatorChar });

            var fileName1 = fileName.Substring(lastDirSeparator + 1);
            var dirName = lastDirSeparator > 0 ? fileName.Substring(0, lastDirSeparator) : string.Empty;
            fileName1 = Path.GetInvalidFileNameChars().Aggregate(fileName1, (current, c) => current.Replace(c, '_'));
            return Path.Combine(dirName, fileName1);
#else
            return fileName;
#endif
        }
    }
}<|MERGE_RESOLUTION|>--- conflicted
+++ resolved
@@ -79,14 +79,11 @@
 
         private LineEndingMode lineEndingMode = LineEndingMode.Default;
 
-<<<<<<< HEAD
         /// <summary>
         /// Provides log file archival functionality.
         /// </summary>
         private Archival archival;
 
-=======
->>>>>>> ee7a9585
         /// <summary>
         /// Factory used to create the file appeanders in the <see cref="FileTarget"/> instance. 
         /// </summary>
@@ -106,22 +103,6 @@
         private int initializedFilesCounter;
 
         /// <summary>
-<<<<<<< HEAD
-=======
-        /// The maximum number of archive files that should be kept.
-        /// </summary>
-        private int maxArchiveFiles;
-
-        private readonly DynamicFileArchive fileArchive;
-
-        /// <summary>
-        /// It holds the file names of existing archives in order for the oldest archives to be removed when the list of
-        /// filenames becomes too long.
-        /// </summary>
-        private Queue<string> previousFileNames;
-
-        /// <summary>
->>>>>>> ee7a9585
         /// Initializes a new instance of the <see cref="FileTarget" /> class.
         /// </summary>
         /// <remarks>
@@ -832,15 +813,7 @@
             bool writeHeader = InitializeFile(fileName, logEvent, justData);
             BaseFileAppender appender = this.recentAppenders.AllocateAppender(fileName);
 
-<<<<<<< HEAD
             if (writeHeader)
-=======
-            string newFileName = ReplaceNumberPattern(pattern, archiveNumber);
-            RecursiveRollingRename(newFileName, pattern, archiveNumber + 1);
-
-            var shouldCompress = archiveNumber == 0;
-            try
->>>>>>> ee7a9585
             {
                 this.WriteHeader(appender);
             }
@@ -867,15 +840,7 @@
 
             if (!justData)
             {
-<<<<<<< HEAD
                 if (!this.initializedFiles.ContainsKey(fileName))
-=======
-#if SILVERLIGHT && !WINDOWS_PHONE
-                foreach (string s in Directory.EnumerateFiles(dirName, fileNameMask))
-#else
-                foreach (string s in Directory.GetFiles(dirName, fileNameMask))
-#endif
->>>>>>> ee7a9585
                 {
                     ProcessOnStartup(fileName, logEvent);
 
@@ -1023,637 +988,6 @@
                     fs.Write(footerBytes, 0, footerBytes.Length);
                 }
             }
-<<<<<<< HEAD
-=======
-
-            return false;
-        }
-
-        /// <summary>
-        /// Deletes files among a given list, and stops as soon as the remaining files are fewer than the <see
-        /// cref="P:FileTarget.MaxArchiveFiles"/> setting.
-        /// </summary>
-        /// <param name="oldArchiveFileNames">List of the file archives.</param>
-        /// <remarks>
-        /// Items are deleted in the same order as in <paramref name="oldArchiveFileNames"/>. No file is deleted if <see
-        /// cref="P:FileTarget.MaxArchiveFiles"/> property is zero.
-        /// </remarks>
-        private void EnsureArchiveCount(List<string> oldArchiveFileNames)
-        {
-            if (this.MaxArchiveFiles <= 0) return;
-
-            int numberToDelete = oldArchiveFileNames.Count - this.MaxArchiveFiles;
-            for (int fileIndex = 0; fileIndex < numberToDelete; fileIndex++)
-            {
-                InternalLogger.Info("Deleting old archive {0}.", oldArchiveFileNames[fileIndex]);
-                File.Delete(oldArchiveFileNames[fileIndex]);
-            }
-        }
-
-        /// <summary>
-        /// Searches a given directory for archives that comply with the current archive pattern.
-        /// </summary>
-        /// <returns>An enumeration of archive infos, ordered by their file creation date.</returns>
-        private IEnumerable<DateAndSequenceArchive> FindDateAndSequenceArchives(string dirName, string logFileName,
-            string fileNameMask,
-            int minSequenceLength, string dateFormat, FileNameTemplate fileTemplate)
-        {
-            var directoryInfo = new DirectoryInfo(dirName);
-
-            int archiveFileNameMinLength = fileNameMask.Length + minSequenceLength;
-            var archiveFileNames = GetFiles(directoryInfo, fileNameMask)
-                .Where(n => n.Name.Length >= archiveFileNameMinLength)
-                .OrderBy(n => n.CreationTime)
-                .Select(n => n.FullName);
-
-            foreach (string archiveFileName in archiveFileNames)
-            {
-                //Get the archive file name or empty string if it's null
-                string archiveFileNameWithoutPath = Path.GetFileName(archiveFileName) ?? "";
-
-                DateTime date;
-                int sequence;
-                if (
-                    !TryParseDateAndSequence(archiveFileNameWithoutPath, dateFormat, fileTemplate, out date,
-                        out sequence))
-                {
-                    continue;
-                }
-
-                //It's possible that the log file itself has a name that will match the archive file mask.
-                if (string.IsNullOrEmpty(archiveFileNameWithoutPath) ||
-                    archiveFileNameWithoutPath.Equals(Path.GetFileName(logFileName)))
-                {
-                    continue;
-                }
-
-                yield return new DateAndSequenceArchive(archiveFileName, date, dateFormat, sequence);
-            }
-        }
-
-        private static bool TryParseDateAndSequence(string archiveFileNameWithoutPath, string dateFormat, FileNameTemplate fileTemplate, out DateTime date, out int sequence)
-        {
-            int trailerLength = fileTemplate.Template.Length - fileTemplate.EndAt;
-            int dateAndSequenceIndex = fileTemplate.BeginAt;
-            int dateAndSequenceLength = archiveFileNameWithoutPath.Length - trailerLength - dateAndSequenceIndex;
-
-            string dateAndSequence = archiveFileNameWithoutPath.Substring(dateAndSequenceIndex, dateAndSequenceLength);
-            int sequenceIndex = dateAndSequence.LastIndexOf('.') + 1;
-
-            string sequencePart = dateAndSequence.Substring(sequenceIndex);
-            if (!Int32.TryParse(sequencePart, NumberStyles.None, CultureInfo.CurrentCulture, out sequence))
-            {
-                date = default(DateTime);
-                return false;
-            }
-
-            string datePart = dateAndSequence.Substring(0, dateAndSequence.Length - sequencePart.Length - 1);
-            if (!DateTime.TryParseExact(datePart, dateFormat, CultureInfo.CurrentCulture, DateTimeStyles.None,
-                out date))
-            {
-                return false;
-            }
-
-            return true;
-        }
-
-        /// <summary>
-        /// Gets the collection of files in the specified directory which they match the <paramref name="fileNameMask"/>.
-        /// </summary>
-        /// <param name="directoryInfo">Directory to searched.</param>
-        /// <param name="fileNameMask">Pattern whihc the files will be searched against.</param>
-        /// <returns>Lisf of files matching the pattern.</returns>
-        private static IEnumerable<FileInfo> GetFiles(DirectoryInfo directoryInfo, string fileNameMask)
-        {
-#if SILVERLIGHT && !WINDOWS_PHONE
-            return directoryInfo.EnumerateFiles(fileNameMask);
-#else
-            return directoryInfo.GetFiles(fileNameMask);
-#endif
-        }
-
-        /// <summary>
-        /// Replaces the string-based pattern i.e. {#} in a file name with the value passed in <paramref
-        /// name="replacementValue"/> parameter.
-        /// </summary>
-        /// <param name="pattern">File name which contains the string-based pattern.</param>
-        /// <param name="replacementValue">Value which will replace the string-based pattern.</param>
-        /// <returns>
-        /// File name with the value of <paramref name="replacementValue"/> in the position of the string-based pattern.
-        /// </returns>
-        private static string ReplaceFileNamePattern(string pattern, string replacementValue)
-        {
-            //
-            // TODO: ReplaceFileNamePattern() method is nearly identical to ReplaceNumberPattern(). Consider merging.
-            //
-
-            return new FileNameTemplate(Path.GetFileName(pattern)).ReplacePattern(replacementValue);
-        }
-
-        /// <summary>
-        /// Archives the <paramref name="fileName"/> using a date style numbering. Archives will be stamped with the
-        /// prior period (Year, Month, Day, Hour, Minute) datetime. When the number of archive files exceed <see
-        /// cref="P:MaxArchiveFiles"/> the obsolete archives are deleted.
-        /// </summary>
-        /// <param name="fileName">File name to be archived.</param>
-        /// <param name="pattern">File name template which contains the numeric pattern to be replaced.</param>
-        private void ArchiveByDate(string fileName, string pattern)
-        {
-            string fileNameMask = ReplaceFileNamePattern(pattern, "*");
-            string dirName = Path.GetDirectoryName(Path.GetFullPath(pattern));
-            string dateFormat = GetDateFormatString(this.ArchiveDateFormat);
-
-            DateTime archiveDate = GetArchiveDate(true);
-            if (dirName != null)
-            {
-                string archiveFileName = Path.Combine(dirName, fileNameMask.Replace("*", archiveDate.ToString(dateFormat)));
-                RollArchiveForward(fileName, archiveFileName, allowCompress: true);
-            }
-
-            DeleteOldDateArchives(pattern);
-        }
-
-        /// <summary>
-        /// Deletes archive files in reverse chronological order until only the
-        /// MaxArchiveFiles number of archive files remain.
-        /// </summary>
-        /// <param name="pattern">The pattern that archive filenames will match</param>
-        private void DeleteOldDateArchives(string pattern)
-        {
-
-            string fileNameMask = ReplaceFileNamePattern(pattern, "*");
-            string dirName = Path.GetDirectoryName(Path.GetFullPath(pattern));
-            string dateFormat = GetDateFormatString(this.ArchiveDateFormat);
-
-            if (dirName != null)
-            {
-                DirectoryInfo directoryInfo = new DirectoryInfo(dirName);
-                if (!directoryInfo.Exists)
-                {
-                    Directory.CreateDirectory(dirName);
-                    return;
-                }
-
-#if SILVERLIGHT && !WINDOWS_PHONE
-                var files = directoryInfo.EnumerateFiles(fileNameMask).OrderBy(n => n.CreationTime).Select(n => n.FullName);
-#else
-                var files = directoryInfo.GetFiles(fileNameMask).OrderBy(n => n.CreationTime).Select(n => n.FullName);
-#endif
-                List<string> filesByDate = new List<string>();
-
-                foreach (string nextFile in files)
-                {
-                    string archiveFileName = Path.GetFileName(nextFile);
-                    string datePart = archiveFileName.Substring(fileNameMask.LastIndexOf('*'), dateFormat.Length);
-                    DateTime fileDate = DateTime.MinValue;
-                    if (DateTime.TryParseExact(datePart, dateFormat, CultureInfo.InvariantCulture, DateTimeStyles.None, out fileDate))
-                    {
-                        filesByDate.Add(nextFile);
-                    }
-                }
-
-                EnsureArchiveCount(filesByDate);
-            }
-        }
-#endif
-
-        /// <summary>
-        /// Gets the correct formating <see langword="String"/> to be used based on the value of <see
-        /// cref="P:ArchiveEvery"/> for converting <see langword="DateTime"/> values which will be inserting into file
-        /// names during archiving.
-        /// 
-        /// This value will be computed only when a empty value or <see langword="null"/> is passed into <paramref name="defaultFormat"/>
-        /// </summary>
-        /// <param name="defaultFormat">Date format to used irrespectively of <see cref="P:ArchiveEvery"/> value.</param>
-        /// <returns>Formatting <see langword="String"/> for dates.</returns>
-        private string GetDateFormatString(string defaultFormat)
-        {
-            // If archiveDateFormat is not set in the config file, use a default 
-            // date format string based on the archive period.
-            string formatString = defaultFormat;
-            if (string.IsNullOrEmpty(formatString))
-            {
-                switch (this.ArchiveEvery)
-                {
-                    case FileArchivePeriod.Year:
-                        formatString = "yyyy";
-                        break;
-
-                    case FileArchivePeriod.Month:
-                        formatString = "yyyyMM";
-                        break;
-
-                    default:
-                        formatString = "yyyyMMdd";
-                        break;
-
-                    case FileArchivePeriod.Hour:
-                        formatString = "yyyyMMddHH";
-                        break;
-
-                    case FileArchivePeriod.Minute:
-                        formatString = "yyyyMMddHHmm";
-                        break;
-                }
-            }
-            return formatString;
-        }
-
-        private DateTime GetArchiveDate(bool isNextCycle)
-        {
-            DateTime archiveDate = TimeSource.Current.Time;
-
-            // Because AutoArchive/ArchiveByDate gets called after the FileArchivePeriod condition matches, decrement the archive period by 1
-            // (i.e. If ArchiveEvery = Day, the file will be archived with yesterdays date)
-            int addCount = isNextCycle ? -1 : 0;
-
-            switch (this.ArchiveEvery)
-            {
-                case FileArchivePeriod.Day:
-                    archiveDate = archiveDate.AddDays(addCount);
-                    break;
-
-                case FileArchivePeriod.Hour:
-                    archiveDate = archiveDate.AddHours(addCount);
-                    break;
-
-                case FileArchivePeriod.Minute:
-                    archiveDate = archiveDate.AddMinutes(addCount);
-                    break;
-
-                case FileArchivePeriod.Month:
-                    archiveDate = archiveDate.AddMonths(addCount);
-                    break;
-
-                case FileArchivePeriod.Year:
-                    archiveDate = archiveDate.AddYears(addCount);
-                    break;
-            }
-
-            return archiveDate;
-        }
-
-        /// <summary>
-        /// Invokes the archiving process after determining when and which type of archiving is required.
-        /// </summary>
-        /// <param name="fileName">File name to be checked and archived.</param>
-        /// <param name="eventInfo">Log event that the <see cref="FileTarget"/> instance is currently processing.</param>
-        private void DoAutoArchive(string fileName, LogEventInfo eventInfo)
-        {
-            FileInfo fileInfo = new FileInfo(fileName);
-            if (!fileInfo.Exists)
-            {
-                return;
-            }
-
-            string fileNamePattern = GetFileNamePattern(fileName, eventInfo);
-
-            if (!ContainsFileNamePattern(fileNamePattern))
-            {
-                if (fileArchive.Archive(fileNamePattern, fileInfo.FullName, CreateDirs, EnableArchiveFileCompression))
-                {
-                    if (this.initializedFiles.ContainsKey(fileInfo.FullName))
-                    {
-                        this.initializedFiles.Remove(fileInfo.FullName);
-                    }
-                }
-            }
-            else
-            {
-                switch (this.ArchiveNumbering)
-                {
-                    case ArchiveNumberingMode.Rolling:
-                        this.RecursiveRollingRename(fileInfo.FullName, fileNamePattern, 0);
-                        break;
-
-                    case ArchiveNumberingMode.Sequence:
-                        this.ArchiveBySequence(fileInfo.FullName, fileNamePattern);
-                        break;
-
-#if !NET_CF
-                    case ArchiveNumberingMode.Date:
-                        this.ArchiveByDate(fileInfo.FullName, fileNamePattern);
-                        break;
-
-                    case ArchiveNumberingMode.DateAndSequence:
-                        this.ArchiveByDateAndSequence(fileInfo.FullName, fileNamePattern, eventInfo);
-                        break;
-#endif
-                }
-            }
-        }
-
-        /// <summary>
-        /// Gets the pattern that archive files will match
-        /// </summary>
-        /// <param name="fileName">Filename of the log file</param>
-        /// <param name="eventInfo">Log event that the <see cref="FileTarget"/> instance is currently processing.</param>
-        /// <returns>A string with a pattern that will match the archive filenames</returns>
-        private string GetFileNamePattern(string fileName, LogEventInfo eventInfo)
-        {
-            string fileNamePattern;
-
-            FileInfo fileInfo = new FileInfo(fileName);
-
-            if (this.ArchiveFileName == null)
-            {
-                string ext = EnableArchiveFileCompression ? ".zip" : Path.GetExtension(fileName);
-                fileNamePattern = Path.ChangeExtension(fileInfo.FullName, ".{#}" + ext);
-            }
-            else
-            {
-                //The archive file name is given. There are two possibilities
-                //(1) User supplied the Filename with pattern
-                //(2) User supplied the normal filename
-                fileNamePattern = this.ArchiveFileName.Render(eventInfo);
-                fileNamePattern = CleanupInvalidFileNameChars(fileNamePattern);
-            }
-            return fileNamePattern;
-        }
-
-        /// <summary>
-        /// Indicates if the automatic archiving process should be executed.
-        /// </summary>
-        /// <param name="fileName">File name to be written.</param>
-        /// <param name="ev">Log event that the <see cref="FileTarget"/> instance is currently processing.</param>
-        /// <param name="upcomingWriteSize">The size in bytes of the next chunk of data to be written in the file.</param>
-        /// <returns><see langword="true"/> when archiving should be executed; <see langword="false"/> otherwise.</returns>
-        private bool ShouldAutoArchive(string fileName, LogEventInfo ev, int upcomingWriteSize)
-        {
-            return ShouldAutoArchiveBasedOnFileSize(fileName, upcomingWriteSize) ||
-                   ShouldAutoArchiveBasedOnTime(fileName, ev);
-        }
-
-        /// <summary>
-        /// Indicates if the automatic archiving process should be executed based on file size constrains.
-        /// </summary>
-        /// <param name="fileName">File name to be written.</param>
-        /// <param name="upcomingWriteSize">The size in bytes of the next chunk of data to be written in the file.</param>
-        /// <returns><see langword="true"/> when archiving should be executed; <see langword="false"/> otherwise.</returns>
-        private bool ShouldAutoArchiveBasedOnFileSize(string fileName, int upcomingWriteSize)
-        {
-            if (this.ArchiveAboveSize == FileTarget.ArchiveAboveSizeDisabled)
-            {
-                return false;
-            }
-
-            DateTime lastWriteTime;
-            long fileLength;
-
-            if (!this.GetFileInfo(fileName, out lastWriteTime, out fileLength))
-            {
-                return false;
-            }
-
-            if (this.ArchiveAboveSize != FileTarget.ArchiveAboveSizeDisabled)
-            {
-                if (fileLength + upcomingWriteSize > this.ArchiveAboveSize)
-                {
-                    return true;
-                }
-            }
-
-            return false;
-        }
-
-        /// <summary>
-        /// Indicates if the automatic archiving process should be executed based on date/time constrains.
-        /// </summary>
-        /// <param name="fileName">File name to be written.</param>
-        /// <param name="logEvent">Log event that the <see cref="FileTarget"/> instance is currently processing.</param>
-        /// <returns><see langword="true"/> when archiving should be executed; <see langword="false"/> otherwise.</returns>
-        private bool ShouldAutoArchiveBasedOnTime(string fileName, LogEventInfo logEvent)
-        {
-            if (this.ArchiveEvery == FileArchivePeriod.None)
-            {
-                return false;
-            }
-
-            DateTime lastWriteTime;
-            long fileLength;
-
-            if (!this.GetFileInfo(fileName, out lastWriteTime, out fileLength))
-            {
-                return false;
-            }
-
-            if (this.ArchiveEvery != FileArchivePeriod.None)
-            {
-                // file write time is in Utc and logEvent's timestamp is originated from TimeSource.Current,
-                // so we should ask the TimeSource to convert file time to TimeSource time:
-                lastWriteTime = TimeSource.Current.FromSystemTime(lastWriteTime);
-                string formatString = GetDateFormatString(string.Empty);
-                string fileLastChanged = lastWriteTime.ToString(formatString, CultureInfo.InvariantCulture);
-                string logEventRecorded = logEvent.TimeStamp.ToString(formatString, CultureInfo.InvariantCulture);
-
-                if (fileLastChanged != logEventRecorded)
-                {
-                    return true;
-                }
-            }
-
-            return false;
-        }
-
-        private void AutoClosingTimerCallback(object state)
-        {
-            lock (this.SyncRoot)
-            {
-                if (!this.IsInitialized)
-                {
-                    return;
-                }
-
-                try
-                {
-                    DateTime expireTime = DateTime.UtcNow.AddSeconds(-this.OpenFileCacheTimeout);
-                    this.recentAppenders.CloseAppenders(expireTime);
-                }
-                catch (Exception exception)
-                {
-                    if (exception.MustBeRethrown())
-                    {
-                        throw;
-                    }
-
-                    InternalLogger.Warn("Exception in AutoClosingTimerCallback: {0}", exception);
-                }
-            }
-        }
-
-        /// <summary>
-        /// The sequence of <see langword="byte"/> to be written for the file header.
-        /// </summary>
-        /// <returns>Sequence of <see langword="byte"/> to be written.</returns>
-        private byte[] GetHeaderBytes()
-        {
-            return this.GetLayoutBytes(this.Header);
-        }
-
-        /// <summary>
-        /// The sequence of <see langword="byte"/> to be written for the file footer.
-        /// </summary>
-        /// <returns>Sequence of <see langword="byte"/> to be written.</returns>        
-        private byte[] GetFooterBytes()
-        {
-            return this.GetLayoutBytes(this.Footer);
-        }
-
-        /// <summary>
-        /// Evaluates which parts of a file should be written (header, content, footer) based on various properties of
-        /// <see cref="FileTarget"/> instance and writes them.
-        /// </summary>
-        /// <param name="fileName">File name to be written.</param>
-        /// <param name="logEvent">Log event that the <see cref="FileTarget"/> instance is currently processing.</param>
-        /// <param name="bytes">Raw sequence of <see langword="byte"/> to be written into the content part of the file.</param>        
-        /// <param name="justData">Indicates that only content section should be written in the file.</param>
-        private void WriteToFile(string fileName, LogEventInfo logEvent, byte[] bytes, bool justData)
-        {
-            if (this.ReplaceFileContentsOnEachWrite)
-            {
-                ReplaceFileContent(fileName, bytes);
-                return;
-            }
-
-            bool writeHeader = InitializeFile(fileName, logEvent, justData);
-            BaseFileAppender appender = this.recentAppenders.AllocateAppender(fileName);
-
-            if (writeHeader)
-            {
-                this.WriteHeader(appender);
-            }
-
-            appender.Write(bytes);
-
-            if (this.AutoFlush)
-            {
-                appender.Flush();
-            }
-        }
-
-        /// <summary>
-        /// Initialise a file to be used by the <see cref="FileTarget"/> instance. Based on the number of initialised
-        /// files and the values of various instance properties clean up and/or archiving processes can be invoked.
-        /// </summary>
-        /// <param name="fileName">File name to be written.</param>
-        /// <param name="logEvent">Log event that the <see cref="FileTarget"/> instance is currently processing.</param>
-        /// <param name="justData">Indicates that only content section should be written in the file.</param>
-        /// <returns><see langword="true"/> when file header should be written; <see langword="false"/> otherwise.</returns>
-        private bool InitializeFile(string fileName, LogEventInfo logEvent, bool justData)
-        {
-            bool writeHeader = false;
-
-            if (!justData)
-            {
-                if (!this.initializedFiles.ContainsKey(fileName))
-                {
-                    ProcessOnStartup(fileName, logEvent);
-
-                    this.initializedFiles[fileName] = DateTime.Now;
-                    this.initializedFilesCounter++;
-                    writeHeader = true;
-
-                    if (this.initializedFilesCounter >= FileTarget.InitializedFilesCounterMax)
-                    {
-                        this.initializedFilesCounter = 0;
-                        this.CleanupInitializedFiles();
-                    }
-                }
-
-                this.initializedFiles[fileName] = DateTime.Now;
-            }
-
-            return writeHeader;
-        }
-
-        /// <summary>
-        /// Writes the file footer and uninitialise the file in <see cref="FileTarget"/> instance internal structures.
-        /// </summary>
-        /// <param name="fileName">File name to be written.</param>
-        private void WriteFooterAndUninitialize(string fileName)
-        {
-            byte[] footerBytes = this.GetFooterBytes();
-            if (footerBytes != null)
-            {
-                if (File.Exists(fileName))
-                {
-                    this.WriteToFile(fileName, null, footerBytes, true);
-                }
-            }
-
-            this.initializedFiles.Remove(fileName);
-        }
-
-        /// <summary>
-        /// Invokes the archiving and clean up of older archive file based on the values of <see
-        /// cref="P:NLog.Targets.FileTarget.ArchiveOldFileOnStartup"/> and <see
-        /// cref="P:NLog.Targets.FileTarget.DeleteOldFileOnStartup"/> properties respectively.
-        /// </summary>
-        /// <param name="fileName">File name to be written.</param>
-        /// <param name="logEvent">Log event that the <see cref="FileTarget"/> instance is currently processing.</param>
-        private void ProcessOnStartup(string fileName, LogEventInfo logEvent)
-        {
-            if (this.ArchiveOldFileOnStartup)
-            {
-                try
-                {
-                    this.DoAutoArchive(fileName, logEvent);
-                }
-                catch (Exception exception)
-                {
-                    if (exception.MustBeRethrown())
-                    {
-                        throw;
-                    }
-
-                    InternalLogger.Warn("Unable to archive old log file '{0}': {1}", fileName, exception);
-                }
-            }
-
-            if (this.DeleteOldFileOnStartup)
-            {
-                try
-                {
-                    File.Delete(fileName);
-                }
-                catch (Exception exception)
-                {
-                    if (exception.MustBeRethrown())
-                    {
-                        throw;
-                    }
-
-                    InternalLogger.Warn("Unable to delete old log file '{0}': {1}", fileName, exception);
-                }
-            }
-        }
-
-        /// <summary>
-        /// Creates the file specified in <paramref name="fileName"/> and writes the file content in each entirety i.e.
-        /// Header, Content and Footer.
-        /// </summary>
-        /// <param name="fileName">The name of the file to be written.</param>
-        /// <param name="bytes">Sequence of <see langword="byte"/> to be written in the content section of the file.</param>
-        /// <remarks>This method is used when the content of the log file is re-written on every write.</remarks>
-        private void ReplaceFileContent(string fileName, byte[] bytes)
-        {
-            using (FileStream fs = File.Create(fileName))
-            {
-                byte[] headerBytes = this.GetHeaderBytes();
-                if (headerBytes != null)
-                {
-                    fs.Write(headerBytes, 0, headerBytes.Length);
-                }
-
-                fs.Write(bytes, 0, bytes.Length);
-
-                byte[] footerBytes = this.GetFooterBytes();
-                if (footerBytes != null)
-                {
-                    fs.Write(footerBytes, 0, footerBytes.Length);
-                }
-            }
->>>>>>> ee7a9585
         }
 
         /// <summary>
