--- conflicted
+++ resolved
@@ -501,11 +501,7 @@
             else
             {
                 string str = XmlHelper.XmlConvertToString(value, objTypeCode);
-<<<<<<< HEAD
                 if (!forceToString && !string.IsNullOrEmpty(str) && SkipQuotes(value, objTypeCode))
-=======
-                if (!forceToString && SkipQuotes(value, objTypeCode) && !string.IsNullOrEmpty(str))
->>>>>>> 8142cd03
                 {
                     destination.Append(str);
                 }
