--- conflicted
+++ resolved
@@ -74,18 +74,13 @@
         /// <returns>Serialized value.</returns>
         public string SerializeObject(object value)
         {
-<<<<<<< HEAD
-            return SerializeObject(value, new HashSet<object>(), 0, null);
+            return SerializeObject(value, false, null, 0, null);
         }
 
         private string SerializeObject(object value, IFormatProvider format)
         {
-            return SerializeObject(value, new HashSet<object>(), 0, format);
-=======
-            return SerializeObject(value, false, null, 0);
->>>>>>> 0772326c
-        }
-
+            return SerializeObject(value, false, null, 0, format);
+        }
 
         /// <summary>
         /// Returns a serialization of an object
@@ -99,15 +94,9 @@
         /// <returns>
         /// Serialized value.
         /// </returns>
-<<<<<<< HEAD
-        private string SerializeObject(object value, HashSet<object> objectsInPath, int depth, IFormatProvider format)
-        {
-            if (objectsInPath.Contains(value))
-=======
-        private string SerializeObject(object value, bool escapeUnicode, HashSet<object> objectsInPath, int depth)
+        private string SerializeObject(object value, bool escapeUnicode, HashSet<object> objectsInPath, int depth, IFormatProvider format)
         {
             if (objectsInPath != null && objectsInPath.Contains(value))
->>>>>>> 0772326c
             {
                 return null; // detected reference loop, skip serialization
             }
@@ -129,19 +118,11 @@
                 if (depth == MaxRecursionDepth) return null; // reached maximum recursion level, no further serialization
 
                 var list = new List<string>();
-<<<<<<< HEAD
-                var set = new HashSet<object>(objectsInPath) { value };
-                foreach (DictionaryEntry de in dict)
-                {
-                    var keyJson = SerializeObject(de.Key, set, depth + 1, format);
-                    var valueJson = SerializeObject(de.Value, set, depth + 1, format);
-=======
                 var set = new HashSet<object>(objectsInPath ?? (IEnumerable<object>)Internal.ArrayHelper.Empty<object>()) { value };
                 foreach (DictionaryEntry de in dict)
                 {
-                    var keyJson = SerializeObject(de.Key, escapeUnicode, set, depth + 1);
-                    var valueJson = SerializeObject(de.Value, escapeUnicode, set, depth + 1);
->>>>>>> 0772326c
+                    var keyJson = SerializeObject(de.Key, escapeUnicode, set, depth + 1, format);
+                    var valueJson = SerializeObject(de.Value, escapeUnicode, set, depth + 1, format);
                     if (!string.IsNullOrEmpty(keyJson) && valueJson != null)
                     {
                         //only serialize, if key and value are serialized without error (e.g. due to reference loop)
@@ -159,72 +140,42 @@
                 var set = new HashSet<object>(objectsInPath ?? (IEnumerable<object>)Internal.ArrayHelper.Empty<object>()) { value };
                 foreach (var val in enumerable)
                 {
-<<<<<<< HEAD
-                    var valueJson = SerializeObject(val, set, depth + 1, format);
-=======
-                    var valueJson = SerializeObject(val, escapeUnicode, set, depth + 1);
->>>>>>> 0772326c
+                    var valueJson = SerializeObject(val, escapeUnicode, set, depth + 1, format);
                     if (valueJson != null)
                     {
                         list.Add(valueJson);
                     }
                 }
 
-<<<<<<< HEAD
-                return string.Format("[{0}]", string.Join(",", list.ToArray()));
+                return string.Concat("[", string.Join(",", list.ToArray()), "]");
+            }
+            else if ((formattable = value as IFormattable) != null)
+            {
+                return formattable.ToString("{0}", format);
             }
             else
             {
-                var type = value.GetType();
-                if (NumericTypes.Contains(type))
-                {
-#if SILVERLIGHT
-                var culture = new CultureInfo("en-US").NumberFormat;
-#else
-                    var culture = new CultureInfo("en-US", false).NumberFormat;
-#endif
-                    culture.NumberGroupSeparator = string.Empty;
-                    culture.NumberDecimalSeparator = ".";
-                    culture.NumberGroupSizes = new int[] { 0 };
-                    return string.Format(culture, "{0}", value);
-                }
-                if (type == typeof(bool))
-                {
-                    return value.ToString();
-                }
-                if (type == typeof(char))
-                {
-                    return "'" + value.ToString() + "'";
-                }
-                else if ((formattable = value as IFormattable) != null)
-                {
-                    if (depth == MaxRecursionDepth) return null; // reached maximum recursion level, no further serialization
-
-                    return formattable.ToString("{0}", format);
+                TypeCode objTypeCode = value != null ? Convert.GetTypeCode(value) : TypeCode.Empty;
+                if (objTypeCode == TypeCode.Object)
+                {
+                    try
+                    {
+                        return new ObjectSerializer(this).SerializeObjectProperties(value, objectsInPath, depth, format);
+                    }
+                    catch
+                    {
+                        return null;
+                    }
                 }
                 else
                 {
-                    try
-                    {
-                        return new ObjectSerializer(this).SerializeObjectProperties(value, objectsInPath, depth, format);
-                    }
-                    catch
-                    {
-                        return null;
-                    }
-                }
-=======
-                return string.Concat("[", string.Join(",", list.ToArray()), "]");
-            }
-            else
-            {
-                bool encodeStringValue;
-                string escapeXmlString = JsonStringEncode(value, escapeUnicode, out encodeStringValue);
-                if (escapeXmlString != null && encodeStringValue)
-                    return string.Concat("\"", escapeXmlString, "\"");
-                else
-                    return escapeXmlString;
->>>>>>> 0772326c
+                    bool encodeStringValue;
+                    string escapeXmlString = JsonStringEncode(value, objTypeCode, escapeUnicode, out encodeStringValue);
+                    if (escapeXmlString != null && encodeStringValue)
+                        return string.Concat("\"", escapeXmlString, "\"");
+                    else
+                        return escapeXmlString;
+                }
             }
         }
 
@@ -232,19 +183,14 @@
         /// Converts object value into JSON escaped string
         /// </summary>
         /// <param name="value">Object value</param>
+        /// <param name="objTypeCode">Object TypeCode</param>
         /// <param name="escapeUnicode">Should non-ascii characters be encoded</param>
         /// <param name="encodeString">Should string be JSON encoded with quotes</param>
         /// <returns>Object value converted to JSON escaped string</returns>
-        internal static string JsonStringEncode(object value, bool escapeUnicode, out bool encodeString)
-        {
-<<<<<<< HEAD
-            var sb = new StringBuilder(str.Length);
-            foreach (var c in str)
-=======
-            TypeCode objTypeCode;
-            string stringValue = Internal.XmlHelper.XmlConvertToString(value, out objTypeCode);
+        internal static string JsonStringEncode(object value, TypeCode objTypeCode, bool escapeUnicode, out bool encodeString)
+        {
+            string stringValue = Internal.XmlHelper.XmlConvertToString(value, objTypeCode);
             if (objTypeCode != TypeCode.String || stringValue == null)
->>>>>>> 0772326c
             {
                 encodeString = false;
                 if (stringValue == null)
@@ -263,12 +209,7 @@
 
         private static bool IsNumericTypeCode(TypeCode objTypeCode)
         {
-<<<<<<< HEAD
-            string mapped;
-            if (CharacterMap.TryGetValue(c, out mapped))
-=======
             switch (objTypeCode)
->>>>>>> 0772326c
             {
                 case TypeCode.Byte:
                 case TypeCode.SByte:
@@ -283,9 +224,6 @@
                 case TypeCode.Decimal:
                     return true;
             }
-<<<<<<< HEAD
-            else if (c <= 0x1f)
-=======
             return false;
         }
 
@@ -302,7 +240,6 @@
 
             StringBuilder sb = null;
             for (int i = 0; i < text.Length; ++i)
->>>>>>> 0772326c
             {
                 char ch = text[i];
                 if (sb == null)
@@ -457,7 +394,7 @@
                         sb.Append(":");
                         //todo nasty references to each other
                         //todo objectsInPath
-                        var serializedProperty = defaultJsonSerializer.SerializeObject(propValue, objectsInPath, depth++, format);
+                        var serializedProperty = defaultJsonSerializer.SerializeObject(propValue, false, objectsInPath, depth++, format);
 
                         sb.Append(serializedProperty);
                     }
