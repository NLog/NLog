// 
// Copyright (c) 2004-2017 Jaroslaw Kowalski <jaak@jkowalski.net>, Kim Christensen, Julian Verdurmen
// 
// All rights reserved.
// 
// Redistribution and use in source and binary forms, with or without 
// modification, are permitted provided that the following conditions 
// are met:
// 
// * Redistributions of source code must retain the above copyright notice, 
//   this list of conditions and the following disclaimer. 
// 
// * Redistributions in binary form must reproduce the above copyright notice,
//   this list of conditions and the following disclaimer in the documentation
//   and/or other materials provided with the distribution. 
// 
// * Neither the name of Jaroslaw Kowalski nor the names of its 
//   contributors may be used to endorse or promote products derived from this
//   software without specific prior written permission. 
// 
// THIS SOFTWARE IS PROVIDED BY THE COPYRIGHT HOLDERS AND CONTRIBUTORS "AS IS"
// AND ANY EXPRESS OR IMPLIED WARRANTIES, INCLUDING, BUT NOT LIMITED TO, THE 
// IMPLIED WARRANTIES OF MERCHANTABILITY AND FITNESS FOR A PARTICULAR PURPOSE 
// ARE DISCLAIMED. IN NO EVENT SHALL THE COPYRIGHT OWNER OR CONTRIBUTORS BE 
// LIABLE FOR ANY DIRECT, INDIRECT, INCIDENTAL, SPECIAL, EXEMPLARY, OR 
// CONSEQUENTIAL DAMAGES (INCLUDING, BUT NOT LIMITED TO, PROCUREMENT OF
// SUBSTITUTE GOODS OR SERVICES; LOSS OF USE, DATA, OR PROFITS; OR BUSINESS 
// INTERRUPTION) HOWEVER CAUSED AND ON ANY THEORY OF LIABILITY, WHETHER IN 
// CONTRACT, STRICT LIABILITY, OR TORT (INCLUDING NEGLIGENCE OR OTHERWISE) 
// ARISING IN ANY WAY OUT OF THE USE OF THIS SOFTWARE, EVEN IF ADVISED OF 
// THE POSSIBILITY OF SUCH DAMAGE.
// 

namespace NLog.Targets
{
    using System;
    using System.Reflection;
    using System.Collections.Generic;
    using System.Linq;
<<<<<<< HEAD
    using Common;
=======
    using NLog.Common;
    using NLog.Internal;
>>>>>>> 201acd9f

    /// <summary>
    /// Calls the specified static method on each log message and passes contextual parameters to it.
    /// </summary>
    /// <seealso href="https://github.com/nlog/nlog/wiki/MethodCall-target">Documentation on NLog Wiki</seealso>
    /// <example>
    /// <p>
    /// To set up the target in the <a href="config.html">configuration file</a>, 
    /// use the following syntax:
    /// </p>
    /// <code lang="XML" source="examples/targets/Configuration File/MethodCall/NLog.config" />
    /// <p>
    /// This assumes just one target and a single rule. More configuration
    /// options are described <a href="config.html">here</a>.
    /// </p>
    /// <p>
    /// To set up the log target programmatically use code like this:
    /// </p>
    /// <code lang="C#" source="examples/targets/Configuration API/MethodCall/Simple/Example.cs" />
    /// </example>
    [Target("MethodCall")]
    public sealed class MethodCallTarget : MethodCallTargetBase
    {
        /// <summary>
        /// Gets or sets the class name.
        /// </summary>
        /// <docgen category='Invocation Options' order='10' />
        public string ClassName { get; set; }

        /// <summary>
        /// Gets or sets the method name. The method must be public and static.
        /// 
        /// Use the AssemblyQualifiedName , https://msdn.microsoft.com/en-us/library/system.type.assemblyqualifiedname(v=vs.110).aspx
        /// e.g. 
        /// </summary>
        /// <docgen category='Invocation Options' order='10' />
        public string MethodName { get; set; }

        private MethodInfo Method { get; set; }

        private int NeededParameters { get; set; }

        /// <summary>
        /// Initializes a new instance of the <see cref="MethodCallTarget" /> class.
        /// </summary>
        public MethodCallTarget() : base()
        {
        }

        /// <summary>
        /// Initializes a new instance of the <see cref="MethodCallTarget" /> class.
        /// </summary>
        /// <param name="name">Name of the target.</param>
        public MethodCallTarget(string name) : this()
        {
            Name = name;
        }

        /// <summary>
        /// Initializes the target.
        /// </summary>
        protected override void InitializeTarget()
        {
            base.InitializeTarget();

            if (ClassName != null && MethodName != null)
            {
                Type targetType = Type.GetType(ClassName);

                if (targetType != null)
                {
                    Method = targetType.GetMethod(MethodName);
                    if (Method == null)
                    {
                        InternalLogger.Warn("Initialize MethodCallTarget, method '{0}' in class '{1}' not found - it should be static", MethodName, ClassName);
                    }
                    else
                    {
                        NeededParameters = Method.GetParameters().Length;
                    }
                }
                else
                {
                    InternalLogger.Warn("Initialize MethodCallTarget, class '{0}' not found", ClassName);
                    Method = null;
                }
            }
            else
            {
                Method = null;
            }
        }

        /// <summary>
        /// Calls the specified Method.
        /// </summary>
        /// <param name="parameters">Method parameters.</param>
        protected override void DoInvoke(object[] parameters)
        {
            if (Method != null)
            {
                var missingParameters = NeededParameters - parameters.Length;
                if (missingParameters > 0)
                {
                    //fill missing parameters with Type.Missing
                    var newParams = new List<object>(parameters);
                    newParams.AddRange(Enumerable.Repeat(Type.Missing, missingParameters));
                    parameters = newParams.ToArray();
                }

                Method.Invoke(null, parameters);
            }
            else
            {
                InternalLogger.Trace("No invoke because class/method was not found or set");
            }
        }
    }
}<|MERGE_RESOLUTION|>--- conflicted
+++ resolved
@@ -37,12 +37,8 @@
     using System.Reflection;
     using System.Collections.Generic;
     using System.Linq;
-<<<<<<< HEAD
     using Common;
-=======
-    using NLog.Common;
-    using NLog.Internal;
->>>>>>> 201acd9f
+    using Internal;
 
     /// <summary>
     /// Calls the specified static method on each log message and passes contextual parameters to it.
