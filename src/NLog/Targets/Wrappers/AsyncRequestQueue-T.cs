// 
// Copyright (c) 2004-2016 Jaroslaw Kowalski <jaak@jkowalski.net>, Kim Christensen, Julian Verdurmen
// 
// All rights reserved.
// 
// Redistribution and use in source and binary forms, with or without 
// modification, are permitted provided that the following conditions 
// are met:
// 
// * Redistributions of source code must retain the above copyright notice, 
//   this list of conditions and the following disclaimer. 
// 
// * Redistributions in binary form must reproduce the above copyright notice,
//   this list of conditions and the following disclaimer in the documentation
//   and/or other materials provided with the distribution. 
// 
// * Neither the name of Jaroslaw Kowalski nor the names of its 
//   contributors may be used to endorse or promote products derived from this
//   software without specific prior written permission. 
// 
// THIS SOFTWARE IS PROVIDED BY THE COPYRIGHT HOLDERS AND CONTRIBUTORS "AS IS"
// AND ANY EXPRESS OR IMPLIED WARRANTIES, INCLUDING, BUT NOT LIMITED TO, THE 
// IMPLIED WARRANTIES OF MERCHANTABILITY AND FITNESS FOR A PARTICULAR PURPOSE 
// ARE DISCLAIMED. IN NO EVENT SHALL THE COPYRIGHT OWNER OR CONTRIBUTORS BE 
// LIABLE FOR ANY DIRECT, INDIRECT, INCIDENTAL, SPECIAL, EXEMPLARY, OR 
// CONSEQUENTIAL DAMAGES (INCLUDING, BUT NOT LIMITED TO, PROCUREMENT OF
// SUBSTITUTE GOODS OR SERVICES; LOSS OF USE, DATA, OR PROFITS; OR BUSINESS 
// INTERRUPTION) HOWEVER CAUSED AND ON ANY THEORY OF LIABILITY, WHETHER IN 
// CONTRACT, STRICT LIABILITY, OR TORT (INCLUDING NEGLIGENCE OR OTHERWISE) 
// ARISING IN ANY WAY OUT OF THE USE OF THIS SOFTWARE, EVEN IF ADVISED OF 
// THE POSSIBILITY OF SUCH DAMAGE.
// 

namespace NLog.Targets.Wrappers
{
    using System;
    using System.Collections.Generic;
    using NLog.Common;

    /// <summary>
    /// Asynchronous request queue.
    /// </summary>
	internal class AsyncRequestQueue
    {
        private readonly Queue<AsyncLogEventInfo> logEventInfoQueue = new Queue<AsyncLogEventInfo>();

        /// <summary>
        /// Initializes a new instance of the AsyncRequestQueue class.
        /// </summary>
        /// <param name="requestLimit">Request limit.</param>
        /// <param name="overflowAction">The overflow action.</param>
        public AsyncRequestQueue(int requestLimit, AsyncTargetWrapperOverflowAction overflowAction)
        {
            this.RequestLimit = requestLimit;
            this.OnOverflow = overflowAction;
        }

        /// <summary>
        /// Gets or sets the request limit.
        /// </summary>
        public int RequestLimit { get; set; }

        /// <summary>
        /// Gets or sets the action to be taken when there's no more room in
        /// the queue and another request is enqueued.
        /// </summary>
        public AsyncTargetWrapperOverflowAction OnOverflow { get; set; }

        /// <summary>
        /// Gets the number of requests currently in the queue.
        /// </summary>
        public int RequestCount
        {
            get
            {
                lock (this)
                {
                    return this.logEventInfoQueue.Count;
                }
            }
        }

        /// <summary>
        /// Enqueues another item. If the queue is overflown the appropriate
        /// action is taken as specified by <see cref="OnOverflow"/>.
        /// </summary>
        /// <param name="logEventInfo">The log event info.</param>
        /// <returns>Queue was empty before enqueue</returns>
        public bool Enqueue(AsyncLogEventInfo logEventInfo)
        {
            lock (this)
            {
                if (this.logEventInfoQueue.Count >= this.RequestLimit)
                {
                    InternalLogger.Debug("Async queue is full");
                    switch (this.OnOverflow)
                    {
                        case AsyncTargetWrapperOverflowAction.Discard:
                            InternalLogger.Debug("Discarding one element from queue");
                            var discarded = this.logEventInfoQueue.Dequeue();
                            if (discarded.LogEvent != null && discarded.LogEvent.PoolReleaseContinuation != null)
                                discarded.LogEvent.PoolReleaseContinuation.Delegate.Invoke(null);
                            break;

                        case AsyncTargetWrapperOverflowAction.Grow:
                            InternalLogger.Debug("The overflow action is Grow, adding element anyway");
                            break;

                        case AsyncTargetWrapperOverflowAction.Block:
                            while (this.logEventInfoQueue.Count >= this.RequestLimit)
                            {
                                InternalLogger.Debug("Blocking because the overflow action is Block...");
                                System.Threading.Monitor.Wait(this);
                                InternalLogger.Trace("Entered critical section.");
                            }

                            InternalLogger.Trace("Limit ok.");
                            break;
                    }
                }

                this.logEventInfoQueue.Enqueue(logEventInfo);
                return this.logEventInfoQueue.Count == 1;
            }
        }

        /// <summary>
        /// Dequeues a maximum of <c>count</c> items from the queue
        /// and adds returns the list containing them.
        /// </summary>
        /// <param name="count">Maximum number of items to be dequeued (-1 means everything).</param>
        /// <returns>The array of log events.</returns>
        public AsyncLogEventInfo[] DequeueBatch(int count)
        {
            AsyncLogEventInfo[] resultEvents;

            lock (this)
            {
<<<<<<< HEAD
                if (this.logEventInfoQueue.Count < count)
=======
                if (count == -1 || this.logEventInfoQueue.Count < count)
>>>>>>> 33b0bead
                    count = this.logEventInfoQueue.Count;

                resultEvents = new AsyncLogEventInfo[count];
                for (int i = 0; i < count; ++i)
                {
                    resultEvents[i] = this.logEventInfoQueue.Dequeue();
                }

                if (this.OnOverflow == AsyncTargetWrapperOverflowAction.Block)
                {
                    System.Threading.Monitor.PulseAll(this);
                }
            }

            return resultEvents;
<<<<<<< HEAD
        }

        /// <summary>
        /// Dequeues into a preallocated array, instead of allocating a new one
        /// </summary>
        /// <param name="result">Preallocated array</param>
        /// <returns>ArraySegment that specifies how many items that was dequeued.</returns>
        public ArraySegment<AsyncLogEventInfo> DequeueBatch(AsyncLogEventInfo[] result)
        {
            int count = result.Length;
            lock (this)
            {
                if (this.logEventInfoQueue.Count < count)
                    count = this.logEventInfoQueue.Count;
                for (int i = 0; i < count; ++i)
                {
                    result[i] = this.logEventInfoQueue.Dequeue();
                }

                if (this.OnOverflow == AsyncTargetWrapperOverflowAction.Block)
                {
                    System.Threading.Monitor.PulseAll(this);
                }
            }
            return new ArraySegment<AsyncLogEventInfo>(result, 0, count);
=======
>>>>>>> 33b0bead
        }

        /// <summary>
        /// Clears the queue.
        /// </summary>
        public void Clear()
        {
            lock (this)
            {
                this.logEventInfoQueue.Clear();
            }
        }
    }
}<|MERGE_RESOLUTION|>--- conflicted
+++ resolved
@@ -136,11 +136,7 @@
 
             lock (this)
             {
-<<<<<<< HEAD
-                if (this.logEventInfoQueue.Count < count)
-=======
                 if (count == -1 || this.logEventInfoQueue.Count < count)
->>>>>>> 33b0bead
                     count = this.logEventInfoQueue.Count;
 
                 resultEvents = new AsyncLogEventInfo[count];
@@ -156,7 +152,6 @@
             }
 
             return resultEvents;
-<<<<<<< HEAD
         }
 
         /// <summary>
@@ -182,8 +177,6 @@
                 }
             }
             return new ArraySegment<AsyncLogEventInfo>(result, 0, count);
-=======
->>>>>>> 33b0bead
         }
 
         /// <summary>
