<<<<<<< HEAD
// 
// Copyright (c) 2004-2011 Jaroslaw Kowalski <jaak@jkowalski.net>
// 
// All rights reserved.
// 
// Redistribution and use in source and binary forms, with or without 
// modification, are permitted provided that the following conditions 
// are met:
// 
// * Redistributions of source code must retain the above copyright notice, 
//   this list of conditions and the following disclaimer. 
// 
// * Redistributions in binary form must reproduce the above copyright notice,
//   this list of conditions and the following disclaimer in the documentation
//   and/or other materials provided with the distribution. 
// 
// * Neither the name of Jaroslaw Kowalski nor the names of its 
//   contributors may be used to endorse or promote products derived from this
//   software without specific prior written permission. 
// 
// THIS SOFTWARE IS PROVIDED BY THE COPYRIGHT HOLDERS AND CONTRIBUTORS "AS IS"
// AND ANY EXPRESS OR IMPLIED WARRANTIES, INCLUDING, BUT NOT LIMITED TO, THE 
// IMPLIED WARRANTIES OF MERCHANTABILITY AND FITNESS FOR A PARTICULAR PURPOSE 
// ARE DISCLAIMED. IN NO EVENT SHALL THE COPYRIGHT OWNER OR CONTRIBUTORS BE 
// LIABLE FOR ANY DIRECT, INDIRECT, INCIDENTAL, SPECIAL, EXEMPLARY, OR 
// CONSEQUENTIAL DAMAGES (INCLUDING, BUT NOT LIMITED TO, PROCUREMENT OF
// SUBSTITUTE GOODS OR SERVICES; LOSS OF USE, DATA, OR PROFITS; OR BUSINESS 
// INTERRUPTION) HOWEVER CAUSED AND ON ANY THEORY OF LIABILITY, WHETHER IN 
// CONTRACT, STRICT LIABILITY, OR TORT (INCLUDING NEGLIGENCE OR OTHERWISE) 
// ARISING IN ANY WAY OUT OF THE USE OF THIS SOFTWARE, EVEN IF ADVISED OF 
// THE POSSIBILITY OF SUCH DAMAGE.
// 

namespace NLog.Targets.Wrappers
{
    using System.Collections.Generic;
    using NLog.Common;
    using NLog.Internal;

    /// <summary>
    /// Asynchronous request queue.
    /// </summary>
#if(__IOS__)
    public class AsyncRequestQueue
#else
	internal class AsyncRequestQueue
#endif
	{
        private readonly Queue<AsyncLogEventInfo> logEventInfoQueue = new Queue<AsyncLogEventInfo>();

        /// <summary>
        /// Initializes a new instance of the AsyncRequestQueue class.
        /// </summary>
        /// <param name="requestLimit">Request limit.</param>
        /// <param name="overflowAction">The overflow action.</param>
        public AsyncRequestQueue(int requestLimit, AsyncTargetWrapperOverflowAction overflowAction)
        {
            this.RequestLimit = requestLimit;
            this.OnOverflow = overflowAction;
        }

        /// <summary>
        /// Gets or sets the request limit.
        /// </summary>
        public int RequestLimit { get; set; }

        /// <summary>
        /// Gets or sets the action to be taken when there's no more room in
        /// the queue and another request is enqueued.
        /// </summary>
        public AsyncTargetWrapperOverflowAction OnOverflow { get; set; }

        /// <summary>
        /// Gets the number of requests currently in the queue.
        /// </summary>
        public int RequestCount
        {
            get { return this.logEventInfoQueue.Count; }
        }

        /// <summary>
        /// Enqueues another item. If the queue is overflown the appropriate
        /// action is taken as specified by <see cref="OnOverflow"/>.
        /// </summary>
        /// <param name="logEventInfo">The log event info.</param>
        public void Enqueue(AsyncLogEventInfo logEventInfo)
        {
            lock (this)
            {
                if (this.logEventInfoQueue.Count >= this.RequestLimit)
                {
                    InternalLogger.Debug("Async queue is full");
                    switch (this.OnOverflow)
                    {
                        case AsyncTargetWrapperOverflowAction.Discard:
                            InternalLogger.Debug("Discarding one element from queue");
                            this.logEventInfoQueue.Dequeue();
                            break;

                        case AsyncTargetWrapperOverflowAction.Grow:
                            InternalLogger.Debug("The overflow action is Grow, adding element anyway");
                            break;

                        case AsyncTargetWrapperOverflowAction.Block:
                            while (this.logEventInfoQueue.Count >= this.RequestLimit)
                            {
                                InternalLogger.Debug("Blocking because the overflow action is Block...");
                                System.Threading.Monitor.Wait(this);
                                InternalLogger.Trace("Entered critical section.");
                            }

                            InternalLogger.Trace("Limit ok.");
                            break;
                    }
                }

                this.logEventInfoQueue.Enqueue(logEventInfo);
            }
        }

        /// <summary>
        /// Dequeues a maximum of <c>count</c> items from the queue
        /// and adds returns the list containing them.
        /// </summary>
        /// <param name="count">Maximum number of items to be dequeued.</param>
        /// <returns>The array of log events.</returns>
        public AsyncLogEventInfo[] DequeueBatch(int count)
        {
            var resultEvents = new List<AsyncLogEventInfo>();

            lock (this)
            {
                for (int i = 0; i < count; ++i)
                {
                    if (this.logEventInfoQueue.Count <= 0)
                    {
                        break;
                    }

                    resultEvents.Add(this.logEventInfoQueue.Dequeue());
                }

                if (this.OnOverflow == AsyncTargetWrapperOverflowAction.Block)
                {
                    System.Threading.Monitor.PulseAll(this);
                }
            }

            return resultEvents.ToArray();
        }

        /// <summary>
        /// Clears the queue.
        /// </summary>
        public void Clear()
        {
            lock (this)
            {
                this.logEventInfoQueue.Clear();
            }
        }
    }
}
=======
﻿// 
// Copyright (c) 2004-2011 Jaroslaw Kowalski <jaak@jkowalski.net>
// 
// All rights reserved.
// 
// Redistribution and use in source and binary forms, with or without 
// modification, are permitted provided that the following conditions 
// are met:
// 
// * Redistributions of source code must retain the above copyright notice, 
//   this list of conditions and the following disclaimer. 
// 
// * Redistributions in binary form must reproduce the above copyright notice,
//   this list of conditions and the following disclaimer in the documentation
//   and/or other materials provided with the distribution. 
// 
// * Neither the name of Jaroslaw Kowalski nor the names of its 
//   contributors may be used to endorse or promote products derived from this
//   software without specific prior written permission. 
// 
// THIS SOFTWARE IS PROVIDED BY THE COPYRIGHT HOLDERS AND CONTRIBUTORS "AS IS"
// AND ANY EXPRESS OR IMPLIED WARRANTIES, INCLUDING, BUT NOT LIMITED TO, THE 
// IMPLIED WARRANTIES OF MERCHANTABILITY AND FITNESS FOR A PARTICULAR PURPOSE 
// ARE DISCLAIMED. IN NO EVENT SHALL THE COPYRIGHT OWNER OR CONTRIBUTORS BE 
// LIABLE FOR ANY DIRECT, INDIRECT, INCIDENTAL, SPECIAL, EXEMPLARY, OR 
// CONSEQUENTIAL DAMAGES (INCLUDING, BUT NOT LIMITED TO, PROCUREMENT OF
// SUBSTITUTE GOODS OR SERVICES; LOSS OF USE, DATA, OR PROFITS; OR BUSINESS 
// INTERRUPTION) HOWEVER CAUSED AND ON ANY THEORY OF LIABILITY, WHETHER IN 
// CONTRACT, STRICT LIABILITY, OR TORT (INCLUDING NEGLIGENCE OR OTHERWISE) 
// ARISING IN ANY WAY OUT OF THE USE OF THIS SOFTWARE, EVEN IF ADVISED OF 
// THE POSSIBILITY OF SUCH DAMAGE.
// 

namespace NLog.Targets.Wrappers
{
    using System.Collections.Generic;
    using NLog.Common;
    using NLog.Internal;

    /// <summary>
    /// Asynchronous request queue.
    /// </summary>
    internal class AsyncRequestQueue
    {
        private readonly Queue<AsyncLogEventInfo> logEventInfoQueue = new Queue<AsyncLogEventInfo>();

        /// <summary>
        /// Initializes a new instance of the AsyncRequestQueue class.
        /// </summary>
        /// <param name="requestLimit">Request limit.</param>
        /// <param name="overflowAction">The overflow action.</param>
        public AsyncRequestQueue(int requestLimit, AsyncTargetWrapperOverflowAction overflowAction)
        {
            this.RequestLimit = requestLimit;
            this.OnOverflow = overflowAction;
        }

        /// <summary>
        /// Gets or sets the request limit.
        /// </summary>
        public int RequestLimit { get; set; }

        /// <summary>
        /// Gets or sets the action to be taken when there's no more room in
        /// the queue and another request is enqueued.
        /// </summary>
        public AsyncTargetWrapperOverflowAction OnOverflow { get; set; }

        /// <summary>
        /// Gets the number of requests currently in the queue.
        /// </summary>
        public int RequestCount
        {
            get { return this.logEventInfoQueue.Count; }
        }

        /// <summary>
        /// Enqueues another item. If the queue is overflown the appropriate
        /// action is taken as specified by <see cref="OnOverflow"/>.
        /// </summary>
        /// <param name="logEventInfo">The log event info.</param>
        public void Enqueue(AsyncLogEventInfo logEventInfo)
        {
            lock (this)
            {
                if (this.logEventInfoQueue.Count >= this.RequestLimit)
                {
                    InternalLogger.Debug("Async queue is full");
                    switch (this.OnOverflow)
                    {
                        case AsyncTargetWrapperOverflowAction.Discard:
                            InternalLogger.Debug("Discarding one element from queue");
                            this.logEventInfoQueue.Dequeue();
                            break;

                        case AsyncTargetWrapperOverflowAction.Grow:
                            InternalLogger.Debug("The overflow action is Grow, adding element anyway");
                            break;

                        case AsyncTargetWrapperOverflowAction.Block:
                            while (this.logEventInfoQueue.Count >= this.RequestLimit)
                            {
                                InternalLogger.Debug("Blocking because the overflow action is Block...");
                                System.Threading.Monitor.Wait(this);
                                InternalLogger.Trace("Entered critical section.");
                            }

                            InternalLogger.Trace("Limit ok.");
                            break;
                    }
                }

                this.logEventInfoQueue.Enqueue(logEventInfo);
            }
        }

        /// <summary>
        /// Dequeues a maximum of <c>count</c> items from the queue
        /// and adds returns the list containing them.
        /// </summary>
        /// <param name="count">Maximum number of items to be dequeued.</param>
        /// <returns>The array of log events.</returns>
        public AsyncLogEventInfo[] DequeueBatch(int count)
        {
            var resultEvents = new List<AsyncLogEventInfo>();

            lock (this)
            {
                for (int i = 0; i < count; ++i)
                {
                    if (this.logEventInfoQueue.Count <= 0)
                    {
                        break;
                    }

                    resultEvents.Add(this.logEventInfoQueue.Dequeue());
                }

                if (this.OnOverflow == AsyncTargetWrapperOverflowAction.Block)
                {
                    System.Threading.Monitor.PulseAll(this);
                }
            }

            return resultEvents.ToArray();
        }

        /// <summary>
        /// Clears the queue.
        /// </summary>
        public void Clear()
        {
            lock (this)
            {
                this.logEventInfoQueue.Clear();
            }
        }
    }
}
>>>>>>> 56a15f15
<|MERGE_RESOLUTION|>--- conflicted
+++ resolved
@@ -1,5 +1,4 @@
-<<<<<<< HEAD
-// 
+﻿// 
 // Copyright (c) 2004-2011 Jaroslaw Kowalski <jaak@jkowalski.net>
 // 
 // All rights reserved.
@@ -161,165 +160,4 @@
             }
         }
     }
-}
-=======
-﻿// 
-// Copyright (c) 2004-2011 Jaroslaw Kowalski <jaak@jkowalski.net>
-// 
-// All rights reserved.
-// 
-// Redistribution and use in source and binary forms, with or without 
-// modification, are permitted provided that the following conditions 
-// are met:
-// 
-// * Redistributions of source code must retain the above copyright notice, 
-//   this list of conditions and the following disclaimer. 
-// 
-// * Redistributions in binary form must reproduce the above copyright notice,
-//   this list of conditions and the following disclaimer in the documentation
-//   and/or other materials provided with the distribution. 
-// 
-// * Neither the name of Jaroslaw Kowalski nor the names of its 
-//   contributors may be used to endorse or promote products derived from this
-//   software without specific prior written permission. 
-// 
-// THIS SOFTWARE IS PROVIDED BY THE COPYRIGHT HOLDERS AND CONTRIBUTORS "AS IS"
-// AND ANY EXPRESS OR IMPLIED WARRANTIES, INCLUDING, BUT NOT LIMITED TO, THE 
-// IMPLIED WARRANTIES OF MERCHANTABILITY AND FITNESS FOR A PARTICULAR PURPOSE 
-// ARE DISCLAIMED. IN NO EVENT SHALL THE COPYRIGHT OWNER OR CONTRIBUTORS BE 
-// LIABLE FOR ANY DIRECT, INDIRECT, INCIDENTAL, SPECIAL, EXEMPLARY, OR 
-// CONSEQUENTIAL DAMAGES (INCLUDING, BUT NOT LIMITED TO, PROCUREMENT OF
-// SUBSTITUTE GOODS OR SERVICES; LOSS OF USE, DATA, OR PROFITS; OR BUSINESS 
-// INTERRUPTION) HOWEVER CAUSED AND ON ANY THEORY OF LIABILITY, WHETHER IN 
-// CONTRACT, STRICT LIABILITY, OR TORT (INCLUDING NEGLIGENCE OR OTHERWISE) 
-// ARISING IN ANY WAY OUT OF THE USE OF THIS SOFTWARE, EVEN IF ADVISED OF 
-// THE POSSIBILITY OF SUCH DAMAGE.
-// 
-
-namespace NLog.Targets.Wrappers
-{
-    using System.Collections.Generic;
-    using NLog.Common;
-    using NLog.Internal;
-
-    /// <summary>
-    /// Asynchronous request queue.
-    /// </summary>
-    internal class AsyncRequestQueue
-    {
-        private readonly Queue<AsyncLogEventInfo> logEventInfoQueue = new Queue<AsyncLogEventInfo>();
-
-        /// <summary>
-        /// Initializes a new instance of the AsyncRequestQueue class.
-        /// </summary>
-        /// <param name="requestLimit">Request limit.</param>
-        /// <param name="overflowAction">The overflow action.</param>
-        public AsyncRequestQueue(int requestLimit, AsyncTargetWrapperOverflowAction overflowAction)
-        {
-            this.RequestLimit = requestLimit;
-            this.OnOverflow = overflowAction;
-        }
-
-        /// <summary>
-        /// Gets or sets the request limit.
-        /// </summary>
-        public int RequestLimit { get; set; }
-
-        /// <summary>
-        /// Gets or sets the action to be taken when there's no more room in
-        /// the queue and another request is enqueued.
-        /// </summary>
-        public AsyncTargetWrapperOverflowAction OnOverflow { get; set; }
-
-        /// <summary>
-        /// Gets the number of requests currently in the queue.
-        /// </summary>
-        public int RequestCount
-        {
-            get { return this.logEventInfoQueue.Count; }
-        }
-
-        /// <summary>
-        /// Enqueues another item. If the queue is overflown the appropriate
-        /// action is taken as specified by <see cref="OnOverflow"/>.
-        /// </summary>
-        /// <param name="logEventInfo">The log event info.</param>
-        public void Enqueue(AsyncLogEventInfo logEventInfo)
-        {
-            lock (this)
-            {
-                if (this.logEventInfoQueue.Count >= this.RequestLimit)
-                {
-                    InternalLogger.Debug("Async queue is full");
-                    switch (this.OnOverflow)
-                    {
-                        case AsyncTargetWrapperOverflowAction.Discard:
-                            InternalLogger.Debug("Discarding one element from queue");
-                            this.logEventInfoQueue.Dequeue();
-                            break;
-
-                        case AsyncTargetWrapperOverflowAction.Grow:
-                            InternalLogger.Debug("The overflow action is Grow, adding element anyway");
-                            break;
-
-                        case AsyncTargetWrapperOverflowAction.Block:
-                            while (this.logEventInfoQueue.Count >= this.RequestLimit)
-                            {
-                                InternalLogger.Debug("Blocking because the overflow action is Block...");
-                                System.Threading.Monitor.Wait(this);
-                                InternalLogger.Trace("Entered critical section.");
-                            }
-
-                            InternalLogger.Trace("Limit ok.");
-                            break;
-                    }
-                }
-
-                this.logEventInfoQueue.Enqueue(logEventInfo);
-            }
-        }
-
-        /// <summary>
-        /// Dequeues a maximum of <c>count</c> items from the queue
-        /// and adds returns the list containing them.
-        /// </summary>
-        /// <param name="count">Maximum number of items to be dequeued.</param>
-        /// <returns>The array of log events.</returns>
-        public AsyncLogEventInfo[] DequeueBatch(int count)
-        {
-            var resultEvents = new List<AsyncLogEventInfo>();
-
-            lock (this)
-            {
-                for (int i = 0; i < count; ++i)
-                {
-                    if (this.logEventInfoQueue.Count <= 0)
-                    {
-                        break;
-                    }
-
-                    resultEvents.Add(this.logEventInfoQueue.Dequeue());
-                }
-
-                if (this.OnOverflow == AsyncTargetWrapperOverflowAction.Block)
-                {
-                    System.Threading.Monitor.PulseAll(this);
-                }
-            }
-
-            return resultEvents.ToArray();
-        }
-
-        /// <summary>
-        /// Clears the queue.
-        /// </summary>
-        public void Clear()
-        {
-            lock (this)
-            {
-                this.logEventInfoQueue.Clear();
-            }
-        }
-    }
-}
->>>>>>> 56a15f15
+}