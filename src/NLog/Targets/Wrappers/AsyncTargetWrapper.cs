--- conflicted
+++ resolved
@@ -171,49 +171,17 @@
         internal AsyncRequestQueue RequestQueue { get; private set; }
 
         /// <summary>
-        /// Waits for the lazy writer thread to finish writing messages.
-        /// Blocking call as it should be, otherwise AsyncTargetWrapper might not have flushed all messages before call returns
-        /// if <see cref="TimeToSleepBetweenBatches"/> is too high.
+        /// Schedules a flush operation, that will invoke the provided asynchronous continuation when flush has completed.
         /// </summary>
         /// <param name="asyncContinuation">The asynchronous continuation.</param>
         protected override void FlushAsync(AsyncContinuation asyncContinuation)
         {
-<<<<<<< HEAD
-            Exception exception = null;
-            try
-            {
-                using (ManualResetEvent evt = new ManualResetEvent(false))
-                {
-                    AsyncContinuation waiter = ex =>
-                    {
-                        exception = ex;
-                        evt.Set();
-                    };
-
-                    lock (continuationQueueLock)
-                    {
-                        this.flushAllContinuations.Enqueue(waiter);
-                    }
-
-                    // Wait for flush to happen
-                    evt.WaitOne();
-                }      
-            }
-            catch (Exception e)
-            {
-                exception = AsyncHelpers.GetCombinedException(new[] { exception, e });
-            }
-            finally
-            {
-                asyncContinuation(exception);
-=======
             bool queueWasEmpty = false;
             lock (this.continuationQueueLock)
             {
                 this.flushAllContinuations.Enqueue(asyncContinuation);
                 if (TimeToSleepBetweenBatches <= 0 && this.flushAllContinuations.Count == 1)
                     queueWasEmpty = RequestQueue.RequestCount == 0;
->>>>>>> 731d2f41
             }
             if (queueWasEmpty)
                 StartLazyWriterTimer(); // Will schedule new timer-worker-thread, after waiting for the current to have completed its last batch
@@ -224,18 +192,11 @@
         /// </summary>
         protected override void InitializeTarget()
         {
-<<<<<<< HEAD
-            if (this.TimeToSleepBetweenBatches <= 0) {
-                throw new NLogConfigurationException("The AysncTargetWrapper\'s TimeToSleepBetweenBatches property must be > 0");
-            }
-
-            if (PoolSetup != PoolSetup.None) 
+            if (PoolSetup != PoolSetup.None)
             {
                 LoggingConfiguration.ConfigurePool(ref _objectFactory, Name, PoolSetup, false, QueueLimit);
             }
 
-=======
->>>>>>> 731d2f41
             base.InitializeTarget();
 
             if (PoolSetup != PoolSetup.None && WrappedTarget.PoolSetup == PoolSetup.None)
@@ -243,7 +204,7 @@
                 WrappedTarget._objectFactory = _objectFactory;
             }
             this.RequestQueue.Clear();
-            InternalLogger.Trace("AsyncWrapper '{0}': start timer", Name);
+            InternalLogger.Trace("AsyncWrapper '{0}': start timer", this.Name);
             this.lazyWriterTimer = new Timer(this.ProcessPendingEvents, null, Timeout.Infinite, Timeout.Infinite);
             this.StartLazyWriterTimer();
         }
@@ -411,75 +372,35 @@
                     var continuation = continuations[x];
 
                     int count = this.BatchSize;
-                    if (continuation != null)
-                    {
-<<<<<<< HEAD
-                        count = this.RequestQueue.RequestCount;
-                    }
-
-                    if (InternalLogger.IsTraceEnabled)
-                    {
-                        InternalLogger.Trace("{0} - AsyncWrapper '{1}': Trying to flush {2} events.", DateTime.UtcNow.ToString("yyyy-MM-dd hh:mm:ss.ffff"), this.Name, count);
-                    }
-
-                    if (count == 0)
+
+                    if (PoolSetup == PoolSetup.None)
                     {
                         if (continuation != null)
-                        {
-                            continuation(null);
-                        }
-                    }
-=======
-                        count = -1; // Dequeue all
-                    }
-
-                    AsyncLogEventInfo[] logEventInfos = this.RequestQueue.DequeueBatch(count);
-                    if (logEventInfos.Length == 0)
-                        wroteFullBatchSize = null;    // Nothing to write
-                    else if (logEventInfos.Length == BatchSize)
-                        wroteFullBatchSize = true;
-
-                    if (InternalLogger.IsTraceEnabled || continuation != null)
-                        InternalLogger.Trace("AsyncWrapper '{0}': Flushing {1} events.", this.Name, logEventInfos.Length);
-
-                    if (continuation != null)
-                    {
-                        // write all events, then flush, then call the continuation
-                        this.WrappedTarget.WriteAsyncLogEvents(logEventInfos, ex => this.WrappedTarget.Flush(continuation));
-                    }
->>>>>>> 731d2f41
+                            count = -1; // Flush, dequeue all
+                        var logEvents = this.RequestQueue.DequeueBatch(count);
+                        count = WriteLogEventBatch(new ArraySegment<AsyncLogEventInfo>(logEvents), continuation);
+                    }
                     else
                     {
+                        if (continuation != null)
+                            count = this.RequestQueue.RequestCount; // Flush, dequeue all
                         using (var logEventArray = _objectFactory.CreateAsyncLogEventArray(count))
                         {
-                            ArraySegment<AsyncLogEventInfo> logEvents = this.RequestQueue.DequeueBatch(logEventArray.Buffer);
-
-                            if (InternalLogger.IsTraceEnabled)
-                            {
-                                InternalLogger.Trace("{0} - AsyncWrapper '{1}': Flushing {2} events.", DateTime.UtcNow.ToString("yyyy-MM-dd hh:mm:ss.ffff"), this.Name, logEvents.Count);
-                            }
-
-                            if (continuation != null)
-                            {
-                                // write all events, then flush, then call the continuation
-                                this.WrappedTarget.WriteAsyncLogEvents(logEvents, ex => this.WrappedTarget.Flush(continuation));
-                            }
-                            else
-                            {
-                                // just write all events
-                                this.WrappedTarget.WriteAsyncLogEvents(logEvents);
-                            }
+                            var logEvents = this.RequestQueue.DequeueBatch(new ArraySegment<AsyncLogEventInfo>(logEventArray.Buffer, 0, Math.Min(count, logEventArray.Buffer.Length)));
+                            count = WriteLogEventBatch(logEvents, continuation);
                         }
                     }
+
+                    if (count == 0)
+                        wroteFullBatchSize = null;    // Nothing written, queue empty
+                    else if (count >= BatchSize)
+                        wroteFullBatchSize = true;
                 }
             }
             catch (Exception exception)
             {
-<<<<<<< HEAD
-=======
                 wroteFullBatchSize = false; // Something went wrong, lets throttle retry
 
->>>>>>> 731d2f41
                 InternalLogger.Error(exception, "AsyncWrapper '{0}': Error in lazy writer timer procedure.", this.Name);
 
                 if (exception.MustBeRethrown())
@@ -519,5 +440,26 @@
                 }
             }
         }
+
+        private int WriteLogEventBatch(ArraySegment<AsyncLogEventInfo> logEvents, AsyncContinuation continuation)
+        {
+            if (InternalLogger.IsTraceEnabled || continuation != null)
+            {
+                InternalLogger.Trace("AsyncWrapper '{0}': Flushing {1} events.", this.Name, logEvents.Count);
+            }
+
+            if (continuation != null)
+            {
+                // write all events, then flush, then call the continuation
+                this.WrappedTarget.WriteAsyncLogEvents(logEvents, ex => this.WrappedTarget.Flush(continuation));
+            }
+            else
+            {
+                // just write all events
+                this.WrappedTarget.WriteAsyncLogEvents(logEvents);
+            }
+
+            return logEvents.Count;
+        }
     }
 }