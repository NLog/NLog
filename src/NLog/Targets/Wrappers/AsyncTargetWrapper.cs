--- conflicted
+++ resolved
@@ -178,7 +178,6 @@
         /// <param name="asyncContinuation">The asynchronous continuation.</param>
         protected override void FlushAsync(AsyncContinuation asyncContinuation)
         {
-<<<<<<< HEAD
             Exception exception = null;
             try
             {
@@ -190,14 +189,19 @@
                         evt.Set();
                     };
 
-                    lock (continuationQueueLock)
+                    bool queueWasEmpty = false;
+                    lock (this.continuationQueueLock)
                     {
                         this.flushAllContinuations.Enqueue(waiter);
-                    }
+                        if (TimeToSleepBetweenBatches <= 0 && this.flushAllContinuations.Count == 1)
+                            queueWasEmpty = RequestQueue.RequestCount == 0;
+                    }
+                    if (queueWasEmpty)
+                        StartLazyWriterTimer(); // Will schedule new timer-worker-thread, after waiting for the current to have completed its last batch
 
                     // Wait for flush to happen
                     evt.WaitOne();
-                }      
+                }
             }
             catch (Exception e)
             {
@@ -206,17 +210,7 @@
             finally
             {
                 asyncContinuation(exception);
-=======
-            bool queueWasEmpty = false;
-            lock (this.continuationQueueLock)
-            {
-                this.flushAllContinuations.Enqueue(asyncContinuation);
-                if (TimeToSleepBetweenBatches <= 0 && this.flushAllContinuations.Count == 1)
-                    queueWasEmpty = RequestQueue.RequestCount == 0;
->>>>>>> 33b0bead
-            }
-            if (queueWasEmpty)
-                StartLazyWriterTimer(); // Will schedule new timer-worker-thread, after waiting for the current to have completed its last batch
+            }
         }
 
         /// <summary>
@@ -224,18 +218,12 @@
         /// </summary>
         protected override void InitializeTarget()
         {
-<<<<<<< HEAD
-            if (this.TimeToSleepBetweenBatches <= 0) {
-                throw new NLogConfigurationException("The AysncTargetWrapper\'s TimeToSleepBetweenBatches property must be > 0");
-            }
-
-            if (PoolSetup != PoolSetup.None) 
-            {
-                LoggingConfiguration.ConfigurePool(ref _objectFactory, Name, PoolSetup, false, QueueLimit);
-            }
-
-=======
->>>>>>> 33b0bead
+            if (PoolSetup != PoolSetup.None)
+            {
+                if (LoggingConfiguration != null)
+                    LoggingConfiguration.ConfigurePool(ref _objectFactory, Name, PoolSetup, false, QueueLimit);
+            }
+
             base.InitializeTarget();
 
             if (PoolSetup != PoolSetup.None && WrappedTarget.PoolSetup == PoolSetup.None)
@@ -389,75 +377,36 @@
                     var continuation = continuations[x];
 
                     int count = this.BatchSize;
-                    if (continuation != null)
-                    {
-<<<<<<< HEAD
-                        count = this.RequestQueue.RequestCount;
-                    }
-
-                    if (InternalLogger.IsTraceEnabled)
-                    {
-                        InternalLogger.Trace("{0} - AsyncWrapper '{1}': Trying to flush {2} events.", DateTime.UtcNow.ToString("yyyy-MM-dd hh:mm:ss.ffff"), this.Name, count);
-                    }
-
-                    if (count == 0)
+
+                    if (PoolSetup == PoolSetup.None)
                     {
                         if (continuation != null)
-                        {
-                            continuation(null);
-                        }
-                    }
-=======
-                        count = -1; // Dequeue all
-                    }
-
-                    AsyncLogEventInfo[] logEventInfos = this.RequestQueue.DequeueBatch(count);
-                    if (logEventInfos.Length == 0)
-                        wroteFullBatchSize = null;    // Nothing to write
-                    else if (logEventInfos.Length == BatchSize)
-                        wroteFullBatchSize = true;
-
-                    if (InternalLogger.IsTraceEnabled || continuation != null)
-                        InternalLogger.Trace("AsyncWrapper '{0}': Flushing {1} events.", Name, logEventInfos.Length);
-
-                    if (continuation != null)
-                    {
-                        // write all events, then flush, then call the continuation
-                        this.WrappedTarget.WriteAsyncLogEvents(logEventInfos, ex => this.WrappedTarget.Flush(continuation));
-                    }
->>>>>>> 33b0bead
+                            count = -1; // Dequeue all
+                        var logEvents = this.RequestQueue.DequeueBatch(count);
+                        count = WriteLogEventBatch(new ArraySegment<AsyncLogEventInfo>(logEvents), continuation);
+                    }
                     else
                     {
+                        if (continuation != null)
+                            count = this.RequestQueue.RequestCount; // Dequeue all
+
                         using (var logEventArray = _objectFactory.CreateAsyncLogEventArray(count))
                         {
-                            ArraySegment<AsyncLogEventInfo> logEvents = this.RequestQueue.DequeueBatch(logEventArray.Buffer);
-
-                            if (InternalLogger.IsTraceEnabled)
-                            {
-                                InternalLogger.Trace("{0} - AsyncWrapper '{1}': Flushing {2} events.", DateTime.UtcNow.ToString("yyyy-MM-dd hh:mm:ss.ffff"), this.Name, logEvents.Count);
-                            }
-
-                            if (continuation != null)
-                            {
-                                // write all events, then flush, then call the continuation
-                                this.WrappedTarget.WriteAsyncLogEvents(logEvents, ex => this.WrappedTarget.Flush(continuation));
-                            }
-                            else
-                            {
-                                // just write all events
-                                this.WrappedTarget.WriteAsyncLogEvents(logEvents);
-                            }
+                            var logEvents = this.RequestQueue.DequeueBatch(logEventArray.Buffer);
+                            count = WriteLogEventBatch(logEvents, continuation);
                         }
                     }
+
+                    if (count == 0)
+                        wroteFullBatchSize = null;    // Nothing written, queue empty
+                    else if (count >= BatchSize)
+                        wroteFullBatchSize = true;
                 }
             }
             catch (Exception exception)
             {
-<<<<<<< HEAD
-=======
                 wroteFullBatchSize = false; // Something went wrong, lets throttle retry
 
->>>>>>> 33b0bead
                 InternalLogger.Error(exception, "AsyncWrapper '{0}': Error in lazy writer timer procedure.", this.Name);
 
                 if (exception.MustBeRethrown())
@@ -497,5 +446,26 @@
                 }
             }
         }
+
+        private int WriteLogEventBatch(ArraySegment<AsyncLogEventInfo> logEvents, AsyncContinuation continuation)
+        {
+            if (InternalLogger.IsTraceEnabled)
+            {
+                InternalLogger.Trace("AsyncWrapper '{0}': Flushing {1} events.", this.Name, logEvents.Count);
+            }
+
+            if (continuation != null)
+            {
+                // write all events, then flush, then call the continuation
+                this.WrappedTarget.WriteAsyncLogEvents(logEvents, ex => this.WrappedTarget.Flush(continuation));
+            }
+            else
+            {
+                // just write all events
+                this.WrappedTarget.WriteAsyncLogEvents(logEvents);
+            }
+
+            return logEvents.Count;
+        }
     }
 }