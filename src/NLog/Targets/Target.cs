--- conflicted
+++ resolved
@@ -49,7 +49,7 @@
     public abstract class Target : ISupportsInitialize, IDisposable
     {
         private List<Layout> _allLayouts;
-        
+
         /// <summary> Are all layouts in this target thread-agnostic, if so we don't precalculate the layouts </summary>
         private bool _allLayoutsAreThreadAgnostic;
         private bool _allLayoutsAreThreadSafe;
@@ -117,7 +117,7 @@
         void ISupportsInitialize.Initialize(LoggingConfiguration configuration)
         {
             lock (SyncRoot)
-            { 
+            {
                 bool wasInitialized = _isInitialized;
                 Initialize(configuration);
                 if (wasInitialized && configuration != null)
@@ -620,25 +620,6 @@
         }
 
         /// <summary>
-<<<<<<< HEAD
-=======
-        /// NOTE! Obsolete, instead override WriteAsyncThreadSafe(IList{AsyncLogEventInfo} logEvents)
-        /// 
-        /// Writes an array of logging events to the log target, in a thread safe manner.
-        /// 
-        /// !WARNING! Custom targets should only override this method if able to provide their
-        /// own synchronization mechanism. <see cref="Layout" />-objects are not guaranteed to be
-        /// thread-safe, so using them without a SyncRoot-object can be dangerous.
-        /// </summary>
-        /// <param name="logEvents">Logging events to be written out.</param>
-        [Obsolete("Instead override WriteAsyncThreadSafe(IList<AsyncLogEventInfo> logEvents. Marked obsolete on NLog 4.5")]
-        protected virtual void WriteAsyncThreadSafe(AsyncLogEventInfo[] logEvents)
-        {
-            WriteAsyncThreadSafe((IList<AsyncLogEventInfo>)logEvents);
-        }
-
-        /// <summary>
->>>>>>> 24312c35
         /// Writes an array of logging events to the log target, in a thread safe manner.
         /// Any override of this method has to provide their own synchronization mechanism.
         /// 
