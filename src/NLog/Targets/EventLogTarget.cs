--- conflicted
+++ resolved
@@ -270,17 +270,8 @@
 
             EventLogEntryType entryType = GetEntryType(logEvent);
 
-<<<<<<< HEAD
             var eventId = RenderLogEvent(EventId, logEvent);
-=======
-            int eventId = 0;
-            string renderEventId = RenderLogEvent(EventId, logEvent);
-            if (!string.IsNullOrEmpty(renderEventId) && !int.TryParse(renderEventId, out eventId))
-            {
-                InternalLogger.Warn("{0}: WriteEntry failed to parse EventId={1}", this, renderEventId);
-            }
-
->>>>>>> fbf4d179
+
             short category = 0;
             string renderCategory = RenderLogEvent(Category, logEvent);
             if (!string.IsNullOrEmpty(renderCategory) && !short.TryParse(renderCategory, out category))
