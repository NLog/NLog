--- conflicted
+++ resolved
@@ -62,14 +62,14 @@
         /// <returns>
         /// Dictionary where keys are unique input keys, and values are lists of <see cref="AsyncLogEventInfo"/>.
         /// </returns>
-        public static IDictionary<TKey, IList<TValue>> BucketSort<TValue, TKey>(this IEnumerable<TValue> inputs, KeySelector<TValue, TKey> keySelector)
+        public static Dictionary<TKey, List<TValue>> BucketSort<TValue, TKey>(this IEnumerable<TValue> inputs, KeySelector<TValue, TKey> keySelector)
         {
-            var buckets = new Dictionary<TKey, IList<TValue>>();
+            var buckets = new Dictionary<TKey, List<TValue>>();
 
             foreach (var input in inputs)
             {
                 var keyValue = keySelector(input);
-                IList<TValue> eventsInBucket;
+                List<TValue> eventsInBucket;
                 if (!buckets.TryGetValue(keyValue, out eventsInBucket))
                 {
                     eventsInBucket = new List<TValue>();
@@ -92,25 +92,15 @@
         /// <returns>
         /// Dictionary where keys are unique input keys, and values are lists of <see cref="AsyncLogEventInfo"/>.
         /// </returns>
-<<<<<<< HEAD
-        public static ReadOnlySingleBucketDictionary<TKey, IList<TValue>> BucketSort<TValue, TKey>(this ArraySegment<TValue> inputs, KeySelector<TValue, TKey> keySelector)
-=======
         public static ReadOnlySingleBucketDictionary<TKey, IList<TValue>> BucketSort<TValue, TKey>(this IList<TValue> inputs, KeySelector<TValue, TKey> keySelector)
->>>>>>> 731d2f41
         {
             Dictionary<TKey, IList<TValue>> buckets = null;
             bool singleBucketFirstKey = false;
             TKey singleBucketKey = default(TKey);
             EqualityComparer<TKey> c = EqualityComparer<TKey>.Default;
-<<<<<<< HEAD
-            for (int i = inputs.Offset; i < (inputs.Offset + inputs.Count); ++i)
-            {
-                TKey keyValue = keySelector(inputs.Array[i]);
-=======
             for (int i = 0; i < inputs.Count; i++)
             {
                 TKey keyValue = keySelector(inputs[i]);
->>>>>>> 731d2f41
                 if (!singleBucketFirstKey)
                 {
                     singleBucketFirstKey = true;
@@ -123,15 +113,6 @@
                         // Multiple buckets needed, allocate full dictionary
                         buckets = new Dictionary<TKey, IList<TValue>>();
                         var bucket = new List<TValue>(i);
-<<<<<<< HEAD
-                        for (int j = inputs.Offset; j < i; ++j)
-                        {
-                            bucket.Add(inputs.Array[j]);
-                        }
-                        buckets[singleBucketKey] = bucket;
-                        bucket = new List<TValue>();
-                        bucket.Add(inputs.Array[i]);
-=======
                         for (int j = 0; j < i; j++)
                         {
                             bucket.Add(inputs[j]);
@@ -139,7 +120,6 @@
                         buckets[singleBucketKey] = bucket;
                         bucket = new List<TValue>();
                         bucket.Add(inputs[i]);
->>>>>>> 731d2f41
                         buckets[keyValue] = bucket;
                     }
                 }
@@ -151,28 +131,18 @@
                         eventsInBucket = new List<TValue>();
                         buckets.Add(keyValue, eventsInBucket);
                     }
-<<<<<<< HEAD
-                    eventsInBucket.Add(inputs.Array[i]);
-                }
-            }
-            if (buckets != null || inputs.Count == 0)
-                return new ReadOnlySingleBucketDictionary<TKey, IList<TValue>>(buckets != null ? buckets : new Dictionary<TKey, IList<TValue>>());
+                    eventsInBucket.Add(inputs[i]);
+                }
+            }
+
+            if (buckets != null)
+            {
+                return new ReadOnlySingleBucketDictionary<TKey, IList<TValue>>(buckets);
+            }
             else
-                return new ReadOnlySingleBucketDictionary<TKey, IList<TValue>>(new KeyValuePair<TKey, IList<TValue>>(singleBucketKey, new ReadOnlyArrayList<TValue>(inputs)));
-=======
-                    eventsInBucket.Add(inputs[i]);
-                }
-            }
-
-            if (buckets != null)
-            {
-                return new ReadOnlySingleBucketDictionary<TKey, IList<TValue>>(buckets);
-            }
-            else
             {
                 return new ReadOnlySingleBucketDictionary<TKey, IList<TValue>>(new KeyValuePair<TKey, IList<TValue>>(singleBucketKey, inputs));
             }
->>>>>>> 731d2f41
         }
 
         /// <summary>
@@ -226,11 +196,7 @@
                     else if (_singleBucket.HasValue)
                         return new[] { _singleBucket.Value.Key };
                     else
-<<<<<<< HEAD
-                        return new TKey[0];
-=======
                         return ArrayHelper.Empty<TKey>();
->>>>>>> 731d2f41
                 }
             }
 
@@ -244,11 +210,7 @@
                     else if (_singleBucket.HasValue)
                         return new TValue[] { _singleBucket.Value.Value };
                     else
-<<<<<<< HEAD
-                        return new TValue[] { };
-=======
                         return ArrayHelper.Empty<TValue>();
->>>>>>> 731d2f41
                 }
             }
 
@@ -335,11 +297,8 @@
                 {
                     if (_multiBuckets != null)
                         _multiBuckets.Reset();
-<<<<<<< HEAD
-=======
                     else
                         _singleBucketFirstRead = false;
->>>>>>> 731d2f41
                 }
             }
 
@@ -445,10 +404,29 @@
                 throw new NotSupportedException();  // Readonly
             }
         }
-<<<<<<< HEAD
 
         /// <summary>
-        /// Exposes an ArraySegment to have IList-interface (Only needed for NET3_5 / Silverlight)
+        /// Performs bucket sort (group by) on an array of items and returns a dictionary for easy traversal of the result set.
+        /// </summary>
+        /// <typeparam name="TValue">The type of the value.</typeparam>
+        /// <typeparam name="TKey">The type of the key.</typeparam>
+        /// <param name="inputs">The inputs.</param>
+        /// <param name="keySelector">The key selector function.</param>
+        /// <returns>
+        /// Dictionary where keys are unique input keys, and values are lists of <see cref="AsyncLogEventInfo"/>.
+        /// </returns>
+        public static ReadOnlySingleBucketDictionary<TKey, IList<TValue>> BucketSort<TValue, TKey>(this ArraySegment<TValue> inputs, KeySelector<TValue, TKey> keySelector)
+        {
+#if NET3_5 || SILVERLIGHT || MONO || NET4_0
+            return BucketSort(new ReadOnlyArrayList<TValue>(inputs), keySelector);
+#else
+            return BucketSort((IList<TValue>)inputs, keySelector);
+#endif
+        }
+
+#if NET3_5 || SILVERLIGHT || MONO || NET4_0
+        /// <summary>
+        /// Exposes an ArraySegment to have IList-interface
         /// </summary>
         /// <typeparam name="TValue"></typeparam>
         internal struct ReadOnlyArrayList<TValue> : IList<TValue>
@@ -560,7 +538,6 @@
                 throw new NotSupportedException("Readonly");
             }
         }
-=======
->>>>>>> 731d2f41
+#endif
     }
 }