--- conflicted
+++ resolved
@@ -66,7 +66,7 @@
 #if SupportsMutex
             try
             {
-                ArchiveMutex = CreateArchiveMutex();
+            ArchiveMutex = CreateArchiveMutex();
             }
             catch (SecurityException ex)
             {
@@ -107,13 +107,11 @@
         /// <returns>A <see cref="Mutex"/> object which is sharable by multiple processes.</returns>
         protected Mutex CreateSharableMutex(string mutexNamePrefix)
         {
-<<<<<<< HEAD
+            if (!PlatformDetector.SupportsSharableMutex)
+                return new Mutex();
+
             var name = GetMutexName(mutexNamePrefix);
 #if !NETSTANDARD
-=======
-            if (!PlatformDetector.SupportsSharableMutex)
-                return new Mutex();
->>>>>>> 29f87343
 
             // Creates a mutex sharable by more than one process
             var mutexSecurity = new MutexSecurity();
