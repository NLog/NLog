// 
// Copyright (c) 2004-2016 Jaroslaw Kowalski <jaak@jkowalski.net>, Kim Christensen, Julian Verdurmen
// 
// All rights reserved.
// 
// Redistribution and use in source and binary forms, with or without 
// modification, are permitted provided that the following conditions 
// are met:
// 
// * Redistributions of source code must retain the above copyright notice, 
//   this list of conditions and the following disclaimer. 
// 
// * Redistributions in binary form must reproduce the above copyright notice,
//   this list of conditions and the following disclaimer in the documentation
//   and/or other materials provided with the distribution. 
// 
// * Neither the name of Jaroslaw Kowalski nor the names of its 
//   contributors may be used to endorse or promote products derived from this
//   software without specific prior written permission. 
// 
// THIS SOFTWARE IS PROVIDED BY THE COPYRIGHT HOLDERS AND CONTRIBUTORS "AS IS"
// AND ANY EXPRESS OR IMPLIED WARRANTIES, INCLUDING, BUT NOT LIMITED TO, THE 
// IMPLIED WARRANTIES OF MERCHANTABILITY AND FITNESS FOR A PARTICULAR PURPOSE 
// ARE DISCLAIMED. IN NO EVENT SHALL THE COPYRIGHT OWNER OR CONTRIBUTORS BE 
// LIABLE FOR ANY DIRECT, INDIRECT, INCIDENTAL, SPECIAL, EXEMPLARY, OR 
// CONSEQUENTIAL DAMAGES (INCLUDING, BUT NOT LIMITED TO, PROCUREMENT OF
// SUBSTITUTE GOODS OR SERVICES; LOSS OF USE, DATA, OR PROFITS; OR BUSINESS 
// INTERRUPTION) HOWEVER CAUSED AND ON ANY THEORY OF LIABILITY, WHETHER IN 
// CONTRACT, STRICT LIABILITY, OR TORT (INCLUDING NEGLIGENCE OR OTHERWISE) 
// ARISING IN ANY WAY OUT OF THE USE OF THIS SOFTWARE, EVEN IF ADVISED OF 
// THE POSSIBILITY OF SUCH DAMAGE.
// 


namespace NLog.Internal.FileAppenders
{
    using System;
    using System.IO;
    using System.Security;

    using NLog.Common;

    /// <summary>
    /// Optimized single-process file appender which keeps the file open for exclusive write.
    /// </summary>
    [SecuritySafeCritical]
    internal class SingleProcessFileAppender : BaseFileAppender
    {
        public static readonly IFileAppenderFactory TheFactory = new Factory();

        private FileStream file;

        /// <summary>
        /// Initializes a new instance of the <see cref="SingleProcessFileAppender" /> class.
        /// </summary>
        /// <param name="fileName">Name of the file.</param>
        /// <param name="parameters">The parameters.</param>
        public SingleProcessFileAppender(string fileName, ICreateFileParameters parameters) : base(fileName, parameters)
        {
            if (CaptureLastWriteTime)
            {
                var fileInfo = new FileInfo(fileName);
                if (fileInfo.Exists)
                {
                    FileTouched(fileInfo.GetLastWriteTimeUtc());
                }
                else
                {
                    FileTouched();
                }
            }
            this.file = CreateFileStream(false);
        }

        /// <summary>
        /// Writes the specified bytes.
        /// </summary>
        /// <param name="bytes">The bytes array.</param>
        /// <param name="offset">The bytes array offset.</param>
        /// <param name="count">The number of bytes.</param>
        public override void Write(byte[] bytes, int offset, int count)
        {
            if (this.file == null)
            {
                return;
            }

<<<<<<< HEAD
            this.file.Write(bytes, offset, count);
=======
            this.file.Write(bytes, 0, bytes.Length);
            
>>>>>>> 5be4aa91
            if (CaptureLastWriteTime)
            {
                FileTouched();
            }
        }

        /// <summary>
        /// Flushes this instance.
        /// </summary>
        public override void Flush()
        {
            if (this.file == null)
            {
                return;
            }

            this.file.Flush();
            FileTouched();
        }

        /// <summary>
        /// Closes this instance.
        /// </summary>
        public override void Close()
        {
            if (this.file == null)
            {
                return;
            }

            InternalLogger.Trace("Closing '{0}'", FileName);
            try
            {
                this.file.Close();
            }
            catch (Exception ex)
            {
                // Swallow exception as the file-stream now is in final state (broken instead of closed)
                InternalLogger.Warn(ex, "Failed to close file '{0}'", FileName);
                System.Threading.Thread.Sleep(1);   // Artificial delay to avoid hammering a bad file location
            }
            finally
            {
                this.file = null;
            }
        }

        /// <summary>
        /// Gets the creation time for a file associated with the appender. The time returned is in Coordinated Universal 
        /// Time [UTC] standard.
        /// </summary>
        /// <returns>The file creation time.</returns>
        public override DateTime? GetFileCreationTimeUtc()
        {
            return this.CreationTime;
        }

        /// <summary>
        /// Gets the last time the file associated with the appeander is written. The time returned is in Coordinated 
        /// Universal Time [UTC] standard.
        /// </summary>
        /// <returns>The time the file was last written to.</returns>
        public override DateTime? GetFileLastWriteTimeUtc()
        {
            return this.LastWriteTime;
        }

        /// <summary>
        /// Gets the length in bytes of the file associated with the appeander.
        /// </summary>
        /// <returns>A long value representing the length of the file in bytes.</returns>
        public override long? GetFileLength()
        {
            if (file == null) { return null; }
            return file.Length;
        }

        /// <summary>
        /// Factory class.
        /// </summary>
        private class Factory : IFileAppenderFactory
        {
            /// <summary>
            /// Opens the appender for given file name and parameters.
            /// </summary>
            /// <param name="fileName">Name of the file.</param>
            /// <param name="parameters">Creation parameters.</param>
            /// <returns>
            /// Instance of <see cref="BaseFileAppender"/> which can be used to write to the file.
            /// </returns>
            BaseFileAppender IFileAppenderFactory.Open(string fileName, ICreateFileParameters parameters)
            {
                return new SingleProcessFileAppender(fileName, parameters);
            }
        }
    }
}<|MERGE_RESOLUTION|>--- conflicted
+++ resolved
@@ -85,12 +85,8 @@
                 return;
             }
 
-<<<<<<< HEAD
             this.file.Write(bytes, offset, count);
-=======
-            this.file.Write(bytes, 0, bytes.Length);
-            
->>>>>>> 5be4aa91
+
             if (CaptureLastWriteTime)
             {
                 FileTouched();
