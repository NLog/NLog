// 
// Copyright (c) 2004-2011 Jaroslaw Kowalski <jaak@jkowalski.net>
// 
// All rights reserved.
// 
// Redistribution and use in source and binary forms, with or without 
// modification, are permitted provided that the following conditions 
// are met:
// 
// * Redistributions of source code must retain the above copyright notice, 
//   this list of conditions and the following disclaimer. 
// 
// * Redistributions in binary form must reproduce the above copyright notice,
//   this list of conditions and the following disclaimer in the documentation
//   and/or other materials provided with the distribution. 
// 
// * Neither the name of Jaroslaw Kowalski nor the names of its 
//   contributors may be used to endorse or promote products derived from this
//   software without specific prior written permission. 
// 
// THIS SOFTWARE IS PROVIDED BY THE COPYRIGHT HOLDERS AND CONTRIBUTORS "AS IS"
// AND ANY EXPRESS OR IMPLIED WARRANTIES, INCLUDING, BUT NOT LIMITED TO, THE 
// IMPLIED WARRANTIES OF MERCHANTABILITY AND FITNESS FOR A PARTICULAR PURPOSE 
// ARE DISCLAIMED. IN NO EVENT SHALL THE COPYRIGHT OWNER OR CONTRIBUTORS BE 
// LIABLE FOR ANY DIRECT, INDIRECT, INCIDENTAL, SPECIAL, EXEMPLARY, OR 
// CONSEQUENTIAL DAMAGES (INCLUDING, BUT NOT LIMITED TO, PROCUREMENT OF
// SUBSTITUTE GOODS OR SERVICES; LOSS OF USE, DATA, OR PROFITS; OR BUSINESS 
// INTERRUPTION) HOWEVER CAUSED AND ON ANY THEORY OF LIABILITY, WHETHER IN 
// CONTRACT, STRICT LIABILITY, OR TORT (INCLUDING NEGLIGENCE OR OTHERWISE) 
// ARISING IN ANY WAY OUT OF THE USE OF THIS SOFTWARE, EVEN IF ADVISED OF 
// THE POSSIBILITY OF SUCH DAMAGE.
// 

using System.Security;

namespace NLog.Internal.FileAppenders
{
    using System;
    using System.IO;
    using System.Runtime.InteropServices;
    using NLog.Common;
    using NLog.Config;
    using NLog.Internal;
    using NLog.Time;

    /// <summary>
    /// Base class for optimized file appenders.
    /// </summary>
    [SecuritySafeCritical]
    internal abstract class BaseFileAppender : IDisposable
    {
        private readonly Random random = new Random();

        /// <summary>
        /// Initializes a new instance of the <see cref="BaseFileAppender" /> class.
        /// </summary>
        /// <param name="fileName">Name of the file.</param>
        /// <param name="createParameters">The create parameters.</param>
        public BaseFileAppender(string fileName, ICreateFileParameters createParameters)
        {
            this.CreateFileParameters = createParameters;
            this.FileName = fileName;
            this.OpenTime = DateTime.UtcNow; // to be consistent with timeToKill in FileTarget.AutoClosingTimerCallback
            this.LastWriteTime = DateTime.MinValue;
        }

        /// <summary>
        /// Gets the name of the file.
        /// </summary>
        /// <value>The name of the file.</value>
        public string FileName { get; private set; }

        /// <summary>
        /// Gets the file creation time.
        /// </summary>
        /// <value>The file creation time. DateTime value must be of UTC kind.</value>
        public DateTime CreationTime { get; private set; }

        /// <summary>
        /// Gets the open time of the file.
        /// </summary>
        /// <value>The open time. DateTime value must be of UTC kind.</value>
        public DateTime OpenTime { get; private set; }

        /// <summary>
        /// Gets the last write time.
        /// </summary>
        /// <value>The time the file was last written to. DateTime value must be of UTC kind.</value>
        public DateTime LastWriteTime { get; private set; }

        /// <summary>
        /// Gets the file creation parameters.
        /// </summary>
        /// <value>The file creation parameters.</value>
        public ICreateFileParameters CreateFileParameters { get; private set; }

        /// <summary>
        /// Writes the specified bytes.
        /// </summary>
        /// <param name="bytes">The bytes.</param>
        public abstract void Write(byte[] bytes);

        /// <summary>
        /// Flushes this instance.
        /// </summary>
        public abstract void Flush();

        /// <summary>
        /// Closes this instance.
        /// </summary>
        public abstract void Close();

        /// <summary>
        /// Gets the file info.
        /// </summary>
        /// <returns>The file characteristics, if the file information was retrieved successfully, otherwise null.</returns>
        public abstract FileCharacteristics GetFileCharacteristics();

        /// <summary>
        /// Performs application-defined tasks associated with freeing, releasing, or resetting unmanaged resources.
        /// </summary>
        public void Dispose()
        {
            this.Dispose(true);
            GC.SuppressFinalize(this);
        }

        /// <summary>
        /// Releases unmanaged and - optionally - managed resources.
        /// </summary>
        /// <param name="disposing">True to release both managed and unmanaged resources; <c>false</c> to release only unmanaged resources.</param>
        protected virtual void Dispose(bool disposing)
        {
            if (disposing)
            {
                this.Close();
            }
        }

<<<<<<< HEAD
=======
        /// <summary>
        /// Updates the last write time of the file.
        /// </summary>
        protected void FileTouched()
        {
            FileTouched(DateTime.UtcNow);
        }

        /// <summary>
        /// Updates the last write time of the file to the specified date.
        /// </summary>
        /// <param name="dateTime">Date and time when the last write occurred in UTC.</param>
        protected void FileTouched(DateTime dateTime)
        {
            this.LastWriteTime = dateTime;
        }
        
>>>>>>> d5c8526e
        /// <summary>
        /// Creates the file stream.
        /// </summary>
        /// <param name="allowFileSharedWriting">If set to <c>true</c> sets the file stream to allow shared writing.</param>
        /// <returns>A <see cref="FileStream"/> object which can be used to write to the file.</returns>
        protected FileStream CreateFileStream(bool allowFileSharedWriting)
        {
            int currentDelay = this.CreateFileParameters.ConcurrentWriteAttemptDelay;

            InternalLogger.Trace("Opening {0} with allowFileSharedWriting={1}", this.FileName, allowFileSharedWriting);
            for (int i = 0; i < this.CreateFileParameters.ConcurrentWriteAttempts; ++i)
            {
                try
                {
                    try
                    {
                        return this.TryCreateFileStream(allowFileSharedWriting);
                    }
                    catch (DirectoryNotFoundException)
                    {
                        if (!this.CreateFileParameters.CreateDirs)
                        {
                            throw;
                        }

                        Directory.CreateDirectory(Path.GetDirectoryName(this.FileName));
                        return this.TryCreateFileStream(allowFileSharedWriting);
                    }
                }
                catch (IOException)
                {
                    if (!this.CreateFileParameters.ConcurrentWrites || i + 1 == this.CreateFileParameters.ConcurrentWriteAttempts)
                    {
                        throw; // rethrow
                    }
#if !UWP10
                    int actualDelay = this.random.Next(currentDelay);
                    InternalLogger.Warn("Attempt #{0} to open {1} failed. Sleeping for {2}ms", i, this.FileName, actualDelay);
                    currentDelay *= 2;
                   
                    System.Threading.Thread.Sleep(actualDelay);
#endif
                }
            }

            throw new InvalidOperationException("Should not be reached.");
        }

#if !SILVERLIGHT && !MONO && !__IOS__ && !__ANDROID__ && !UWP10
        [System.Diagnostics.CodeAnalysis.SuppressMessage("Microsoft.Reliability", "CA2000:Dispose objects before losing scope", Justification = "Objects are disposed elsewhere")]
        private FileStream WindowsCreateFile(string fileName, bool allowFileSharedWriting)
        {
            int fileShare = Win32FileNativeMethods.FILE_SHARE_READ;

            if (allowFileSharedWriting)
            {
                fileShare |= Win32FileNativeMethods.FILE_SHARE_WRITE;
            }

            if (this.CreateFileParameters.EnableFileDelete && PlatformDetector.CurrentOS != RuntimeOS.Windows)
            {
                fileShare |= Win32FileNativeMethods.FILE_SHARE_DELETE;
            }

            Microsoft.Win32.SafeHandles.SafeFileHandle handle = null;
            FileStream fileStream = null;

            try
            {
                handle = Win32FileNativeMethods.CreateFile(
                fileName,
                Win32FileNativeMethods.FileAccess.GenericWrite,
                fileShare,
                IntPtr.Zero,
                Win32FileNativeMethods.CreationDisposition.OpenAlways,
                this.CreateFileParameters.FileAttributes,
                IntPtr.Zero);

                if (handle.IsInvalid)
                {
                    Marshal.ThrowExceptionForHR(Marshal.GetHRForLastWin32Error());
                }

                fileStream = new FileStream(handle, FileAccess.Write, this.CreateFileParameters.BufferSize);
                fileStream.Seek(0, SeekOrigin.End);
                return fileStream;
            }
            catch
            {
                if (fileStream != null)
                    fileStream.Dispose();

                if ((handle != null) && (!handle.IsClosed))
                    handle.Close();

                throw;
            }
        }
#endif

        private FileStream TryCreateFileStream(bool allowFileSharedWriting)
        {
            FileShare fileShare = FileShare.Read;

            if (allowFileSharedWriting)
            {
                fileShare = FileShare.ReadWrite;
            }

            if (this.CreateFileParameters.EnableFileDelete && PlatformDetector.CurrentOS != RuntimeOS.Windows)
            {
                fileShare |= FileShare.Delete;
            }

            UpdateCreationTime();

#if !SILVERLIGHT && !MONO && !__IOS__ && !__ANDROID__ && !UWP10
            try
            {
                if (!this.CreateFileParameters.ForceManaged && PlatformDetector.IsDesktopWin32)
                {
                    return this.WindowsCreateFile(this.FileName, allowFileSharedWriting);
                }
            }
            catch (SecurityException)
            {
                InternalLogger.Debug("Could not use native Windows create file, falling back to managed filestream");
            }
#endif

            return new FileStream(
                this.FileName,
                FileMode.Append,
                FileAccess.Write,
                fileShare,
                this.CreateFileParameters.BufferSize);
        }

        private void UpdateCreationTime()
        {
            if (File.Exists(this.FileName))
            {
#if !SILVERLIGHT
                this.CreationTime = File.GetCreationTimeUtc(this.FileName);
#else
                this.CreationTime = File.GetCreationTime(this.FileName);
#endif
            }
            else
            {
                File.Create(this.FileName).Dispose();
                
#if !SILVERLIGHT
                this.CreationTime = DateTime.UtcNow;
                // Set the file's creation time to avoid being thwarted by Windows' Tunneling capabilities (https://support.microsoft.com/en-us/kb/172190).
                File.SetCreationTimeUtc(this.FileName, this.CreationTime);
#else
                this.CreationTime = File.GetCreationTime(this.FileName);
#endif
            }
        }
    }
}<|MERGE_RESOLUTION|>--- conflicted
+++ resolved
@@ -137,8 +137,6 @@
             }
         }
 
-<<<<<<< HEAD
-=======
         /// <summary>
         /// Updates the last write time of the file.
         /// </summary>
@@ -156,7 +154,6 @@
             this.LastWriteTime = dateTime;
         }
         
->>>>>>> d5c8526e
         /// <summary>
         /// Creates the file stream.
         /// </summary>
