// 
// Copyright (c) 2004-2016 Jaroslaw Kowalski <jaak@jkowalski.net>, Kim Christensen, Julian Verdurmen
// 
// All rights reserved.
// 
// Redistribution and use in source and binary forms, with or without 
// modification, are permitted provided that the following conditions 
// are met:
// 
// * Redistributions of source code must retain the above copyright notice, 
//   this list of conditions and the following disclaimer. 
// 
// * Redistributions in binary form must reproduce the above copyright notice,
//   this list of conditions and the following disclaimer in the documentation
//   and/or other materials provided with the distribution. 
// 
// * Neither the name of Jaroslaw Kowalski nor the names of its 
//   contributors may be used to endorse or promote products derived from this
//   software without specific prior written permission. 
// 
// THIS SOFTWARE IS PROVIDED BY THE COPYRIGHT HOLDERS AND CONTRIBUTORS "AS IS"
// AND ANY EXPRESS OR IMPLIED WARRANTIES, INCLUDING, BUT NOT LIMITED TO, THE 
// IMPLIED WARRANTIES OF MERCHANTABILITY AND FITNESS FOR A PARTICULAR PURPOSE 
// ARE DISCLAIMED. IN NO EVENT SHALL THE COPYRIGHT OWNER OR CONTRIBUTORS BE 
// LIABLE FOR ANY DIRECT, INDIRECT, INCIDENTAL, SPECIAL, EXEMPLARY, OR 
// CONSEQUENTIAL DAMAGES (INCLUDING, BUT NOT LIMITED TO, PROCUREMENT OF
// SUBSTITUTE GOODS OR SERVICES; LOSS OF USE, DATA, OR PROFITS; OR BUSINESS 
// INTERRUPTION) HOWEVER CAUSED AND ON ANY THEORY OF LIABILITY, WHETHER IN 
// CONTRACT, STRICT LIABILITY, OR TORT (INCLUDING NEGLIGENCE OR OTHERWISE) 
// ARISING IN ANY WAY OUT OF THE USE OF THIS SOFTWARE, EVEN IF ADVISED OF 
// THE POSSIBILITY OF SUCH DAMAGE.
// 

#if MONO

namespace NLog.Internal.FileAppenders
{
    using System;
    using System.Collections;
    using System.Collections.Specialized;
    using System.IO;
    using System.Text;
    using System.Threading;
    using System.Xml;

    using NLog;
    using NLog.Common;
    using NLog.Config;
    using NLog.Internal;

    using Mono.Unix;
    using Mono.Unix.Native;

    /// <summary>
    /// Provides a multiprocess-safe atomic file appends while
    /// keeping the files open.
    /// </summary>
    /// <remarks>
    /// On Unix you can get all the appends to be atomic, even when multiple 
    /// processes are trying to write to the same file, because setting the file
    /// pointer to the end of the file and appending can be made one operation.
    /// </remarks>
    internal class UnixMultiProcessFileAppender : BaseFileAppender
    {
        private UnixStream file;

        public static readonly IFileAppenderFactory TheFactory = new Factory();

        private class Factory : IFileAppenderFactory
        {
            BaseFileAppender IFileAppenderFactory.Open(string fileName, ICreateFileParameters parameters)
            {
                return new UnixMultiProcessFileAppender(fileName, parameters);
            }
        }

        public UnixMultiProcessFileAppender(string fileName, ICreateFileParameters parameters) : base(fileName, parameters)
        {
            int fd = Syscall.open(fileName, OpenFlags.O_CREAT | OpenFlags.O_WRONLY | OpenFlags.O_APPEND, (FilePermissions)(6 | (6 << 3) | (6 << 6)));
            if (fd == -1)
            {
                if (Stdlib.GetLastError() == Errno.ENOENT && parameters.CreateDirs)
                {
                    string dirName = Path.GetDirectoryName(fileName);
                    if (!Directory.Exists(dirName) && parameters.CreateDirs)
                        Directory.CreateDirectory(dirName);
                    
                    fd = Syscall.open(fileName, OpenFlags.O_CREAT | OpenFlags.O_WRONLY | OpenFlags.O_APPEND, (FilePermissions)(6 | (6 << 3) | (6 << 6)));
                }
            }
            if (fd == -1)
                UnixMarshal.ThrowExceptionForLastError();

            try
            {
                this.file = new UnixStream(fd, true);
            }
            catch
            {
                Syscall.close(fd);
                throw;
            }
        }

        /// <summary>
        /// Writes the specified bytes.
        /// </summary>
        /// <param name="bytes">The bytes array.</param>
        /// <param name="offset">The bytes array offset.</param>
        /// <param name="count">The number of bytes.</param>
        public override void Write(byte[] bytes, int offset, int count)
        {
            if (this.file == null)
                return;
<<<<<<< HEAD
            this.file.Write(bytes, offset, count);
=======

            this.file.Write(bytes, 0, bytes.Length);
>>>>>>> 5be4aa91
        }

        /// <summary>
        /// Closes this instance.
        /// </summary>
        public override void Close()
        {
            if (this.file == null)
                return;
            InternalLogger.Trace("Closing '{0}'", FileName);
            try
            {
                this.file.Close();
            }
            catch (Exception ex)
            {
                // Swallow exception as the file-stream now is in final state (broken instead of closed)
                InternalLogger.Warn(ex, "Failed to close file '{0}'", FileName);
                System.Threading.Thread.Sleep(1);   // Artificial delay to avoid hammering a bad file location
            }
            finally
            {
                this.file = null;
            }
        }
        
        /// <summary>
        /// Gets the creation time for a file associated with the appender. The time returned is in Coordinated Universal 
        /// Time [UTC] standard.
        /// </summary>
        /// <returns>The file creation time.</returns>
        public override DateTime? GetFileCreationTimeUtc()
        {
            FileInfo fileInfo = new FileInfo(FileName);
            if (!fileInfo.Exists)
                return null;
            return fileInfo.CreationTime;
        }
        
        /// <summary>
        /// Gets the last time the file associated with the appeander is written. The time returned is in Coordinated 
        /// Universal Time [UTC] standard.
        /// </summary>
        /// <returns>The time the file was last written to.</returns>
        public override DateTime? GetFileLastWriteTimeUtc()
        {
            FileInfo fileInfo = new FileInfo(FileName);
            if (!fileInfo.Exists)
                return null;
            return fileInfo.LastWriteTime;
        }

        /// <summary>
        /// Gets the length in bytes of the file associated with the appeander.
        /// </summary>
        /// <returns>A long value representing the length of the file in bytes.</returns>
        public override long? GetFileLength()
        {
            FileInfo fileInfo = new FileInfo(FileName);
            if (!fileInfo.Exists)
                return null;
            return fileInfo.Length;
        }

        public override void Flush()
        {
            // do nothing, the stream is always flushed
        }
    }
}

#endif<|MERGE_RESOLUTION|>--- conflicted
+++ resolved
@@ -112,12 +112,7 @@
         {
             if (this.file == null)
                 return;
-<<<<<<< HEAD
             this.file.Write(bytes, offset, count);
-=======
-
-            this.file.Write(bytes, 0, bytes.Length);
->>>>>>> 5be4aa91
         }
 
         /// <summary>
