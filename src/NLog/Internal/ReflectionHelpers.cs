--- conflicted
+++ resolved
@@ -45,7 +45,6 @@
 #if(__IOS__)
 	public static class ReflectionHelpers
 #else
-<<<<<<< HEAD
 	internal static class ReflectionHelpers
 #endif
 
@@ -85,33 +84,6 @@
 			}
 #endif
 		}
-	}
-}
-=======
-            try
-            {
-                return assembly.GetTypes();
-            }
-            catch (ReflectionTypeLoadException typeLoadException)
-            {
-                foreach (var ex in typeLoadException.LoaderExceptions)
-                {
-                    InternalLogger.Warn("Type load exception: {0}", ex);
-                }
-
-                var loadedTypes = new List<Type>();
-                foreach (var t in typeLoadException.Types)
-                {
-                    if (t != null)
-                    {
-                        loadedTypes.Add(t);
-                    }
-                }
-
-                return loadedTypes.ToArray();
-            }
-#endif
-        }
 
         /// <summary>
         /// Is this a static class?
@@ -124,7 +96,6 @@
         public static bool IsStaticClass(this Type type)
         {
             return type.IsClass && type.IsAbstract && type.IsSealed;
-        }
+	    }
     }
-}
->>>>>>> 56a15f15
+}