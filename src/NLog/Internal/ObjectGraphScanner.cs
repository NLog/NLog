﻿// 
// Copyright (c) 2004-2011 Jaroslaw Kowalski <jaak@jkowalski.net>
// 
// All rights reserved.
// 
// Redistribution and use in source and binary forms, with or without 
// modification, are permitted provided that the following conditions 
// are met:
// 
// * Redistributions of source code must retain the above copyright notice, 
//   this list of conditions and the following disclaimer. 
// 
// * Redistributions in binary form must reproduce the above copyright notice,
//   this list of conditions and the following disclaimer in the documentation
//   and/or other materials provided with the distribution. 
// 
// * Neither the name of Jaroslaw Kowalski nor the names of its 
//   contributors may be used to endorse or promote products derived from this
//   software without specific prior written permission. 
// 
// THIS SOFTWARE IS PROVIDED BY THE COPYRIGHT HOLDERS AND CONTRIBUTORS "AS IS"
// AND ANY EXPRESS OR IMPLIED WARRANTIES, INCLUDING, BUT NOT LIMITED TO, THE 
// IMPLIED WARRANTIES OF MERCHANTABILITY AND FITNESS FOR A PARTICULAR PURPOSE 
// ARE DISCLAIMED. IN NO EVENT SHALL THE COPYRIGHT OWNER OR CONTRIBUTORS BE 
// LIABLE FOR ANY DIRECT, INDIRECT, INCIDENTAL, SPECIAL, EXEMPLARY, OR 
// CONSEQUENTIAL DAMAGES (INCLUDING, BUT NOT LIMITED TO, PROCUREMENT OF
// SUBSTITUTE GOODS OR SERVICES; LOSS OF USE, DATA, OR PROFITS; OR BUSINESS 
// INTERRUPTION) HOWEVER CAUSED AND ON ANY THEORY OF LIABILITY, WHETHER IN 
// CONTRACT, STRICT LIABILITY, OR TORT (INCLUDING NEGLIGENCE OR OTHERWISE) 
// ARISING IN ANY WAY OUT OF THE USE OF THIS SOFTWARE, EVEN IF ADVISED OF 
// THE POSSIBILITY OF SUCH DAMAGE.
// 

namespace NLog.Internal
{
    using System.Collections;
    using System.Collections.Generic;
    using System.Linq;
    using System.Reflection;
    using NLog.Common;
    using NLog.Config;

    /// <summary>
    /// Scans (breadth-first) the object graph following all the edges whose are 
    /// instances have <see cref="NLogConfigurationItemAttribute"/> attached and returns 
    /// all objects implementing a specified interfaces.
    /// </summary>
    internal class ObjectGraphScanner
    {
        /// <summary>
        /// Finds the objects which have attached <see cref="NLogConfigurationItemAttribute"/> which are reachable
        /// from any of the given root objects when traversing the object graph over public properties.
        /// </summary>
        /// <typeparam name="T">Type of the objects to return.</typeparam>
        /// <param name="rootObjects">The root objects.</param>
        /// <returns>Ordered list of objects implementing T.</returns>
        public static List<T> FindReachableObjects<T>(params object[] rootObjects)
            where T : class
        {
            InternalLogger.Trace("FindReachableObject<{0}>:", typeof(T));
            var result = new List<T>();
            var visitedObjects = new HashSet<object>();

            foreach (var rootObject in rootObjects)
            {
                ScanProperties(result, rootObject, 0, visitedObjects);
            }

            return result.ToList();
        }

        /// <remarks>ISet is not there in .net35, so using HashSet</remarks>
        private static void ScanProperties<T>(List<T> result, object o, int level, HashSet<object> visitedObjects)
            where T : class
        {
            if (o == null)
            {
                return;
            }

            var type = o.GetType();
            if (!type.IsDefined(typeof(NLogConfigurationItemAttribute), true))
            {
                return;
            }

<<<<<<< HEAD

            var type = o.GetType();
            if (!type.IsDefined<NLogConfigurationItemAttribute>(true))
=======
            if (visitedObjects.Contains(o))
>>>>>>> 1714e427
            {
                return;
            }

            visitedObjects.Add(o);

            var t = o as T;
            if (t != null)
            {
                result.Add(t);
            }

            if (InternalLogger.IsTraceEnabled)
            {
                InternalLogger.Trace("{0}Scanning {1} '{2}'", new string(' ', level), type.Name, o);
            }

            foreach (PropertyInfo prop in PropertyHelper.GetAllReadableProperties(type))
            {
                if (prop.PropertyType.IsPrimitive() || prop.PropertyType.IsEnum() || prop.PropertyType == typeof(string) || prop.IsDefined(typeof(NLogConfigurationIgnorePropertyAttribute), true))
                {
                    continue;
                }

                object value = prop.GetValue(o, null);
                if (value == null)
                {
                    continue;
                }

                var list = value as IList;
                if (list != null)
                {
                    //try first icollection for syncroot
                    List<object> elements;
                    lock (list.SyncRoot)
                    {
                        elements = new List<object>(list.Count);
                        //no foreach. Even .Cast can lead to  Collection was modified after the enumerator was instantiated.
                        for (int i = 0; i < list.Count; i++)
                        {
                            var item = list[i];
                            elements.Add(item);
                        }
                    }
                    ScanPropertiesList(result, elements, level + 1, visitedObjects);
                }
                else
                {
                    var enumerable = value as IEnumerable;
                    if (enumerable != null)
                    {
                        //cast to list otherwhise possible:  Collection was modified after the enumerator was instantiated.
                        var elements = enumerable as IList<object> ?? enumerable.Cast<object>().ToList();

                        ScanPropertiesList(result, elements, level + 1, visitedObjects);
                    }
                    else
                    {
                        ScanProperties(result, value, level + 1, visitedObjects);
                    }
                }
            }
        }

        private static void ScanPropertiesList<T>(List<T> result, IEnumerable<object> elements, int level, HashSet<object> visitedObjects) where T : class
        {
            foreach (object element in elements)
            {
                ScanProperties(result, element, level, visitedObjects);
            }
        }
    }
}<|MERGE_RESOLUTION|>--- conflicted
+++ resolved
@@ -79,18 +79,12 @@
             }
 
             var type = o.GetType();
-            if (!type.IsDefined(typeof(NLogConfigurationItemAttribute), true))
+            if (!type.IsDefined< NLogConfigurationItemAttribute>(true))
             {
                 return;
             }
 
-<<<<<<< HEAD
-
-            var type = o.GetType();
-            if (!type.IsDefined<NLogConfigurationItemAttribute>(true))
-=======
             if (visitedObjects.Contains(o))
->>>>>>> 1714e427
             {
                 return;
             }
@@ -140,21 +134,21 @@
                 }
                 else
                 {
-                    var enumerable = value as IEnumerable;
-                    if (enumerable != null)
-                    {
-                        //cast to list otherwhise possible:  Collection was modified after the enumerator was instantiated.
+                        var enumerable = value as IEnumerable;
+                        if (enumerable != null)
+                        {
+                            //new list to prevent: Collection was modified after the enumerator was instantiated.
                         var elements = enumerable as IList<object> ?? enumerable.Cast<object>().ToList();
-
-                        ScanPropertiesList(result, elements, level + 1, visitedObjects);
-                    }
-                    else
-                    {
-                        ScanProperties(result, value, level + 1, visitedObjects);
+                            //note .Cast is tread-unsafe! But at least it isn't a ICollection / IList
+                            ScanPropertiesList(result, elements, level + 1, visitedObjects);
+                        }
+                        else
+                        {
+                            ScanProperties(result, value, level + 1, visitedObjects);
+                        }
                     }
                 }
             }
-        }
 
         private static void ScanPropertiesList<T>(List<T> result, IEnumerable<object> elements, int level, HashSet<object> visitedObjects) where T : class
         {
