--- conflicted
+++ resolved
@@ -57,11 +57,6 @@
             {
                 builder.Append(value);  // Avoid automatic quotes
             }
-<<<<<<< HEAD
-            else if (value != null || !string.IsNullOrEmpty(format))
-            {
-                MessageTemplates.ValueSerializer.Instance.SerializeObject(value, format, formatProvider, builder);
-=======
             else if (format == "@")
             {
                 MessageTemplates.ValueSerializer.Instance.SerializeObject(value, null, formatProvider, builder);
@@ -69,7 +64,6 @@
             else if (value != null)
             {
                 MessageTemplates.ValueSerializer.Instance.FormatObject(value, format, formatProvider, builder);
->>>>>>> 201acd9f
             }
         }
 
