--- conflicted
+++ resolved
@@ -42,20 +42,12 @@
     using System.Globalization;
     using System.Reflection;
     using System.Text;
-<<<<<<< HEAD
     using Common;
     using Conditions;
     using Config;
+    using Internal;
     using Layouts;
     using Targets;
-=======
-    using NLog.Common;
-    using NLog.Conditions;
-    using NLog.Config;
-    using NLog.Internal;
-    using NLog.Layouts;
-    using NLog.Targets;
->>>>>>> 201acd9f
 
     /// <summary>
     /// Reflection helpers for accessing properties.
