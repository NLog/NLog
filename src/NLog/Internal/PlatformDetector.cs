// 
// Copyright (c) 2004-2017 Jaroslaw Kowalski <jaak@jkowalski.net>, Kim Christensen, Julian Verdurmen
// 
// All rights reserved.
// 
// Redistribution and use in source and binary forms, with or without 
// modification, are permitted provided that the following conditions 
// are met:
// 
// * Redistributions of source code must retain the above copyright notice, 
//   this list of conditions and the following disclaimer. 
// 
// * Redistributions in binary form must reproduce the above copyright notice,
//   this list of conditions and the following disclaimer in the documentation
//   and/or other materials provided with the distribution. 
// 
// * Neither the name of Jaroslaw Kowalski nor the names of its 
//   contributors may be used to endorse or promote products derived from this
//   software without specific prior written permission. 
// 
// THIS SOFTWARE IS PROVIDED BY THE COPYRIGHT HOLDERS AND CONTRIBUTORS "AS IS"
// AND ANY EXPRESS OR IMPLIED WARRANTIES, INCLUDING, BUT NOT LIMITED TO, THE 
// IMPLIED WARRANTIES OF MERCHANTABILITY AND FITNESS FOR A PARTICULAR PURPOSE 
// ARE DISCLAIMED. IN NO EVENT SHALL THE COPYRIGHT OWNER OR CONTRIBUTORS BE 
// LIABLE FOR ANY DIRECT, INDIRECT, INCIDENTAL, SPECIAL, EXEMPLARY, OR 
// CONSEQUENTIAL DAMAGES (INCLUDING, BUT NOT LIMITED TO, PROCUREMENT OF
// SUBSTITUTE GOODS OR SERVICES; LOSS OF USE, DATA, OR PROFITS; OR BUSINESS 
// INTERRUPTION) HOWEVER CAUSED AND ON ANY THEORY OF LIABILITY, WHETHER IN 
// CONTRACT, STRICT LIABILITY, OR TORT (INCLUDING NEGLIGENCE OR OTHERWISE) 
// ARISING IN ANY WAY OUT OF THE USE OF THIS SOFTWARE, EVEN IF ADVISED OF 
// THE POSSIBILITY OF SUCH DAMAGE.
// 

namespace NLog.Internal
{
    using System;

    /// <summary>
    /// Detects the platform the NLog is running on.
    /// </summary>
    internal static class PlatformDetector
    {
        private static RuntimeOS currentOS = GetCurrentRuntimeOS();
        
        /// <summary>
        /// Gets the current runtime OS.
        /// </summary>
        public static RuntimeOS CurrentOS
        {
            get { return currentOS; }
        }
        
        /// <summary>
        /// Gets a value indicating whether current OS is a desktop version of Windows.
        /// </summary>
        public static bool IsDesktopWin32
        {
            get { return currentOS == RuntimeOS.Windows || currentOS == RuntimeOS.WindowsNT; }
        }
        
        /// <summary>
        /// Gets a value indicating whether current OS is Win32-based (desktop or mobile).
        /// </summary>
        public static bool IsWin32
        {
            get { return currentOS == RuntimeOS.Windows || currentOS == RuntimeOS.WindowsNT || currentOS == RuntimeOS.WindowsCE; }
        }
        
        /// <summary>
        /// Gets a value indicating whether current OS is Unix-based.
        /// </summary>
        public static bool IsUnix
        {
            get { return currentOS == RuntimeOS.Unix; }
        }

        /// <summary>
        /// Gets a value indicating whether current runtime is Mono-based
        /// </summary>
        public static bool IsMono
        {
            get { return Type.GetType("Mono.Runtime") != null; }
        }

        /// <summary>
        /// Gets a value indicating whether current runtime supports use of mutex
        /// </summary>
        public static bool SupportsSharableMutex
        {
            get
            {
#if NETSTANDARD1_5
                return true;
#elif !SILVERLIGHT && !__ANDROID__ && !__IOS__
                // Unfortunately, Xamarin Android and Xamarin iOS don't support mutexes (see https://github.com/mono/mono/blob/3a9e18e5405b5772be88bfc45739d6a350560111/mcs/class/corlib/System.Threading/Mutex.cs#L167) 
<<<<<<< HEAD
#if !SILVERLIGHT && !__ANDROID__ && !__IOS__
                if (IsMono && Environment.Version.Major < 4)
=======
                if (IsMono && System.Environment.Version.Major < 4)
>>>>>>> 201acd9f
                    return false;   // MONO ver. 4 is needed for named Mutex to work
                else
                    return true;
#else
                return false;
#endif
            }
        }

        private static RuntimeOS GetCurrentRuntimeOS()
        {
#if NETSTANDARD1_5
            if (System.Runtime.InteropServices.RuntimeInformation.IsOSPlatform(System.Runtime.InteropServices.OSPlatform.Windows))
                return RuntimeOS.Windows;
            else if (System.Runtime.InteropServices.RuntimeInformation.IsOSPlatform(System.Runtime.InteropServices.OSPlatform.OSX))
                return RuntimeOS.Unix;
            else if (System.Runtime.InteropServices.RuntimeInformation.IsOSPlatform(System.Runtime.InteropServices.OSPlatform.Linux))
                return RuntimeOS.Unix;
            return RuntimeOS.Unknown;
#else
            PlatformID platformID = Environment.OSVersion.Platform;
            if ((int)platformID == 4 || (int)platformID == 128)
            {
                return RuntimeOS.Unix;
            }

            if ((int)platformID == 3)
            {
                return RuntimeOS.WindowsCE;
            }

            if (platformID == PlatformID.Win32Windows)
            {
                return RuntimeOS.Windows;
            }

            if (platformID == PlatformID.Win32NT)
            {
                return RuntimeOS.WindowsNT;
            }

            return RuntimeOS.Unknown;
#endif
        }
    }
}<|MERGE_RESOLUTION|>--- conflicted
+++ resolved
@@ -93,12 +93,7 @@
                 return true;
 #elif !SILVERLIGHT && !__ANDROID__ && !__IOS__
                 // Unfortunately, Xamarin Android and Xamarin iOS don't support mutexes (see https://github.com/mono/mono/blob/3a9e18e5405b5772be88bfc45739d6a350560111/mcs/class/corlib/System.Threading/Mutex.cs#L167) 
-<<<<<<< HEAD
-#if !SILVERLIGHT && !__ANDROID__ && !__IOS__
                 if (IsMono && Environment.Version.Major < 4)
-=======
-                if (IsMono && System.Environment.Version.Major < 4)
->>>>>>> 201acd9f
                     return false;   // MONO ver. 4 is needed for named Mutex to work
                 else
                     return true;
