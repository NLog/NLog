// 
// Copyright (c) 2004-2016 Jaroslaw Kowalski <jaak@jkowalski.net>, Kim Christensen, Julian Verdurmen
// 
// All rights reserved.
// 
// Redistribution and use in source and binary forms, with or without 
// modification, are permitted provided that the following conditions 
// are met:
// 
// * Redistributions of source code must retain the above copyright notice, 
//   this list of conditions and the following disclaimer. 
// 
// * Redistributions in binary form must reproduce the above copyright notice,
//   this list of conditions and the following disclaimer in the documentation
//   and/or other materials provided with the distribution. 
// 
// * Neither the name of Jaroslaw Kowalski nor the names of its 
//   contributors may be used to endorse or promote products derived from this
//   software without specific prior written permission. 
// 
// THIS SOFTWARE IS PROVIDED BY THE COPYRIGHT HOLDERS AND CONTRIBUTORS "AS IS"
// AND ANY EXPRESS OR IMPLIED WARRANTIES, INCLUDING, BUT NOT LIMITED TO, THE 
// IMPLIED WARRANTIES OF MERCHANTABILITY AND FITNESS FOR A PARTICULAR PURPOSE 
// ARE DISCLAIMED. IN NO EVENT SHALL THE COPYRIGHT OWNER OR CONTRIBUTORS BE 
// LIABLE FOR ANY DIRECT, INDIRECT, INCIDENTAL, SPECIAL, EXEMPLARY, OR 
// CONSEQUENTIAL DAMAGES (INCLUDING, BUT NOT LIMITED TO, PROCUREMENT OF
// SUBSTITUTE GOODS OR SERVICES; LOSS OF USE, DATA, OR PROFITS; OR BUSINESS 
// INTERRUPTION) HOWEVER CAUSED AND ON ANY THEORY OF LIABILITY, WHETHER IN 
// CONTRACT, STRICT LIABILITY, OR TORT (INCLUDING NEGLIGENCE OR OTHERWISE) 
// ARISING IN ANY WAY OUT OF THE USE OF THIS SOFTWARE, EVEN IF ADVISED OF 
// THE POSSIBILITY OF SUCH DAMAGE.
// 

namespace NLog.Internal
{
    using System;
<<<<<<< HEAD
    using System.Collections.Generic;
#if NETSTANDARD_1plus
    using System.Runtime.InteropServices;
#endif
    using NLog.Config;
=======
>>>>>>> 29f87343

    /// <summary>
    /// Detects the platform the NLog is running on.
    /// </summary>
    internal static class PlatformDetector
    {
        private static RuntimeOS currentOS = GetCurrentRuntimeOS();

        /// <summary>
        /// Gets the current runtime OS.
        /// </summary>
        public static RuntimeOS CurrentOS
        {
            get { return currentOS; }
        }

        /// <summary>
        /// Gets a value indicating whether current OS is a desktop version of Windows.
        /// </summary>
        public static bool IsDesktopWin32
        {
            get { return currentOS == RuntimeOS.Windows || currentOS == RuntimeOS.WindowsNT; }
        }

        /// <summary>
        /// Gets a value indicating whether current OS is Win32-based (desktop or mobile).
        /// </summary>
        public static bool IsWin32
        {
            get { return currentOS == RuntimeOS.Windows || currentOS == RuntimeOS.WindowsNT || currentOS == RuntimeOS.WindowsCE; }
        }

        /// <summary>
        /// Gets a value indicating whether current OS is Unix-based.
        /// </summary>
        public static bool IsUnix
        {
            get { return currentOS == RuntimeOS.Unix; }
        }

        /// <summary>
        /// Gets a value indicating whether current runtime is Mono-based
        /// </summary>
        public static bool IsMono
        {
            get { return Type.GetType("Mono.Runtime") != null; }
        }

        /// <summary>
        /// Gets a value indicating whether current runtime supports use of mutex
        /// </summary>
        public static bool SupportsSharableMutex
        {
            get
            {
                // Unfortunately, Xamarin Android and Xamarin iOS don't support mutexes (see https://github.com/mono/mono/blob/3a9e18e5405b5772be88bfc45739d6a350560111/mcs/class/corlib/System.Threading/Mutex.cs#L167) 
#if !SILVERLIGHT && !__ANDROID__ && !__IOS__
                if (IsMono && System.Environment.Version.Major < 4)
                    return false;   // MONO ver. 4 is needed for named Mutex to work
                else
                    return true;
#else
                return false;
#endif
            }
        }

        private static RuntimeOS GetCurrentRuntimeOS()
        {
#if NETSTANDARD_1plus
            if (RuntimeInformation.IsOSPlatform(OSPlatform.Windows))
                return RuntimeOS.Windows;
            else if (RuntimeInformation.IsOSPlatform(OSPlatform.OSX))
                return RuntimeOS.Unix;
            else if (RuntimeInformation.IsOSPlatform(OSPlatform.Linux))
                return RuntimeOS.Unix;

            return RuntimeOS.Unknown;
#elif NETSTANDARD
            return RuntimeOS.Unknown;
#else
            PlatformID platformID = Environment.OSVersion.Platform;
            if ((int)platformID == 4 || (int)platformID == 128)
            {
                return RuntimeOS.Unix;
            }

            if ((int)platformID == 3)
            {
                return RuntimeOS.WindowsCE;
            }

            if (platformID == PlatformID.Win32Windows)
            {
                return RuntimeOS.Windows;
            }

            if (platformID == PlatformID.Win32NT)
            {
                return RuntimeOS.WindowsNT;
            }

            return RuntimeOS.Unknown;
#endif
        }
    }
}<|MERGE_RESOLUTION|>--- conflicted
+++ resolved
@@ -34,14 +34,11 @@
 namespace NLog.Internal
 {
     using System;
-<<<<<<< HEAD
     using System.Collections.Generic;
 #if NETSTANDARD_1plus
     using System.Runtime.InteropServices;
 #endif
     using NLog.Config;
-=======
->>>>>>> 29f87343
 
     /// <summary>
     /// Detects the platform the NLog is running on.
@@ -89,7 +86,7 @@
         {
             get { return Type.GetType("Mono.Runtime") != null; }
         }
-
+        
         /// <summary>
         /// Gets a value indicating whether current runtime supports use of mutex
         /// </summary>
