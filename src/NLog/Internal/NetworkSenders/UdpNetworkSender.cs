// 
// Copyright (c) 2004-2017 Jaroslaw Kowalski <jaak@jkowalski.net>, Kim Christensen, Julian Verdurmen
// 
// All rights reserved.
// 
// Redistribution and use in source and binary forms, with or without 
// modification, are permitted provided that the following conditions 
// are met:
// 
// * Redistributions of source code must retain the above copyright notice, 
//   this list of conditions and the following disclaimer. 
// 
// * Redistributions in binary form must reproduce the above copyright notice,
//   this list of conditions and the following disclaimer in the documentation
//   and/or other materials provided with the distribution. 
// 
// * Neither the name of Jaroslaw Kowalski nor the names of its 
//   contributors may be used to endorse or promote products derived from this
//   software without specific prior written permission. 
// 
// THIS SOFTWARE IS PROVIDED BY THE COPYRIGHT HOLDERS AND CONTRIBUTORS "AS IS"
// AND ANY EXPRESS OR IMPLIED WARRANTIES, INCLUDING, BUT NOT LIMITED TO, THE 
// IMPLIED WARRANTIES OF MERCHANTABILITY AND FITNESS FOR A PARTICULAR PURPOSE 
// ARE DISCLAIMED. IN NO EVENT SHALL THE COPYRIGHT OWNER OR CONTRIBUTORS BE 
// LIABLE FOR ANY DIRECT, INDIRECT, INCIDENTAL, SPECIAL, EXEMPLARY, OR 
// CONSEQUENTIAL DAMAGES (INCLUDING, BUT NOT LIMITED TO, PROCUREMENT OF
// SUBSTITUTE GOODS OR SERVICES; LOSS OF USE, DATA, OR PROFITS; OR BUSINESS 
// INTERRUPTION) HOWEVER CAUSED AND ON ANY THEORY OF LIABILITY, WHETHER IN 
// CONTRACT, STRICT LIABILITY, OR TORT (INCLUDING NEGLIGENCE OR OTHERWISE) 
// ARISING IN ANY WAY OUT OF THE USE OF THIS SOFTWARE, EVEN IF ADVISED OF 
// THE POSSIBILITY OF SUCH DAMAGE.
// 

#if !SILVERLIGHT

namespace NLog.Internal.NetworkSenders
{
    using System;
    using System.IO;
    using System.Net;
    using System.Net.Sockets;
    using Common;

    /// <summary>
    /// Sends messages over the network as UDP datagrams.
    /// </summary>
    internal class UdpNetworkSender : NetworkSender
    {
        private ISocket _socket;
        private EndPoint _endpoint;

        /// <summary>
        /// Initializes a new instance of the <see cref="UdpNetworkSender"/> class.
        /// </summary>
        /// <param name="url">URL. Must start with udp://.</param>
        /// <param name="addressFamily">The address family.</param>
        public UdpNetworkSender(string url, AddressFamily addressFamily)
            : base(url)
        {
            AddressFamily = addressFamily;
        }

        internal AddressFamily AddressFamily { get; set; }

        /// <summary>
        /// Creates the socket.
        /// </summary>
        /// <param name="addressFamily">The address family.</param>
        /// <param name="socketType">Type of the socket.</param>
        /// <param name="protocolType">Type of the protocol.</param>
        /// <returns>Implementation of <see cref="ISocket"/> to use.</returns>
        [System.Diagnostics.CodeAnalysis.SuppressMessage("Microsoft.Reliability", "CA2000:Dispose objects before losing scope", Justification = "Socket is disposed elsewhere.")]
        protected internal virtual ISocket CreateSocket(AddressFamily addressFamily, SocketType socketType, ProtocolType protocolType)
        {
            var proxy = new SocketProxy(addressFamily, socketType, protocolType);

            Uri uri;
<<<<<<< HEAD
            if (Uri.TryCreate(Address, UriKind.Absolute, out uri)
                && uri.Host.Equals(IPAddress.Broadcast.ToString(), StringComparison.InvariantCultureIgnoreCase))
=======
            if (Uri.TryCreate(this.Address, UriKind.Absolute, out uri)
                && uri.Host.Equals(IPAddress.Broadcast.ToString(), StringComparison.OrdinalIgnoreCase))
>>>>>>> 201acd9f
            {
                proxy.UnderlyingSocket.EnableBroadcast = true;
            }

            return proxy;
        }

        /// <summary>
        /// Performs sender-specific initialization.
        /// </summary>
        protected override void DoInitialize()
        {
            _endpoint = ParseEndpointAddress(new Uri(Address), AddressFamily);
            _socket = CreateSocket(_endpoint.AddressFamily, SocketType.Dgram, ProtocolType.Udp);
        }

        /// <summary>
        /// Closes the socket.
        /// </summary>
        /// <param name="continuation">The continuation.</param>
        protected override void DoClose(AsyncContinuation continuation)
        {
            lock (this)
            {
                CloseSocket(continuation);
            }
        }

        private void CloseSocket(AsyncContinuation continuation)
        {
            try
            {
                var sock = _socket;
                _socket = null;

                if (sock != null)
                {
                    sock.Close();
                }

                continuation(null);
            }
            catch (Exception exception)
            {
                if (exception.MustBeRethrown())
                {
                    throw;
                }

                continuation(exception);
            }
        }

        /// <summary>
        /// Sends the specified text as a UDP datagram.
        /// </summary>
        /// <param name="bytes">The bytes to be sent.</param>
        /// <param name="offset">Offset in buffer.</param>
        /// <param name="length">Number of bytes to send.</param>
        /// <param name="asyncContinuation">The async continuation to be invoked after the buffer has been sent.</param>
        /// <remarks>To be overridden in inheriting classes.</remarks>
        [System.Diagnostics.CodeAnalysis.SuppressMessage("Microsoft.Reliability", "CA2000:Dispose objects before losing scope", Justification = "Dispose() is called in the event handler.")]
        protected override void DoSend(byte[] bytes, int offset, int length, AsyncContinuation asyncContinuation)
        {
            lock (this)
            {
                var args = new SocketAsyncEventArgs();
                args.SetBuffer(bytes, offset, length);
                args.UserToken = asyncContinuation;
                args.Completed += SocketOperationCompleted;
                args.RemoteEndPoint = _endpoint;

                if (!_socket.SendToAsync(args))
                {
                    SocketOperationCompleted(_socket, args);
                }
            }
        }

        private void SocketOperationCompleted(object sender, SocketAsyncEventArgs e)
        {
            var asyncContinuation = e.UserToken as AsyncContinuation;

            Exception error = null;

            if (e.SocketError != SocketError.Success)
            {
                error = new IOException("Error: " + e.SocketError);
            }

            e.Dispose();

            if (asyncContinuation != null)
            {
                asyncContinuation(error);
            }
        }

        public override void CheckSocket()
        {
            if (_socket == null)
            {
                DoInitialize();
            }
        }
    }
}

#endif<|MERGE_RESOLUTION|>--- conflicted
+++ resolved
@@ -75,13 +75,8 @@
             var proxy = new SocketProxy(addressFamily, socketType, protocolType);
 
             Uri uri;
-<<<<<<< HEAD
             if (Uri.TryCreate(Address, UriKind.Absolute, out uri)
-                && uri.Host.Equals(IPAddress.Broadcast.ToString(), StringComparison.InvariantCultureIgnoreCase))
-=======
-            if (Uri.TryCreate(this.Address, UriKind.Absolute, out uri)
                 && uri.Host.Equals(IPAddress.Broadcast.ToString(), StringComparison.OrdinalIgnoreCase))
->>>>>>> 201acd9f
             {
                 proxy.UnderlyingSocket.EnableBroadcast = true;
             }
