// 
// Copyright (c) 2004-2021 Jaroslaw Kowalski <jaak@jkowalski.net>, Kim Christensen, Julian Verdurmen
// 
// All rights reserved.
// 
// Redistribution and use in source and binary forms, with or without 
// modification, are permitted provided that the following conditions 
// are met:
// 
// * Redistributions of source code must retain the above copyright notice, 
//   this list of conditions and the following disclaimer. 
// 
// * Redistributions in binary form must reproduce the above copyright notice,
//   this list of conditions and the following disclaimer in the documentation
//   and/or other materials provided with the distribution. 
// 
// * Neither the name of Jaroslaw Kowalski nor the names of its 
//   contributors may be used to endorse or promote products derived from this
//   software without specific prior written permission. 
// 
// THIS SOFTWARE IS PROVIDED BY THE COPYRIGHT HOLDERS AND CONTRIBUTORS "AS IS"
// AND ANY EXPRESS OR IMPLIED WARRANTIES, INCLUDING, BUT NOT LIMITED TO, THE 
// IMPLIED WARRANTIES OF MERCHANTABILITY AND FITNESS FOR A PARTICULAR PURPOSE 
// ARE DISCLAIMED. IN NO EVENT SHALL THE COPYRIGHT OWNER OR CONTRIBUTORS BE 
// LIABLE FOR ANY DIRECT, INDIRECT, INCIDENTAL, SPECIAL, EXEMPLARY, OR 
// CONSEQUENTIAL DAMAGES (INCLUDING, BUT NOT LIMITED TO, PROCUREMENT OF
// SUBSTITUTE GOODS OR SERVICES; LOSS OF USE, DATA, OR PROFITS; OR BUSINESS 
// INTERRUPTION) HOWEVER CAUSED AND ON ANY THEORY OF LIABILITY, WHETHER IN 
// CONTRACT, STRICT LIABILITY, OR TORT (INCLUDING NEGLIGENCE OR OTHERWISE) 
// ARISING IN ANY WAY OUT OF THE USE OF THIS SOFTWARE, EVEN IF ADVISED OF 
// THE POSSIBILITY OF SUCH DAMAGE.
// 

namespace NLog.Internal
{
    using System;
    using System.Collections;
    using System.Collections.Generic;
    using System.Diagnostics;
    using MessageTemplates;

    /// <summary>
    /// Dictionary that combines the standard <see cref="LogEventInfo.Properties" /> with the
    /// MessageTemplate-properties extracted from the <see cref="LogEventInfo.Message" />.
    /// 
    /// The <see cref="MessageProperties" /> are returned as the first items
    /// in the collection, and in positional order.
    /// </summary>
    [DebuggerDisplay("Count = {Count}")]
    internal sealed class PropertiesDictionary : IDictionary<object, object>, IEnumerable<MessageTemplateParameter>
    {
        private struct PropertyValue
        {
            /// <summary>
            /// Value of the property 
            /// </summary>
            public readonly object Value;

            /// <summary>
            /// Is this a property of the message?
            /// </summary>
            public readonly bool IsMessageProperty;

            /// <summary>
            /// 
            /// </summary>
            /// <param name="value">Value of the property</param>
            /// <param name="isMessageProperty">Is this a property of the message?</param>
            public PropertyValue(object value, bool isMessageProperty)
            {
                Value = value;
                IsMessageProperty = isMessageProperty;
            }
        }
        /// <summary>
        /// The properties of the logEvent
        /// </summary>
        private Dictionary<object, PropertyValue> _eventProperties;
        /// <summary>
        /// The properties extracted from the message
        /// </summary>
        private IList<MessageTemplateParameter> _messageProperties;
        private DictionaryCollection _keyCollection;
        private DictionaryCollection _valueCollection;

        /// <summary>
        /// Wraps the list of message-template-parameters into the IDictionary-interface
        /// </summary>
        /// <param name="messageParameters">Message-template-parameters</param>
        public PropertiesDictionary(IList<MessageTemplateParameter> messageParameters = null)
        {
            if (messageParameters?.Count > 0)
            {
                MessageProperties = messageParameters;
            }
        }

#if !NET35
        /// <summary>
        /// Transforms the list of event-properties into IDictionary-interface
        /// </summary>
        /// <param name="eventProperties">Message-template-parameters</param>
        public PropertiesDictionary(IReadOnlyList<KeyValuePair<object, object>> eventProperties)
        {
            var propertyCount = eventProperties.Count;
            if (propertyCount > 0)
            {
                _eventProperties = new Dictionary<object, PropertyValue>(propertyCount);
                for (int i = 0; i < propertyCount; ++i)
                {
                    var property = eventProperties[i];
                    _eventProperties[property.Key] = new PropertyValue(property.Value, false);
                }
            }
        }
#endif

        private bool IsEmpty => (_eventProperties is null || _eventProperties.Count == 0) && (_messageProperties is null || _messageProperties.Count == 0);

        private Dictionary<object, PropertyValue> EventProperties
        {
            get
            {
                if (_eventProperties is null)
                {
<<<<<<< HEAD
                    if (_messageProperties?.Count > 0)
                    {
                        _eventProperties = new Dictionary<object, PropertyValue>(_messageProperties.Count);
                        if (!InsertMessagePropertiesIntoEmptyDictionary(_messageProperties, _eventProperties))
                        {
                            _messageProperties = CreateUniqueMessagePropertiesListSlow(_messageProperties, _eventProperties);
                        }
                    }
                    else
                    {
                        _eventProperties = new Dictionary<object, PropertyValue>();
                    }
=======
                    System.Threading.Interlocked.CompareExchange(ref _eventProperties, BuildEventProperties(_messageProperties), null);
>>>>>>> 984ef76f
                }
                return _eventProperties;
            }
        }

        public IList<MessageTemplateParameter> MessageProperties
        {
            get => _messageProperties ?? ArrayHelper.Empty<MessageTemplateParameter>();
            internal set => _messageProperties = SetMessageProperties(value, _messageProperties);
        }

        private IList<MessageTemplateParameter> SetMessageProperties(IList<MessageTemplateParameter> newMessageProperties, IList<MessageTemplateParameter> oldMessageProperties)
        {
            if (_eventProperties is null && VerifyUniqueMessageTemplateParametersFast(newMessageProperties))
            {
                return newMessageProperties;
            }
            else
            {
                if (_eventProperties is null)
                {
                    _eventProperties = new Dictionary<object, PropertyValue>(newMessageProperties.Count);
                }

                if (oldMessageProperties != null && _eventProperties.Count > 0)
                {
                    RemoveOldMessageProperties(oldMessageProperties);
                }

                if (newMessageProperties != null && (_eventProperties.Count > 0 || !InsertMessagePropertiesIntoEmptyDictionary(newMessageProperties, _eventProperties)))
                {
                    return CreateUniqueMessagePropertiesListSlow(newMessageProperties, _eventProperties);
                }
                else
                {
                    return newMessageProperties;
                }
            }
        }

        private void RemoveOldMessageProperties(IList<MessageTemplateParameter> oldMessageProperties)
        {
            for (int i = 0; i < oldMessageProperties.Count; ++i)
            {
                if (_eventProperties.TryGetValue(oldMessageProperties[i].Name, out var propertyValue) && propertyValue.IsMessageProperty)
                {
                    _eventProperties.Remove(oldMessageProperties[i].Name);
                }
            }
        }

        private static Dictionary<object, PropertyValue> BuildEventProperties(IList<MessageTemplateParameter> messageProperties)
        {
            if (messageProperties?.Count > 0)
            {
                var eventProperties = new Dictionary<object, PropertyValue>(messageProperties.Count);
                if (!InsertMessagePropertiesIntoEmptyDictionary(messageProperties, eventProperties))
                {
                    CreateUniqueMessagePropertiesListSlow(messageProperties, eventProperties);  // Should never happen
                }
                return eventProperties;
            }
            else
            {
                return new Dictionary<object, PropertyValue>();
            }
        }

        /// <inheritDoc/>
        public object this[object key]
        {
            get
            {
                if (!IsEmpty && EventProperties.TryGetValue(key, out var valueItem))
                {
                    return valueItem.Value;
                }

                throw new KeyNotFoundException();
            }
            set => EventProperties[key] = new PropertyValue(value, false);
        }

        /// <inheritDoc/>
        public ICollection<object> Keys => KeyCollection;

        /// <inheritDoc/>
        public ICollection<object> Values => ValueCollection;

        private DictionaryCollection KeyCollection
        {
            get
            {
                if (_keyCollection != null)
                    return _keyCollection;
                if (IsEmpty)
                    return EmptyKeyCollection;
                return _keyCollection ?? (_keyCollection = new DictionaryCollection(this, true));
            }
        }

        private DictionaryCollection ValueCollection
        {
            get
            {
                if (_valueCollection != null)
                    return _valueCollection;

                if (IsEmpty)
                    return EmptyValueCollection;
                return _valueCollection ?? (_valueCollection = new DictionaryCollection(this, false));
            }
        }

        private static readonly DictionaryCollection EmptyKeyCollection = new DictionaryCollection(new PropertiesDictionary(), true);
        private static readonly DictionaryCollection EmptyValueCollection = new DictionaryCollection(new PropertiesDictionary(), false);

        /// <inheritDoc/>
        public int Count => (_eventProperties?.Count) ?? (_messageProperties?.Count) ?? 0;

        /// <inheritDoc/>
        public bool IsReadOnly => false;

        /// <inheritDoc/>
        public void Add(object key, object value)
        {
            EventProperties.Add(key, new PropertyValue(value, false));
        }

        /// <inheritDoc/>
        public void Add(KeyValuePair<object, object> item)
        {
            Add(item.Key, item.Value);
        }

        /// <inheritDoc/>
        public void Clear()
        {
            _eventProperties?.Clear();
            if (_messageProperties != null)
                _messageProperties = ArrayHelper.Empty<MessageTemplateParameter>();
        }

        /// <inheritDoc/>
        public bool Contains(KeyValuePair<object, object> item)
        {
            if (!IsEmpty)
            {
                if (((IDictionary<object, PropertyValue>)EventProperties).Contains(new KeyValuePair<object, PropertyValue>(item.Key, new PropertyValue(item.Value, false))))
                    return true;

                if (((IDictionary<object, PropertyValue>)EventProperties).Contains(new KeyValuePair<object, PropertyValue>(item.Key, new PropertyValue(item.Value, true))))
                    return true;
            }
            return false;
        }

        /// <inheritDoc/>
        public bool ContainsKey(object key)
        {
            if (!IsEmpty)
            {
                return EventProperties.ContainsKey(key);
            }
            return false;
        }

        /// <inheritDoc/>
        public void CopyTo(KeyValuePair<object, object>[] array, int arrayIndex)
        {
            if (array is null)
                throw new ArgumentNullException(nameof(array));
            if (arrayIndex < 0)
                throw new ArgumentOutOfRangeException(nameof(arrayIndex));

            if (!IsEmpty)
            {
                foreach (var propertyItem in this)
                {
                    array[arrayIndex++] = propertyItem;
                }
            }
        }

        /// <inheritDoc/>
        public IEnumerator<KeyValuePair<object, object>> GetEnumerator()
        {
            if (IsEmpty)
                return System.Linq.Enumerable.Empty<KeyValuePair<object, object>>().GetEnumerator();
            return new DictionaryEnumerator(this);
        }

        /// <inheritDoc/>
        IEnumerator IEnumerable.GetEnumerator()
        {
            if (IsEmpty)
                return ArrayHelper.Empty<KeyValuePair<object, object>>().GetEnumerator();
            return new DictionaryEnumerator(this);
        }

        /// <inheritDoc/>
        public bool Remove(object key)
        {
            if (!IsEmpty)
            {
                return EventProperties.Remove(key);
            }
            return false;
        }

        /// <inheritDoc/>
        public bool Remove(KeyValuePair<object, object> item)
        {
            if (!IsEmpty)
            {
                if (((IDictionary<object, PropertyValue>)EventProperties).Remove(new KeyValuePair<object, PropertyValue>(item.Key, new PropertyValue(item.Value, false))))
                    return true;

                if (((IDictionary<object, PropertyValue>)EventProperties).Remove(new KeyValuePair<object, PropertyValue>(item.Key, new PropertyValue(item.Value, true))))
                    return true;
            }

            return false;
        }

        /// <inheritDoc/>
        public bool TryGetValue(object key, out object value)
        {
            if (!IsEmpty)
            {
                if (_eventProperties is null && key is string keyString && _messageProperties?.Count < 5)
                {
                    for (int i = 0; i < _messageProperties.Count; ++i)
                    {
                        if (keyString.Equals(_messageProperties[i].Name, StringComparison.Ordinal))
                        {
                            value = _messageProperties[i].Value;
                            return true;
                        }
                    }
                }
                else if (EventProperties.TryGetValue(key, out var valueItem))
                {
                    value = valueItem.Value;
                    return true;
                }
            }

            value = null;
            return false;
        }

        /// <summary>
        /// Check if the message-template-parameters can be used directly without allocating a dictionary
        /// </summary>
        /// <param name="parameterList">Message-template-parameters</param>
        /// <returns>Are all parameter names unique (true / false)</returns>
        private static bool VerifyUniqueMessageTemplateParametersFast(IList<MessageTemplateParameter> parameterList)
        {
            if (parameterList is null || parameterList.Count == 0)
                return true;

            if (parameterList.Count > 10)
                return false;

            for (int i = 0; i < parameterList.Count - 1; ++i)
            {
                for (int j = i + 1; j < parameterList.Count; ++j)
                {
                    if (parameterList[i].Name == parameterList[j].Name)
                        return false;
                }
            }

            return true;
        }

        /// <summary>
        /// Attempt to insert the message-template-parameters into an empty dictionary
        /// </summary>
        /// <param name="messageProperties">Message-template-parameters</param>
        /// <param name="eventProperties">The initially empty dictionary</param>
        /// <returns>Message-template-parameters was inserted into dictionary without trouble (true/false)</returns>
        private static bool InsertMessagePropertiesIntoEmptyDictionary(IList<MessageTemplateParameter> messageProperties, Dictionary<object, PropertyValue> eventProperties)
        {
            try
            {
                for (int i = 0; i < messageProperties.Count; ++i)
                {
                    eventProperties.Add(messageProperties[i].Name, new PropertyValue(messageProperties[i].Value, true));
                }
                return true; // We are done
            }
            catch (ArgumentException)
            {
                // Duplicate keys found, lets try again
                for (int i = 0; i < messageProperties.Count; ++i)
                {
                    //remove the duplicates
                    eventProperties.Remove(messageProperties[i].Name);
                }
                return false;
            }
        }

        /// <summary>
        /// Attempt to override the existing dictionary values using the message-template-parameters 
        /// </summary>
        /// <param name="messageProperties">Message-template-parameters</param>
        /// <param name="eventProperties">The already filled dictionary</param>
        /// <returns>List of unique message-template-parameters</returns>
        private static IList<MessageTemplateParameter> CreateUniqueMessagePropertiesListSlow(IList<MessageTemplateParameter> messageProperties, Dictionary<object, PropertyValue> eventProperties)
        {
            List<MessageTemplateParameter> messagePropertiesUnique = null;
            for (int i = 0; i < messageProperties.Count; ++i)
            {
                if (eventProperties.TryGetValue(messageProperties[i].Name, out var valueItem) && valueItem.IsMessageProperty)
                {
                    if (messagePropertiesUnique is null)
                    {
                        messagePropertiesUnique = new List<MessageTemplateParameter>(messageProperties.Count);
                        for (int j = 0; j < i; ++j)
                        {
                            messagePropertiesUnique.Add(messageProperties[j]);
                        }
                    }
                    continue;   // Skip already exists
                }

                eventProperties[messageProperties[i].Name] = new PropertyValue(messageProperties[i].Value, true);
                messagePropertiesUnique?.Add(messageProperties[i]);
            }

            return messagePropertiesUnique ?? messageProperties;
        }

        IEnumerator<MessageTemplateParameter> IEnumerable<MessageTemplateParameter>.GetEnumerator()
        {
            return new ParameterEnumerator(this);
        }

        private abstract class DictionaryEnumeratorBase : IDisposable
        {
            private readonly PropertiesDictionary _dictionary;
            private int? _messagePropertiesEnumerator;
            private bool _eventEnumeratorCreated;
            private Dictionary<object, PropertyValue>.Enumerator _eventEnumerator;

            protected DictionaryEnumeratorBase(PropertiesDictionary dictionary)
            {
                _dictionary = dictionary;
            }

            protected KeyValuePair<object, object> CurrentProperty
            {
                get
                {
                    if (_messagePropertiesEnumerator.HasValue)
                    {
                        var property = _dictionary._messageProperties[_messagePropertiesEnumerator.Value];
                        return new KeyValuePair<object, object>(property.Name, property.Value);
                    }
                    if (_eventEnumeratorCreated)
                        return new KeyValuePair<object, object>(_eventEnumerator.Current.Key, _eventEnumerator.Current.Value.Value);
                    throw new InvalidOperationException();
                }
            }

            protected MessageTemplateParameter CurrentParameter
            {
                get
                {
                    if (_messagePropertiesEnumerator.HasValue)
                    {
                        return _dictionary._messageProperties[_messagePropertiesEnumerator.Value];
                    }
                    if (_eventEnumeratorCreated)
                    {
                        string parameterName = XmlHelper.XmlConvertToString(_eventEnumerator.Current.Key ?? string.Empty) ?? string.Empty;
                        return new MessageTemplateParameter(parameterName, _eventEnumerator.Current.Value.Value, null, CaptureType.Unknown);
                    }
                    throw new InvalidOperationException();
                }
            }

            public bool MoveNext()
            {
                if (_messagePropertiesEnumerator.HasValue)
                {
                    if (_messagePropertiesEnumerator.Value + 1 < _dictionary._messageProperties.Count)
                    {
                        // Move forward to a key that is not overriden
                        _messagePropertiesEnumerator = FindNextValidMessagePropertyIndex(_messagePropertiesEnumerator.Value + 1);
                        if (_messagePropertiesEnumerator.HasValue)
                            return true;

                        _messagePropertiesEnumerator = _dictionary._eventProperties.Count - 1;
                    }

                    if (HasEventProperties(_dictionary))
                    {
                        _messagePropertiesEnumerator = null;
                        _eventEnumerator = _dictionary._eventProperties.GetEnumerator();
                        _eventEnumeratorCreated = true;
                        return MoveNextValidEventProperty();
                    }

                    return false;
                }
                if (_eventEnumeratorCreated)
                {
                    return MoveNextValidEventProperty();
                }
                if (HasMessageProperties(_dictionary))
                {
                    // Move forward to a key that is not overriden
                    _messagePropertiesEnumerator = FindNextValidMessagePropertyIndex(0);
                    if (_messagePropertiesEnumerator.HasValue)
                    {
                        return true;
                    }
                }

                if (HasEventProperties(_dictionary))
                {
                    _eventEnumerator = _dictionary._eventProperties.GetEnumerator();
                    _eventEnumeratorCreated = true;
                    return MoveNextValidEventProperty();
                }

                return false;
            }

            private static bool HasMessageProperties(PropertiesDictionary propertiesDictionary)
            {
                return propertiesDictionary._messageProperties?.Count > 0;
            }

            private static bool HasEventProperties(PropertiesDictionary propertiesDictionary)
            {
                return propertiesDictionary._eventProperties?.Count > 0;
            }

            private bool MoveNextValidEventProperty()
            {
                while (_eventEnumerator.MoveNext())
                {
                    if (!_eventEnumerator.Current.Value.IsMessageProperty)
                        return true;
                }
                return false;
            }

            private int? FindNextValidMessagePropertyIndex(int startIndex)
            {
                if (_dictionary._eventProperties is null)
                    return startIndex;

                for (int i = startIndex; i < _dictionary._messageProperties.Count; ++i)
                {
                    if (_dictionary._eventProperties.TryGetValue(_dictionary._messageProperties[i].Name, out var valueItem) && valueItem.IsMessageProperty)
                    {
                        return i;
                    }
                }

                return null;
            }

            public void Dispose()
            {
                // Nothing to do
            }

            public void Reset()
            {
                _messagePropertiesEnumerator = null;
                _eventEnumeratorCreated = false;
                _eventEnumerator = default(Dictionary<object, PropertyValue>.Enumerator);
            }
        }

        private class ParameterEnumerator : DictionaryEnumeratorBase, IEnumerator<MessageTemplateParameter>
        {
            /// <inheritDoc/>
            public MessageTemplateParameter Current => CurrentParameter;

            /// <inheritDoc/>
            object IEnumerator.Current => CurrentParameter;

            public ParameterEnumerator(PropertiesDictionary dictionary)
                : base(dictionary)
            {
            }
        }

        private class DictionaryEnumerator : DictionaryEnumeratorBase, IEnumerator<KeyValuePair<object, object>>
        {
            /// <inheritDoc/>
            public KeyValuePair<object, object> Current => CurrentProperty;

            /// <inheritDoc/>
            object IEnumerator.Current => CurrentProperty;

            public DictionaryEnumerator(PropertiesDictionary dictionary)
                : base(dictionary)
            {
            }
        }

        [DebuggerDisplay("Count = {Count}")]
        private class DictionaryCollection : ICollection<object>
        {
            private readonly PropertiesDictionary _dictionary;
            private readonly bool _keyCollection;

            public DictionaryCollection(PropertiesDictionary dictionary, bool keyCollection)
            {
                _dictionary = dictionary;
                _keyCollection = keyCollection;
            }

            /// <inheritDoc/>
            public int Count => _dictionary.Count;

            /// <inheritDoc/>
            public bool IsReadOnly => true;


            /// <summary>Will always throw, as collection is readonly</summary>
            public void Add(object item) { throw new NotSupportedException(); }

            /// <summary>Will always throw, as collection is readonly</summary>
            public void Clear() { throw new NotSupportedException(); }

            /// <summary>Will always throw, as collection is readonly</summary>
            public bool Remove(object item) { throw new NotSupportedException(); }

            /// <inheritDoc/>
            public bool Contains(object item)
            {
                if (_keyCollection)
                {
                    return _dictionary.ContainsKey(item);
                }
                if (!_dictionary.IsEmpty)
                {
                    if (_dictionary.EventProperties.ContainsValue(new PropertyValue(item, false)))
                        return true;

                    if (_dictionary.EventProperties.ContainsValue(new PropertyValue(item, true)))
                        return true;
                }
                return false;
            }

            /// <inheritDoc/>
            public void CopyTo(object[] array, int arrayIndex)
            {
                if (array is null)
                    throw new ArgumentNullException(nameof(array));
                if (arrayIndex < 0)
                    throw new ArgumentOutOfRangeException(nameof(arrayIndex));

                if (!_dictionary.IsEmpty)
                {
                    foreach (var propertyItem in _dictionary)
                    {
                        array[arrayIndex++] = _keyCollection ? propertyItem.Key : propertyItem.Value;
                    }
                }
            }

            /// <inheritDoc/>
            public IEnumerator<object> GetEnumerator()
            {
                return new DictionaryCollectionEnumerator(_dictionary, _keyCollection);
            }

            /// <inheritDoc/>
            IEnumerator IEnumerable.GetEnumerator()
            {
                return GetEnumerator();
            }

            private class DictionaryCollectionEnumerator : DictionaryEnumeratorBase, IEnumerator<object>
            {
                private readonly bool _keyCollection;

                public DictionaryCollectionEnumerator(PropertiesDictionary dictionary, bool keyCollection)
                    : base(dictionary)
                {
                    _keyCollection = keyCollection;
                }

                /// <inheritDoc/>
                public object Current => _keyCollection ? CurrentProperty.Key : CurrentProperty.Value;
            }
        }
    }
}<|MERGE_RESOLUTION|>--- conflicted
+++ resolved
@@ -123,22 +123,7 @@
             {
                 if (_eventProperties is null)
                 {
-<<<<<<< HEAD
-                    if (_messageProperties?.Count > 0)
-                    {
-                        _eventProperties = new Dictionary<object, PropertyValue>(_messageProperties.Count);
-                        if (!InsertMessagePropertiesIntoEmptyDictionary(_messageProperties, _eventProperties))
-                        {
-                            _messageProperties = CreateUniqueMessagePropertiesListSlow(_messageProperties, _eventProperties);
-                        }
-                    }
-                    else
-                    {
-                        _eventProperties = new Dictionary<object, PropertyValue>();
-                    }
-=======
                     System.Threading.Interlocked.CompareExchange(ref _eventProperties, BuildEventProperties(_messageProperties), null);
->>>>>>> 984ef76f
                 }
                 return _eventProperties;
             }
