//
// Copyright (c) 2004-2024 Jaroslaw Kowalski <jaak@jkowalski.net>, Kim Christensen, Julian Verdurmen
//
// All rights reserved.
//
// Redistribution and use in source and binary forms, with or without
// modification, are permitted provided that the following conditions
// are met:
//
// * Redistributions of source code must retain the above copyright notice,
//   this list of conditions and the following disclaimer.
//
// * Redistributions in binary form must reproduce the above copyright notice,
//   this list of conditions and the following disclaimer in the documentation
//   and/or other materials provided with the distribution.
//
// * Neither the name of Jaroslaw Kowalski nor the names of its
//   contributors may be used to endorse or promote products derived from this
//   software without specific prior written permission.
//
// THIS SOFTWARE IS PROVIDED BY THE COPYRIGHT HOLDERS AND CONTRIBUTORS "AS IS"
// AND ANY EXPRESS OR IMPLIED WARRANTIES, INCLUDING, BUT NOT LIMITED TO, THE
// IMPLIED WARRANTIES OF MERCHANTABILITY AND FITNESS FOR A PARTICULAR PURPOSE
// ARE DISCLAIMED. IN NO EVENT SHALL THE COPYRIGHT OWNER OR CONTRIBUTORS BE
// LIABLE FOR ANY DIRECT, INDIRECT, INCIDENTAL, SPECIAL, EXEMPLARY, OR
// CONSEQUENTIAL DAMAGES (INCLUDING, BUT NOT LIMITED TO, PROCUREMENT OF
// SUBSTITUTE GOODS OR SERVICES; LOSS OF USE, DATA, OR PROFITS; OR BUSINESS
// INTERRUPTION) HOWEVER CAUSED AND ON ANY THEORY OF LIABILITY, WHETHER IN
// CONTRACT, STRICT LIABILITY, OR TORT (INCLUDING NEGLIGENCE OR OTHERWISE)
// ARISING IN ANY WAY OUT OF THE USE OF THIS SOFTWARE, EVEN IF ADVISED OF
// THE POSSIBILITY OF SUCH DAMAGE.
//

namespace NLog.Internal
{
    using System;
    using System.Collections;
    using System.Collections.Generic;
    using System.Diagnostics;
    using NLog.MessageTemplates;

    /// <summary>
    /// Dictionary that combines the standard <see cref="LogEventInfo.Properties" /> with the
    /// MessageTemplate-properties extracted from the <see cref="LogEventInfo.Message" />.
    ///
    /// The <see cref="MessageProperties" /> are returned as the first items
    /// in the collection, and in positional order.
    /// </summary>
    [DebuggerDisplay("Count = {Count}")]
    internal sealed class PropertiesDictionary : IDictionary<object, object>
    {
        private struct PropertyValue
        {
            /// <summary>
            /// Value of the property
            /// </summary>
            public readonly object Value;

            /// <summary>
            /// Has property been captured from message-template ?
            /// </summary>
            public readonly bool IsMessageProperty;

            public PropertyValue(object value, bool isMessageProperty)
            {
                Value = value;
                IsMessageProperty = isMessageProperty;
            }
        }

        /// <summary>
        /// The properties of the logEvent
        /// </summary>
        private Dictionary<object, PropertyValue> _eventProperties;
        /// <summary>
        /// The properties extracted from the message-template
        /// </summary>
        private IList<MessageTemplateParameter> _messageProperties;

        /// <summary>
<<<<<<< HEAD
        /// Wraps the list of message-template-parameters into the IDictionary-interface
        /// </summary>
        /// <param name="messageParameters">Message-template-parameters</param>
        public PropertiesDictionary(IList<MessageTemplateParameter> messageParameters = null)
        {
            if (messageParameters?.Count > 0)
            {
                MessageProperties = messageParameters;
            }
        }

#if !NET3_5 && !NET4_0 && !SILVERLIGHT
        /// <summary>
        /// Transforms the list of event-properties into IDictionary-interface
        /// </summary>
        /// <param name="eventProperties">Message-template-parameters</param>
        public PropertiesDictionary(IReadOnlyList<KeyValuePair<object, object>> eventProperties)
        {
            var propertyCount = eventProperties.Count;
            if (propertyCount > 0)
            {
                _eventProperties = new Dictionary<object, PropertyValue>(propertyCount);
                for (int i = 0; i < propertyCount; ++i)
                {
                    var property = eventProperties[i];
                    _eventProperties[property.Key] = new PropertyValue(property.Value, false);
                }
=======
        /// Wraps the list of message-template-parameters as IDictionary-interface
        /// </summary>
        /// <param name="messageParameters">Message-template-parameters</param>
        public PropertiesDictionary(IList<MessageTemplateParameter> messageParameters = null)
        {
            if (messageParameters?.Count > 0)
            {
                MessageProperties = messageParameters;
>>>>>>> dfdf1a46
            }
        }
#endif

#if !NET35
        /// <summary>
        /// Transforms the list of event-properties into IDictionary-interface
        /// </summary>
        /// <param name="eventProperties">Message-template-parameters</param>
        public PropertiesDictionary(IReadOnlyList<KeyValuePair<object, object>> eventProperties)
        {
            var propertyCount = eventProperties.Count;
            if (propertyCount > 0)
            {
                _eventProperties = new Dictionary<object, PropertyValue>(propertyCount, PropertyKeyComparer.Default);
                for (int i = 0; i < propertyCount; ++i)
                {
                    var property = eventProperties[i];
                    _eventProperties[property.Key] = new PropertyValue(property.Value, false);
                }
            }
        }
#endif

        private bool IsEmpty => (_eventProperties is null || _eventProperties.Count == 0) && (_messageProperties is null || _messageProperties.Count == 0);

        private Dictionary<object, PropertyValue> EventProperties
        {
            get
            {
                if (_eventProperties is null)
                {
                    System.Threading.Interlocked.CompareExchange(ref _eventProperties, BuildEventProperties(_messageProperties), null);
                }
                return _eventProperties;
            }
        }

        public IList<MessageTemplateParameter> MessageProperties
        {
            get => _messageProperties ?? ArrayHelper.Empty<MessageTemplateParameter>();
            internal set => _messageProperties = SetMessageProperties(value, _messageProperties);
        }

        private IList<MessageTemplateParameter> SetMessageProperties(IList<MessageTemplateParameter> newMessageProperties, IList<MessageTemplateParameter> oldMessageProperties)
        {
            if (_eventProperties is null && VerifyUniqueMessageTemplateParametersFast(newMessageProperties))
            {
                return newMessageProperties;
            }
            else
            {
                var eventProperties = _eventProperties;
                if (eventProperties is null)
                {
                    eventProperties = _eventProperties = new Dictionary<object, PropertyValue>(newMessageProperties?.Count ?? 0, PropertyKeyComparer.Default);
                }

                if (oldMessageProperties != null && eventProperties.Count > 0)
                {
                    RemoveOldMessageProperties(oldMessageProperties, eventProperties);
                }

                if (newMessageProperties != null)
                {
                    InsertMessagePropertiesIntoEmptyDictionary(newMessageProperties, eventProperties);
                }

                return newMessageProperties;
            }
        }

        private static void RemoveOldMessageProperties(IList<MessageTemplateParameter> oldMessageProperties, Dictionary<object, PropertyValue> eventProperties)
        {
            for (int i = 0; i < oldMessageProperties.Count; ++i)
            {
                if (eventProperties.TryGetValue(oldMessageProperties[i].Name, out var propertyValue) && propertyValue.IsMessageProperty)
                {
                    eventProperties.Remove(oldMessageProperties[i].Name);
                }
            }
        }

        private static Dictionary<object, PropertyValue> BuildEventProperties(IList<MessageTemplateParameter> messageProperties)
        {
            if (messageProperties?.Count > 0)
            {
<<<<<<< HEAD
                var eventProperties = new Dictionary<object, PropertyValue>(messageProperties.Count);
                if (!InsertMessagePropertiesIntoEmptyDictionary(messageProperties, eventProperties))
                {
                    CreateUniqueMessagePropertiesListSlow(messageProperties, eventProperties);  // Should never happen
                }
=======
                var eventProperties = new Dictionary<object, PropertyValue>(messageProperties.Count, PropertyKeyComparer.Default);
                InsertMessagePropertiesIntoEmptyDictionary(messageProperties, eventProperties);
>>>>>>> dfdf1a46
                return eventProperties;
            }
            else
            {
<<<<<<< HEAD
                return new Dictionary<object, PropertyValue>();
=======
                return new Dictionary<object, PropertyValue>(PropertyKeyComparer.Default);
>>>>>>> dfdf1a46
            }
        }

        /// <inheritDoc/>
        public object this[object key]
        {
            get
            {
                if (TryGetValue(key, out var valueItem))
                {
                    return valueItem;
                }

                throw new KeyNotFoundException();
            }
            set => EventProperties[key] = new PropertyValue(value, false);
        }

        /// <inheritDoc/>
        public ICollection<object> Keys => KeyCollection;

        /// <inheritDoc/>
        public ICollection<object> Values => ValueCollection;

        private DictionaryCollection KeyCollection => IsEmpty ? EmptyKeyCollection : new DictionaryCollection(this, true);

        private DictionaryCollection ValueCollection => IsEmpty ? EmptyValueCollection : new DictionaryCollection(this, false);

        private static readonly DictionaryCollection EmptyKeyCollection = new DictionaryCollection(new PropertiesDictionary(), true);
        private static readonly DictionaryCollection EmptyValueCollection = new DictionaryCollection(new PropertiesDictionary(), false);

        /// <inheritDoc/>
        public int Count => (_eventProperties?.Count) ?? (_messageProperties?.Count) ?? 0;

        /// <inheritDoc/>
        public bool IsReadOnly => false;

        /// <inheritDoc/>
        public void Add(object key, object value)
        {
            EventProperties.Add(key, new PropertyValue(value, false));
        }

        /// <inheritDoc/>
        public void Add(KeyValuePair<object, object> item)
        {
            Add(item.Key, item.Value);
        }

        /// <inheritDoc/>
        public void Clear()
        {
            if (_eventProperties != null)
                _eventProperties = null;
            if (_messageProperties != null)
                _messageProperties = ArrayHelper.Empty<MessageTemplateParameter>();
        }

        /// <inheritDoc/>
        public bool Contains(KeyValuePair<object, object> item)
        {
            if (!IsEmpty && (_eventProperties != null || ContainsKey(item.Key)))
            {
                if (((IDictionary<object, PropertyValue>)EventProperties).Contains(new KeyValuePair<object, PropertyValue>(item.Key, new PropertyValue(item.Value, false))))
                    return true;

                if (((IDictionary<object, PropertyValue>)EventProperties).Contains(new KeyValuePair<object, PropertyValue>(item.Key, new PropertyValue(item.Value, true))))
                    return true;
            }
            return false;
        }

        /// <inheritDoc/>
        public bool ContainsKey(object key)
        {
            return TryGetValue(key, out var _);
        }

        /// <inheritDoc/>
        public void CopyTo(KeyValuePair<object, object>[] array, int arrayIndex)
        {
            Guard.ThrowIfNull(array);
            if (arrayIndex < 0)
                throw new ArgumentOutOfRangeException(nameof(arrayIndex));

            if (!IsEmpty)
            {
                foreach (var propertyItem in this)
                {
                    array[arrayIndex++] = propertyItem;
                }
            }
        }

        internal PropertyDictionaryEnumerator GetPropertyEnumerator()
        {
            return new PropertyDictionaryEnumerator(this);
        }

        /// <inheritDoc/>
        public IEnumerator<KeyValuePair<object, object>> GetEnumerator()
        {
            return IsEmpty ? System.Linq.Enumerable.Empty<KeyValuePair<object, object>>().GetEnumerator() : new PropertyDictionaryEnumerator(this);
        }

        /// <inheritDoc/>
        IEnumerator IEnumerable.GetEnumerator()
        {
            return GetEnumerator();
        }

        /// <inheritDoc/>
        public bool Remove(object key)
        {
            if (!IsEmpty && (_eventProperties != null || ContainsKey(key)))
            {
                return EventProperties.Remove(key);
            }
            return false;
        }

        /// <inheritDoc/>
        public bool Remove(KeyValuePair<object, object> item)
        {
            if (!IsEmpty && (_eventProperties != null || ContainsKey(item.Key)))
            {
                if (((IDictionary<object, PropertyValue>)EventProperties).Remove(new KeyValuePair<object, PropertyValue>(item.Key, new PropertyValue(item.Value, false))))
                    return true;

                if (((IDictionary<object, PropertyValue>)EventProperties).Remove(new KeyValuePair<object, PropertyValue>(item.Key, new PropertyValue(item.Value, true))))
                    return true;
            }

            return false;
        }

        /// <inheritDoc/>
        public bool TryGetValue(object key, out object value)
        {
            if (!IsEmpty)
            {
<<<<<<< HEAD
                if (_eventProperties is null && key is string keyString && _messageProperties?.Count < 5)
                {
                    for (int i = 0; i < _messageProperties.Count; ++i)
                    {
                        if (keyString.Equals(_messageProperties[i].Name, StringComparison.Ordinal))
                        {
                            value = _messageProperties[i].Value;
                            return true;
                        }
                    }
=======
                if (_eventProperties is null && _messageProperties?.Count < 5)
                {
                    return TryLookupMessagePropertyValue(key, out value);
>>>>>>> dfdf1a46
                }
                else if (EventProperties.TryGetValue(key, out var valueItem))
                {
                    value = valueItem.Value;
                    return true;
                }
            }

            value = null;
            return false;
        }

        private bool TryLookupMessagePropertyValue(object key, out object propertyValue)
        {
            if (key is string keyString)
            {
                for (int i = 0; i < _messageProperties.Count; ++i)
                {
                    if (keyString.Equals(_messageProperties[i].Name, StringComparison.Ordinal))
                    {
                        propertyValue = _messageProperties[i].Value;
                        return true;
                    }
                }
            }
            else if (key is IgnoreCasePropertyKey keyIgnoreCase)
            {
                for (int i = 0; i < _messageProperties.Count; ++i)
                {
                    if (keyIgnoreCase.Equals(_messageProperties[i].Name))
                    {
                        propertyValue = _messageProperties[i].Value;
                        return true;
                    }
                }
            }

            propertyValue = null;
            return false;
        }

        /// <summary>
        /// Check if the message-template-parameters can be used directly without allocating a dictionary
        /// </summary>
        /// <param name="parameterList">Message-template-parameters</param>
        /// <returns>Are all parameter names unique (true / false)</returns>
        private static bool VerifyUniqueMessageTemplateParametersFast(IList<MessageTemplateParameter> parameterList)
        {
            if (parameterList is null)
                return true;

            var parameterCount = parameterList.Count;
            if (parameterCount <= 1)
                return true;

            if (parameterCount > 10)
                return false;

            for (int i = 0; i < parameterCount - 1; ++i)
            {
                var currentName = parameterList[i].Name;
                for (int j = i + 1; j < parameterCount; ++j)
                {
                    if (currentName == parameterList[j].Name)
                        return false;
                }
            }

            return true;
        }

        /// <summary>
        /// Attempt to insert the message-template-parameters into an empty dictionary
        /// </summary>
        /// <param name="messageProperties">Message-template-parameters</param>
        /// <param name="eventProperties">The dictionary that initially contains no message-template-parameters</param>
        private static void InsertMessagePropertiesIntoEmptyDictionary(IList<MessageTemplateParameter> messageProperties, Dictionary<object, PropertyValue> eventProperties)
        {
            for (int i = 0; i < messageProperties.Count; ++i)
            {
                try
                {
                    eventProperties.Add(messageProperties[i].Name, new PropertyValue(messageProperties[i].Value, true));
                }
                catch (ArgumentException)
                {
                    var duplicateProperty = messageProperties[i];
                    if (eventProperties.TryGetValue(duplicateProperty.Name, out var propertyValue) && propertyValue.IsMessageProperty)
                    {
                        var uniqueName = GenerateUniquePropertyName(duplicateProperty.Name, eventProperties, (newkey, props) => props.ContainsKey(newkey));
                        eventProperties.Add(uniqueName, new PropertyValue(messageProperties[i].Value, true));
                        messageProperties[i] = new MessageTemplateParameter(uniqueName, duplicateProperty.Value, duplicateProperty.Format, duplicateProperty.CaptureType);
                    }
                }
            }
        }

        internal static string GenerateUniquePropertyName<TKey, TValue>(string originalName, IDictionary<TKey, TValue> properties, Func<string, IDictionary<TKey, TValue>, bool> containsKey)
        {
            originalName = originalName ?? string.Empty;

            int newNameIndex = 1;
            var newItemName = string.Concat(originalName, "_1");
            while (containsKey(newItemName, properties))
            {
                newItemName = string.Concat(originalName, "_", (++newNameIndex).ToString());
            }

            return newItemName;
        }

        public struct PropertyDictionaryEnumerator : IEnumerator<KeyValuePair<object, object>>
        {
            private readonly PropertiesDictionary _dictionary;
            private Dictionary<object, PropertyValue>.Enumerator _eventEnumerator;
            private int? _messagePropertiesIndex;

            public PropertyDictionaryEnumerator(PropertiesDictionary dictionary)
            {
                _dictionary = dictionary;
                _eventEnumerator = dictionary._eventProperties?.GetEnumerator() ?? default(Dictionary<object, PropertyValue>.Enumerator);
                _messagePropertiesIndex = dictionary._messageProperties?.Count > 0 ? -1 : default(int?);
            }

            public KeyValuePair<object, object> Current
            {
                get
                {
                    if (_messagePropertiesIndex.HasValue)
                    {
                        var property = _dictionary._messageProperties[_messagePropertiesIndex.Value];
                        return new KeyValuePair<object, object>(property.Name, property.Value);
                    }
                    if (_dictionary._eventProperties != null)
                    {
                        return new KeyValuePair<object, object>(_eventEnumerator.Current.Key, _eventEnumerator.Current.Value.Value);
                    }
                    throw new InvalidOperationException();
                }
            }

            public MessageTemplateParameter CurrentParameter
            {
                get
                {
                    if (_messagePropertiesIndex.HasValue)
                    {
                        return _dictionary._messageProperties[_messagePropertiesIndex.Value];
                    }
                    if (_dictionary._eventProperties != null)
                    {
                        string parameterName = XmlHelper.XmlConvertToString(_eventEnumerator.Current.Key ?? string.Empty) ?? string.Empty;
                        return new MessageTemplateParameter(parameterName, _eventEnumerator.Current.Value.Value, null, CaptureType.Unknown);
                    }
                    throw new InvalidOperationException();
                }
            }

            public KeyValuePair<string, object> CurrentProperty
            {
                get
                {
                    if (_messagePropertiesIndex.HasValue)
                    {
                        var property = _dictionary._messageProperties[_messagePropertiesIndex.Value];
                        return new KeyValuePair<string, object>(property.Name, property.Value);
                    }
                    if (_dictionary._eventProperties != null)
                    {
                        string propertyName = XmlHelper.XmlConvertToString(_eventEnumerator.Current.Key ?? string.Empty) ?? string.Empty;
                        return new KeyValuePair<string, object>(propertyName, _eventEnumerator.Current.Value.Value);
                    }
                    throw new InvalidOperationException();
                }
            }

            object IEnumerator.Current => Current;

            public bool MoveNext()
            {
                if (_messagePropertiesIndex.HasValue && MoveNextValidMessageParameter())
                {
                    return true;
                }

                if (_dictionary._eventProperties != null)
                {
                    return MoveNextValidEventProperty();
                }

                return false;
            }

            private bool MoveNextValidEventProperty()
            {
                while (_eventEnumerator.MoveNext())
                {
                    if (!_eventEnumerator.Current.Value.IsMessageProperty)
                        return true;
                }
                return false;
            }

            private bool MoveNextValidMessageParameter()
            {
                if (_messagePropertiesIndex.Value + 1 < _dictionary._messageProperties.Count)
                {
                    var eventProperties = _dictionary._eventProperties;
                    if (eventProperties is null)
                    {
                        _messagePropertiesIndex = _messagePropertiesIndex.Value + 1;
                        return true;
                    }

                    for (int i = _messagePropertiesIndex.Value + 1; i < _dictionary._messageProperties.Count; ++i)
                    {
                        if (eventProperties.TryGetValue(_dictionary._messageProperties[i].Name, out var valueItem) && valueItem.IsMessageProperty)
                        {
                            _messagePropertiesIndex = i;
                            return true;
                        }
                    }
                }

                _messagePropertiesIndex = null;
                return false;
            }

            public void Dispose()
            {
                // Nothing to do
            }

            public void Reset()
            {
                _messagePropertiesIndex = _dictionary._messageProperties?.Count > 0 ? -1 : default(int?);
                _eventEnumerator = default(Dictionary<object, PropertyValue>.Enumerator);
            }
        }

        [DebuggerDisplay("Count = {Count}")]
        private sealed class DictionaryCollection : ICollection<object>
        {
            private readonly PropertiesDictionary _dictionary;
            private readonly bool _keyCollection;

            public DictionaryCollection(PropertiesDictionary dictionary, bool keyCollection)
            {
                _dictionary = dictionary;
                _keyCollection = keyCollection;
            }

            /// <inheritDoc/>
            public int Count => _dictionary.Count;

            /// <inheritDoc/>
            public bool IsReadOnly => true;


            /// <summary>Will always throw, as collection is readonly</summary>
            public void Add(object item) { throw new NotSupportedException(); }

            /// <summary>Will always throw, as collection is readonly</summary>
            public void Clear() { throw new NotSupportedException(); }

            /// <summary>Will always throw, as collection is readonly</summary>
            public bool Remove(object item) { throw new NotSupportedException(); }

            /// <inheritDoc/>
            public bool Contains(object item)
            {
                if (_keyCollection)
                {
                    return _dictionary.ContainsKey(item);
                }
                if (!_dictionary.IsEmpty)
                {
                    if (_dictionary.EventProperties.ContainsValue(new PropertyValue(item, false)))
                        return true;

                    if (_dictionary.EventProperties.ContainsValue(new PropertyValue(item, true)))
                        return true;
                }
                return false;
            }

            /// <inheritDoc/>
            public void CopyTo(object[] array, int arrayIndex)
            {
                Guard.ThrowIfNull(array);
                if (arrayIndex < 0)
                    throw new ArgumentOutOfRangeException(nameof(arrayIndex));

                if (!_dictionary.IsEmpty)
                {
                    foreach (var propertyItem in _dictionary)
                    {
                        array[arrayIndex++] = _keyCollection ? propertyItem.Key : propertyItem.Value;
                    }
                }
            }

            /// <inheritDoc/>
            public IEnumerator<object> GetEnumerator()
            {
                return new DictionaryCollectionEnumerator(_dictionary, _keyCollection);
            }

            /// <inheritDoc/>
            IEnumerator IEnumerable.GetEnumerator()
            {
                return GetEnumerator();
            }

            private sealed class DictionaryCollectionEnumerator : IEnumerator<object>
            {
                PropertyDictionaryEnumerator _enumerator;
                private readonly bool _keyCollection;

                public DictionaryCollectionEnumerator(PropertiesDictionary dictionary, bool keyCollection)
                {
                    _enumerator = dictionary.GetPropertyEnumerator();
                    _keyCollection = keyCollection;
                }

                /// <inheritDoc/>
                public object Current => _keyCollection ? _enumerator.Current.Key : _enumerator.Current.Value;
                public void Dispose() => _enumerator.Dispose();
                public bool MoveNext() => _enumerator.MoveNext();
                public void Reset() => _enumerator.Reset();
            }
        }

        /// <summary>
        /// Special property-key for lookup without being case-sensitive
        /// </summary>
        internal sealed class IgnoreCasePropertyKey
        {
            private readonly string _propertyName;

            public IgnoreCasePropertyKey(string propertyName)
            {
                _propertyName = propertyName;
            }

            public bool Equals(string propertyName) => Equals(_propertyName, propertyName);

            public override bool Equals(object obj)
            {
                if (obj is string stringObj)
                    return Equals(_propertyName, stringObj);
                else if (obj is IgnoreCasePropertyKey ignoreCase)
                    return Equals(_propertyName, ignoreCase._propertyName);
                else
                    return false;
            }

            public override int GetHashCode()
            {
                return GetHashCode(_propertyName);
            }

            public override string ToString() => _propertyName;

            internal static int GetHashCode(string propertyName)
            {
                return StringComparer.OrdinalIgnoreCase.GetHashCode(propertyName);
            }

            internal static bool Equals(string x, string y)
            {
                return string.Equals(x, y, StringComparison.OrdinalIgnoreCase);
            }
        }

        /// <summary>
        /// Property-Key equality-comparer that uses string-hashcode from OrdinalIgnoreCase
        /// Enables case-insensitive lookup using <see cref="IgnoreCasePropertyKey"/>
        /// </summary>
        private sealed class PropertyKeyComparer : IEqualityComparer<object>
        {
            public static readonly PropertyKeyComparer Default = new PropertyKeyComparer();

            public new bool Equals(object x, object y)
            {
                if (y is IgnoreCasePropertyKey ynocase && x is string xstring)
                {
                    return ynocase.Equals(xstring);
                }
                else if (x is IgnoreCasePropertyKey xnocase && y is string ystring)
                {
                    return xnocase.Equals(ystring);
                }
                else
                {
                    return EqualityComparer<object>.Default.Equals(x, y);
                }
            }

            public int GetHashCode(object obj)
            {
                if (obj is string objstring)
                    return IgnoreCasePropertyKey.GetHashCode(objstring);
                else
                    return EqualityComparer<object>.Default.GetHashCode(obj);
            }
        }
    }
}<|MERGE_RESOLUTION|>--- conflicted
+++ resolved
@@ -78,35 +78,6 @@
         private IList<MessageTemplateParameter> _messageProperties;
 
         /// <summary>
-<<<<<<< HEAD
-        /// Wraps the list of message-template-parameters into the IDictionary-interface
-        /// </summary>
-        /// <param name="messageParameters">Message-template-parameters</param>
-        public PropertiesDictionary(IList<MessageTemplateParameter> messageParameters = null)
-        {
-            if (messageParameters?.Count > 0)
-            {
-                MessageProperties = messageParameters;
-            }
-        }
-
-#if !NET3_5 && !NET4_0 && !SILVERLIGHT
-        /// <summary>
-        /// Transforms the list of event-properties into IDictionary-interface
-        /// </summary>
-        /// <param name="eventProperties">Message-template-parameters</param>
-        public PropertiesDictionary(IReadOnlyList<KeyValuePair<object, object>> eventProperties)
-        {
-            var propertyCount = eventProperties.Count;
-            if (propertyCount > 0)
-            {
-                _eventProperties = new Dictionary<object, PropertyValue>(propertyCount);
-                for (int i = 0; i < propertyCount; ++i)
-                {
-                    var property = eventProperties[i];
-                    _eventProperties[property.Key] = new PropertyValue(property.Value, false);
-                }
-=======
         /// Wraps the list of message-template-parameters as IDictionary-interface
         /// </summary>
         /// <param name="messageParameters">Message-template-parameters</param>
@@ -115,10 +86,8 @@
             if (messageParameters?.Count > 0)
             {
                 MessageProperties = messageParameters;
->>>>>>> dfdf1a46
-            }
-        }
-#endif
+            }
+        }
 
 #if !NET35
         /// <summary>
@@ -203,25 +172,13 @@
         {
             if (messageProperties?.Count > 0)
             {
-<<<<<<< HEAD
-                var eventProperties = new Dictionary<object, PropertyValue>(messageProperties.Count);
-                if (!InsertMessagePropertiesIntoEmptyDictionary(messageProperties, eventProperties))
-                {
-                    CreateUniqueMessagePropertiesListSlow(messageProperties, eventProperties);  // Should never happen
-                }
-=======
                 var eventProperties = new Dictionary<object, PropertyValue>(messageProperties.Count, PropertyKeyComparer.Default);
                 InsertMessagePropertiesIntoEmptyDictionary(messageProperties, eventProperties);
->>>>>>> dfdf1a46
                 return eventProperties;
             }
             else
             {
-<<<<<<< HEAD
-                return new Dictionary<object, PropertyValue>();
-=======
                 return new Dictionary<object, PropertyValue>(PropertyKeyComparer.Default);
->>>>>>> dfdf1a46
             }
         }
 
@@ -363,22 +320,9 @@
         {
             if (!IsEmpty)
             {
-<<<<<<< HEAD
-                if (_eventProperties is null && key is string keyString && _messageProperties?.Count < 5)
-                {
-                    for (int i = 0; i < _messageProperties.Count; ++i)
-                    {
-                        if (keyString.Equals(_messageProperties[i].Name, StringComparison.Ordinal))
-                        {
-                            value = _messageProperties[i].Value;
-                            return true;
-                        }
-                    }
-=======
                 if (_eventProperties is null && _messageProperties?.Count < 5)
                 {
                     return TryLookupMessagePropertyValue(key, out value);
->>>>>>> dfdf1a46
                 }
                 else if (EventProperties.TryGetValue(key, out var valueItem))
                 {
