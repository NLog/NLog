// 
// Copyright (c) 2004-2021 Jaroslaw Kowalski <jaak@jkowalski.net>, Kim Christensen, Julian Verdurmen
// 
// All rights reserved.
// 
// Redistribution and use in source and binary forms, with or without 
// modification, are permitted provided that the following conditions 
// are met:
// 
// * Redistributions of source code must retain the above copyright notice, 
//   this list of conditions and the following disclaimer. 
// 
// * Redistributions in binary form must reproduce the above copyright notice,
//   this list of conditions and the following disclaimer in the documentation
//   and/or other materials provided with the distribution. 
// 
// * Neither the name of Jaroslaw Kowalski nor the names of its 
//   contributors may be used to endorse or promote products derived from this
//   software without specific prior written permission. 
// 
// THIS SOFTWARE IS PROVIDED BY THE COPYRIGHT HOLDERS AND CONTRIBUTORS "AS IS"
// AND ANY EXPRESS OR IMPLIED WARRANTIES, INCLUDING, BUT NOT LIMITED TO, THE 
// IMPLIED WARRANTIES OF MERCHANTABILITY AND FITNESS FOR A PARTICULAR PURPOSE 
// ARE DISCLAIMED. IN NO EVENT SHALL THE COPYRIGHT OWNER OR CONTRIBUTORS BE 
// LIABLE FOR ANY DIRECT, INDIRECT, INCIDENTAL, SPECIAL, EXEMPLARY, OR 
// CONSEQUENTIAL DAMAGES (INCLUDING, BUT NOT LIMITED TO, PROCUREMENT OF
// SUBSTITUTE GOODS OR SERVICES; LOSS OF USE, DATA, OR PROFITS; OR BUSINESS 
// INTERRUPTION) HOWEVER CAUSED AND ON ANY THEORY OF LIABILITY, WHETHER IN 
// CONTRACT, STRICT LIABILITY, OR TORT (INCLUDING NEGLIGENCE OR OTHERWISE) 
// ARISING IN ANY WAY OUT OF THE USE OF THIS SOFTWARE, EVEN IF ADVISED OF 
// THE POSSIBILITY OF SUCH DAMAGE.
// 

namespace NLog.Internal
{
    using System;
    using System.Collections;
    using System.Collections.Generic;
    using System.Diagnostics;
    using MessageTemplates;

    /// <summary>
    /// Dictionary that combines the standard <see cref="LogEventInfo.Properties" /> with the
    /// MessageTemplate-properties extracted from the <see cref="LogEventInfo.Message" />.
    /// 
    /// The <see cref="MessageProperties" /> are returned as the first items
    /// in the collection, and in positional order.
    /// </summary>
    [DebuggerDisplay("Count = {Count}")]
    internal sealed class PropertiesDictionary : IDictionary<object, object>, IEnumerable<MessageTemplateParameter>
    {
        private struct PropertyValue
        {
            /// <summary>
            /// Value of the property 
            /// </summary>
            public readonly object Value;

            /// <summary>
            /// Is this a property of the message?
            /// </summary>
            public readonly bool IsMessageProperty;

            /// <summary>
            /// 
            /// </summary>
            /// <param name="value">Value of the property</param>
            /// <param name="isMessageProperty">Is this a property of the message?</param>
            public PropertyValue(object value, bool isMessageProperty)
            {
                Value = value;
                IsMessageProperty = isMessageProperty;
            }
        }
        /// <summary>
        /// The properties of the logEvent
        /// </summary>
        private Dictionary<object, PropertyValue> _eventProperties;
        /// <summary>
        /// The properties extracted from the message
        /// </summary>
        private IList<MessageTemplateParameter> _messageProperties;
        private DictionaryCollection _keyCollection;
        private DictionaryCollection _valueCollection;
        private IDictionary _eventContextAdapter;

        /// <summary>
        /// Wraps the list of message-template-parameters into the IDictionary-interface
        /// </summary>
        /// <param name="messageParameters">Message-template-parameters</param>
        public PropertiesDictionary(IList<MessageTemplateParameter> messageParameters = null)
        {
            if (messageParameters?.Count > 0)
            {
                MessageProperties = messageParameters;
            }
        }

#if !NET3_5 && !NET4_0 && !SILVERLIGHT
        /// <summary>
        /// Transforms the list of event-properties into IDictionary-interface
        /// </summary>
        /// <param name="eventProperties">Message-template-parameters</param>
        public PropertiesDictionary(IReadOnlyList<KeyValuePair<object, object>> eventProperties)
        {
            var propertyCount = eventProperties.Count;
            if (propertyCount > 0)
            {
                _eventProperties = new Dictionary<object, PropertyValue>(propertyCount);
                for (int i = 0; i < propertyCount; ++i)
                {
                    var property = eventProperties[i];
                    _eventProperties[property.Key] = new PropertyValue(property.Value, false);
                }
            }
        }
#endif

        private bool IsEmpty => (_eventProperties == null || _eventProperties.Count == 0) && (_messageProperties == null || _messageProperties.Count == 0);

        public IDictionary EventContext => _eventContextAdapter ?? (_eventContextAdapter = new DictionaryAdapter<object, object>(this));

        private Dictionary<object, PropertyValue> EventProperties
        {
            get
            {
                if (_eventProperties == null)
                {
<<<<<<< HEAD
                    if (_messageProperties?.Count > 0)
                    {
                        _eventProperties = new Dictionary<object, PropertyValue>(_messageProperties.Count);
                        if (!InsertMessagePropertiesIntoEmptyDictionary(_messageProperties, _eventProperties))
                        {
                            _messageProperties = CreateUniqueMessagePropertiesListSlow(_messageProperties, _eventProperties);
                        }
                    }
                    else
                    {
                        _eventProperties = new Dictionary<object, PropertyValue>();
                    }
=======
                    System.Threading.Interlocked.CompareExchange(ref _eventProperties, BuildEventProperties(_messageProperties), null);
>>>>>>> 33827056
                }
                return _eventProperties;
            }
        }

        public IList<MessageTemplateParameter> MessageProperties
        {
            get => _messageProperties ?? ArrayHelper.Empty<MessageTemplateParameter>();
            internal set => _messageProperties = SetMessageProperties(value, _messageProperties);
        }

        private IList<MessageTemplateParameter> SetMessageProperties(IList<MessageTemplateParameter> newMessageProperties, IList<MessageTemplateParameter> oldMessageProperties)
        {
            if (_eventProperties == null && VerifyUniqueMessageTemplateParametersFast(newMessageProperties))
            {
                return newMessageProperties;
            }
            else
            {
                if (_eventProperties == null)
                {
                    _eventProperties = new Dictionary<object, PropertyValue>(newMessageProperties.Count);
                }

                if (oldMessageProperties != null && _eventProperties.Count > 0)
                {
                    RemoveOldMessageProperties(oldMessageProperties);
                }

                if (newMessageProperties != null && (_eventProperties.Count > 0 || !InsertMessagePropertiesIntoEmptyDictionary(newMessageProperties, _eventProperties)))
                {
                    return CreateUniqueMessagePropertiesListSlow(newMessageProperties, _eventProperties);
                }
                else
                {
                    return newMessageProperties;
                }
            }
        }

        private void RemoveOldMessageProperties(IList<MessageTemplateParameter> oldMessageProperties)
        {
            for (int i = 0; i < oldMessageProperties.Count; ++i)
            {
                if (_eventProperties.TryGetValue(oldMessageProperties[i].Name, out var propertyValue) && propertyValue.IsMessageProperty)
                {
                    _eventProperties.Remove(oldMessageProperties[i].Name);
                }
            }
        }

        private static Dictionary<object, PropertyValue> BuildEventProperties(IList<MessageTemplateParameter> messageProperties)
        {
            if (messageProperties?.Count > 0)
            {
                var eventProperties = new Dictionary<object, PropertyValue>(messageProperties.Count);
                if (!InsertMessagePropertiesIntoEmptyDictionary(messageProperties, eventProperties))
                {
                    CreateUniqueMessagePropertiesListSlow(messageProperties, eventProperties);  // Should never happen
                }
                return eventProperties;
            }
            else
            {
                return new Dictionary<object, PropertyValue>();
            }
        }

        /// <inheritDoc/>
        public object this[object key]
        {
            get
            {
                if (!IsEmpty && EventProperties.TryGetValue(key, out var valueItem))
                {
                    return valueItem.Value;
                }

                throw new KeyNotFoundException();
            }
            set => EventProperties[key] = new PropertyValue(value, false);
        }

        /// <inheritDoc/>
        public ICollection<object> Keys => KeyCollection;

        /// <inheritDoc/>
        public ICollection<object> Values => ValueCollection;

        private DictionaryCollection KeyCollection
        {
            get
            {
                if (_keyCollection != null)
                    return _keyCollection;
                if (IsEmpty)
                    return EmptyKeyCollection;
                return _keyCollection ?? (_keyCollection = new DictionaryCollection(this, true));
            }
        }

        private DictionaryCollection ValueCollection
        {
            get
            {
                if (_valueCollection != null)
                    return _valueCollection;

                if (IsEmpty)
                    return EmptyValueCollection;
                return _valueCollection ?? (_valueCollection = new DictionaryCollection(this, false));
            }
        }

        private static readonly DictionaryCollection EmptyKeyCollection = new DictionaryCollection(new PropertiesDictionary(), true);
        private static readonly DictionaryCollection EmptyValueCollection = new DictionaryCollection(new PropertiesDictionary(), false);

        /// <inheritDoc/>
        public int Count => (_eventProperties?.Count) ?? (_messageProperties?.Count) ?? 0;

        /// <inheritDoc/>
        public bool IsReadOnly => false;

        /// <inheritDoc/>
        public void Add(object key, object value)
        {
            EventProperties.Add(key, new PropertyValue(value, false));
        }

        /// <inheritDoc/>
        public void Add(KeyValuePair<object, object> item)
        {
            Add(item.Key, item.Value);
        }

        /// <inheritDoc/>
        public void Clear()
        {
            _eventProperties?.Clear();
            if (_messageProperties != null)
                _messageProperties = ArrayHelper.Empty<MessageTemplateParameter>();
        }

        /// <inheritDoc/>
        public bool Contains(KeyValuePair<object, object> item)
        {
            if (!IsEmpty)
            {
                if (((IDictionary<object, PropertyValue>)EventProperties).Contains(new KeyValuePair<object, PropertyValue>(item.Key, new PropertyValue(item.Value, false))))
                    return true;

                if (((IDictionary<object, PropertyValue>)EventProperties).Contains(new KeyValuePair<object, PropertyValue>(item.Key, new PropertyValue(item.Value, true))))
                    return true;
            }
            return false;
        }

        /// <inheritDoc/>
        public bool ContainsKey(object key)
        {
            if (!IsEmpty)
            {
                return EventProperties.ContainsKey(key);
            }
            return false;
        }

        /// <inheritDoc/>
        public void CopyTo(KeyValuePair<object, object>[] array, int arrayIndex)
        {
            if (array == null)
                throw new ArgumentNullException(nameof(array));
            if (arrayIndex < 0)
                throw new ArgumentOutOfRangeException(nameof(arrayIndex));

            if (!IsEmpty)
            {
                foreach (var propertyItem in this)
                {
                    array[arrayIndex++] = propertyItem;
                }
            }
        }

        /// <inheritDoc/>
        public IEnumerator<KeyValuePair<object, object>> GetEnumerator()
        {
            if (IsEmpty)
                return System.Linq.Enumerable.Empty<KeyValuePair<object, object>>().GetEnumerator();
            return new DictionaryEnumerator(this);
        }

        /// <inheritDoc/>
        IEnumerator IEnumerable.GetEnumerator()
        {
            if (IsEmpty)
                return ArrayHelper.Empty<KeyValuePair<object, object>>().GetEnumerator();
            return new DictionaryEnumerator(this);
        }

        /// <inheritDoc/>
        public bool Remove(object key)
        {
            if (!IsEmpty)
            {
                return EventProperties.Remove(key);
            }
            return false;
        }

        /// <inheritDoc/>
        public bool Remove(KeyValuePair<object, object> item)
        {
            if (!IsEmpty)
            {
                if (((IDictionary<object, PropertyValue>)EventProperties).Remove(new KeyValuePair<object, PropertyValue>(item.Key, new PropertyValue(item.Value, false))))
                    return true;

                if (((IDictionary<object, PropertyValue>)EventProperties).Remove(new KeyValuePair<object, PropertyValue>(item.Key, new PropertyValue(item.Value, true))))
                    return true;
            }

            return false;
        }

        /// <inheritDoc/>
        public bool TryGetValue(object key, out object value)
        {
            if (!IsEmpty)
            {
                if (_eventProperties is null && key is string keyString && _messageProperties?.Count < 5)
                {
                    for (int i = 0; i < _messageProperties.Count; ++i)
                    {
                        if (keyString.Equals(_messageProperties[i].Name, StringComparison.Ordinal))
                        {
                            value = _messageProperties[i].Value;
                            return true;
                        }
                    }
                }
                else if (EventProperties.TryGetValue(key, out var valueItem))
                {
                    value = valueItem.Value;
                    return true;
                }
            }

            value = null;
            return false;
        }

        /// <summary>
        /// Check if the message-template-parameters can be used directly without allocating a dictionary
        /// </summary>
        /// <param name="parameterList">Message-template-parameters</param>
        /// <returns>Are all parameter names unique (true / false)</returns>
        private static bool VerifyUniqueMessageTemplateParametersFast(IList<MessageTemplateParameter> parameterList)
        {
            if (parameterList == null || parameterList.Count == 0)
                return true;

            if (parameterList.Count > 10)
                return false;

            for (int i = 0; i < parameterList.Count - 1; ++i)
            {
                for (int j = i + 1; j < parameterList.Count; ++j)
                {
                    if (parameterList[i].Name == parameterList[j].Name)
                        return false;
                }
            }

            return true;
        }

        /// <summary>
        /// Attempt to insert the message-template-parameters into an empty dictionary
        /// </summary>
        /// <param name="messageProperties">Message-template-parameters</param>
        /// <param name="eventProperties">The initially empty dictionary</param>
        /// <returns>Message-template-parameters was inserted into dictionary without trouble (true/false)</returns>
        private static bool InsertMessagePropertiesIntoEmptyDictionary(IList<MessageTemplateParameter> messageProperties, Dictionary<object, PropertyValue> eventProperties)
        {
            try
            {
                for (int i = 0; i < messageProperties.Count; ++i)
                {
                    eventProperties.Add(messageProperties[i].Name, new PropertyValue(messageProperties[i].Value, true));
                }
                return true; // We are done
            }
            catch (ArgumentException)
            {
                // Duplicate keys found, lets try again
                for (int i = 0; i < messageProperties.Count; ++i)
                {
                    //remove the duplicates
                    eventProperties.Remove(messageProperties[i].Name);
                }
                return false;
            }
        }

        /// <summary>
        /// Attempt to override the existing dictionary values using the message-template-parameters 
        /// </summary>
        /// <param name="messageProperties">Message-template-parameters</param>
        /// <param name="eventProperties">The already filled dictionary</param>
        /// <returns>List of unique message-template-parameters</returns>
        private static IList<MessageTemplateParameter> CreateUniqueMessagePropertiesListSlow(IList<MessageTemplateParameter> messageProperties, Dictionary<object, PropertyValue> eventProperties)
        {
            List<MessageTemplateParameter> messagePropertiesUnique = null;
            for (int i = 0; i < messageProperties.Count; ++i)
            {
                if (eventProperties.TryGetValue(messageProperties[i].Name, out var valueItem) && valueItem.IsMessageProperty)
                {
                    if (messagePropertiesUnique == null)
                    {
                        messagePropertiesUnique = new List<MessageTemplateParameter>(messageProperties.Count);
                        for (int j = 0; j < i; ++j)
                        {
                            messagePropertiesUnique.Add(messageProperties[j]);
                        }
                    }
                    continue;   // Skip already exists
                }

                eventProperties[messageProperties[i].Name] = new PropertyValue(messageProperties[i].Value, true);
                messagePropertiesUnique?.Add(messageProperties[i]);
            }

            return messagePropertiesUnique ?? messageProperties;
        }

        IEnumerator<MessageTemplateParameter> IEnumerable<MessageTemplateParameter>.GetEnumerator()
        {
            return new ParameterEnumerator(this);
        }

        private abstract class DictionaryEnumeratorBase : IDisposable
        {
            private readonly PropertiesDictionary _dictionary;
            private int? _messagePropertiesEnumerator;
            private bool _eventEnumeratorCreated;
            private Dictionary<object, PropertyValue>.Enumerator _eventEnumerator;

            protected DictionaryEnumeratorBase(PropertiesDictionary dictionary)
            {
                _dictionary = dictionary;
            }

            protected KeyValuePair<object, object> CurrentProperty
            {
                get
                {
                    if (_messagePropertiesEnumerator.HasValue)
                    {
                        var property = _dictionary._messageProperties[_messagePropertiesEnumerator.Value];
                        return new KeyValuePair<object, object>(property.Name, property.Value);
                    }
                    if (_eventEnumeratorCreated)
                        return new KeyValuePair<object, object>(_eventEnumerator.Current.Key, _eventEnumerator.Current.Value.Value);
                    throw new InvalidOperationException();
                }
            }

            protected MessageTemplateParameter CurrentParameter
            {
                get
                {
                    if (_messagePropertiesEnumerator.HasValue)
                    {
                        return _dictionary._messageProperties[_messagePropertiesEnumerator.Value];
                    }
                    if (_eventEnumeratorCreated)
                    {
                        string parameterName = XmlHelper.XmlConvertToString(_eventEnumerator.Current.Key ?? string.Empty) ?? string.Empty;
                        return new MessageTemplateParameter(parameterName, _eventEnumerator.Current.Value.Value, null, CaptureType.Unknown);
                    }
                    throw new InvalidOperationException();
                }
            }

            public bool MoveNext()
            {
                if (_messagePropertiesEnumerator.HasValue)
                {
                    if (_messagePropertiesEnumerator.Value + 1 < _dictionary._messageProperties.Count)
                    {
                        // Move forward to a key that is not overriden
                        _messagePropertiesEnumerator = FindNextValidMessagePropertyIndex(_messagePropertiesEnumerator.Value + 1);
                        if (_messagePropertiesEnumerator.HasValue)
                            return true;

                        _messagePropertiesEnumerator = _dictionary._eventProperties.Count - 1;
                    }

                    if (HasEventProperties(_dictionary))
                    {
                        _messagePropertiesEnumerator = null;
                        _eventEnumerator = _dictionary._eventProperties.GetEnumerator();
                        _eventEnumeratorCreated = true;
                        return MoveNextValidEventProperty();
                    }

                    return false;
                }
                if (_eventEnumeratorCreated)
                {
                    return MoveNextValidEventProperty();
                }
                if (HasMessageProperties(_dictionary))
                {
                    // Move forward to a key that is not overriden
                    _messagePropertiesEnumerator = FindNextValidMessagePropertyIndex(0);
                    if (_messagePropertiesEnumerator.HasValue)
                    {
                        return true;
                    }
                }

                if (HasEventProperties(_dictionary))
                {
                    _eventEnumerator = _dictionary._eventProperties.GetEnumerator();
                    _eventEnumeratorCreated = true;
                    return MoveNextValidEventProperty();
                }

                return false;
            }

            private static bool HasMessageProperties(PropertiesDictionary propertiesDictionary)
            {
                return propertiesDictionary._messageProperties != null && propertiesDictionary._messageProperties.Count > 0;
            }

            private static bool HasEventProperties(PropertiesDictionary propertiesDictionary)
            {
                return propertiesDictionary._eventProperties != null && propertiesDictionary._eventProperties.Count > 0;
            }

            private bool MoveNextValidEventProperty()
            {
                while (_eventEnumerator.MoveNext())
                {
                    if (!_eventEnumerator.Current.Value.IsMessageProperty)
                        return true;
                }
                return false;
            }

            private int? FindNextValidMessagePropertyIndex(int startIndex)
            {
                if (_dictionary._eventProperties == null)
                    return startIndex;

                for (int i = startIndex; i < _dictionary._messageProperties.Count; ++i)
                {
                    if (_dictionary._eventProperties.TryGetValue(_dictionary._messageProperties[i].Name, out var valueItem) && valueItem.IsMessageProperty)
                    {
                        return i;
                    }
                }

                return null;
            }

            public void Dispose()
            {
                // Nothing to do
            }

            public void Reset()
            {
                _messagePropertiesEnumerator = null;
                _eventEnumeratorCreated = false;
                _eventEnumerator = default(Dictionary<object, PropertyValue>.Enumerator);
            }
        }

        private class ParameterEnumerator : DictionaryEnumeratorBase, IEnumerator<MessageTemplateParameter>
        {
            /// <inheritDoc/>
            public MessageTemplateParameter Current => CurrentParameter;

            /// <inheritDoc/>
            object IEnumerator.Current => CurrentParameter;

            public ParameterEnumerator(PropertiesDictionary dictionary)
                : base(dictionary)
            {
            }
        }

        private class DictionaryEnumerator : DictionaryEnumeratorBase, IEnumerator<KeyValuePair<object, object>>
        {
            /// <inheritDoc/>
            public KeyValuePair<object, object> Current => CurrentProperty;

            /// <inheritDoc/>
            object IEnumerator.Current => CurrentProperty;

            public DictionaryEnumerator(PropertiesDictionary dictionary)
                : base(dictionary)
            {
            }
        }

        [DebuggerDisplay("Count = {Count}")]
        private class DictionaryCollection : ICollection<object>
        {
            private readonly PropertiesDictionary _dictionary;
            private readonly bool _keyCollection;

            public DictionaryCollection(PropertiesDictionary dictionary, bool keyCollection)
            {
                _dictionary = dictionary;
                _keyCollection = keyCollection;
            }

            /// <inheritDoc/>
            public int Count => _dictionary.Count;

            /// <inheritDoc/>
            public bool IsReadOnly => true;


            /// <summary>Will always throw, as collection is readonly</summary>
            public void Add(object item) { throw new NotSupportedException(); }

            /// <summary>Will always throw, as collection is readonly</summary>
            public void Clear() { throw new NotSupportedException(); }

            /// <summary>Will always throw, as collection is readonly</summary>
            public bool Remove(object item) { throw new NotSupportedException(); }

            /// <inheritDoc/>
            public bool Contains(object item)
            {
                if (_keyCollection)
                {
                    return _dictionary.ContainsKey(item);
                }
                if (!_dictionary.IsEmpty)
                {
                    if (_dictionary.EventProperties.ContainsValue(new PropertyValue(item, false)))
                        return true;

                    if (_dictionary.EventProperties.ContainsValue(new PropertyValue(item, true)))
                        return true;
                }
                return false;
            }

            /// <inheritDoc/>
            public void CopyTo(object[] array, int arrayIndex)
            {
                if (array == null)
                    throw new ArgumentNullException(nameof(array));
                if (arrayIndex < 0)
                    throw new ArgumentOutOfRangeException(nameof(arrayIndex));

                if (!_dictionary.IsEmpty)
                {
                    foreach (var propertyItem in _dictionary)
                    {
                        array[arrayIndex++] = _keyCollection ? propertyItem.Key : propertyItem.Value;
                    }
                }
            }

            /// <inheritDoc/>
            public IEnumerator<object> GetEnumerator()
            {
                return new DictionaryCollectionEnumerator(_dictionary, _keyCollection);
            }

            /// <inheritDoc/>
            IEnumerator IEnumerable.GetEnumerator()
            {
                return GetEnumerator();
            }

            private class DictionaryCollectionEnumerator : DictionaryEnumeratorBase, IEnumerator<object>
            {
                private readonly bool _keyCollection;

                public DictionaryCollectionEnumerator(PropertiesDictionary dictionary, bool keyCollection)
                    : base(dictionary)
                {
                    _keyCollection = keyCollection;
                }

                /// <inheritDoc/>
                public object Current => _keyCollection ? CurrentProperty.Key : CurrentProperty.Value;
            }
        }
    }
}<|MERGE_RESOLUTION|>--- conflicted
+++ resolved
@@ -126,22 +126,7 @@
             {
                 if (_eventProperties == null)
                 {
-<<<<<<< HEAD
-                    if (_messageProperties?.Count > 0)
-                    {
-                        _eventProperties = new Dictionary<object, PropertyValue>(_messageProperties.Count);
-                        if (!InsertMessagePropertiesIntoEmptyDictionary(_messageProperties, _eventProperties))
-                        {
-                            _messageProperties = CreateUniqueMessagePropertiesListSlow(_messageProperties, _eventProperties);
-                        }
-                    }
-                    else
-                    {
-                        _eventProperties = new Dictionary<object, PropertyValue>();
-                    }
-=======
                     System.Threading.Interlocked.CompareExchange(ref _eventProperties, BuildEventProperties(_messageProperties), null);
->>>>>>> 33827056
                 }
                 return _eventProperties;
             }
