--- conflicted
+++ resolved
@@ -30,14 +30,6 @@
 // ARISING IN ANY WAY OUT OF THE USE OF THIS SOFTWARE, EVEN IF ADVISED OF 
 // THE POSSIBILITY OF SUCH DAMAGE.
 // 
-<<<<<<< HEAD
-
-using System;
-using System.IO;
-using System.Runtime.CompilerServices;
-using NLog.Internal;
-=======
->>>>>>> 454058ba
 
 namespace NLog.Fluent
 {
@@ -60,7 +52,7 @@
         /// <param name="logLevel">The log level.</param>
         /// <param name="callerFilePath">The full path of the source file that contains the caller. This is the file path at the time of compile.</param>
         /// <returns>An instance of the fluent <see cref="LogBuilder"/>.</returns>
-        public static LogBuilder Level(LogLevel logLevel, [CallerFilePath]string callerFilePath = null)
+        public static LogBuilder Level(LogLevel logLevel, [CallerFilePath] string callerFilePath = null)
         {
             return Create(logLevel, callerFilePath);
         }
@@ -70,7 +62,7 @@
         /// </summary>
         /// <param name="callerFilePath">The full path of the source file that contains the caller. This is the file path at the time of compile.</param>
         /// <returns>An instance of the fluent <see cref="LogBuilder"/>.</returns>
-        public static LogBuilder Trace([CallerFilePath]string callerFilePath = null)
+        public static LogBuilder Trace([CallerFilePath] string callerFilePath = null)
         {
             return Create(LogLevel.Trace, callerFilePath);
         }
@@ -80,7 +72,7 @@
         /// </summary>
         /// <param name="callerFilePath">The full path of the source file that contains the caller. This is the file path at the time of compile.</param>
         /// <returns>An instance of the fluent <see cref="LogBuilder"/>.</returns>
-        public static LogBuilder Debug([CallerFilePath]string callerFilePath = null)
+        public static LogBuilder Debug([CallerFilePath] string callerFilePath = null)
         {
             return Create(LogLevel.Debug, callerFilePath);
         }
@@ -90,7 +82,7 @@
         /// </summary>
         /// <param name="callerFilePath">The full path of the source file that contains the caller. This is the file path at the time of compile.</param>
         /// <returns>An instance of the fluent <see cref="LogBuilder"/>.</returns>
-        public static LogBuilder Info([CallerFilePath]string callerFilePath = null)
+        public static LogBuilder Info([CallerFilePath] string callerFilePath = null)
         {
             return Create(LogLevel.Info, callerFilePath);
         }
@@ -100,7 +92,7 @@
         /// </summary>
         /// <param name="callerFilePath">The full path of the source file that contains the caller. This is the file path at the time of compile.</param>
         /// <returns>An instance of the fluent <see cref="LogBuilder"/>.</returns>
-        public static LogBuilder Warn([CallerFilePath]string callerFilePath = null)
+        public static LogBuilder Warn([CallerFilePath] string callerFilePath = null)
         {
             return Create(LogLevel.Warn, callerFilePath);
         }
@@ -110,7 +102,7 @@
         /// </summary>
         /// <param name="callerFilePath">The full path of the source file that contains the caller. This is the file path at the time of compile.</param>
         /// <returns>An instance of the fluent <see cref="LogBuilder"/>.</returns>
-        public static LogBuilder Error([CallerFilePath]string callerFilePath = null)
+        public static LogBuilder Error([CallerFilePath] string callerFilePath = null)
         {
             return Create(LogLevel.Error, callerFilePath);
         }
@@ -120,19 +112,14 @@
         /// </summary>
         /// <param name="callerFilePath">The full path of the source file that contains the caller. This is the file path at the time of compile.</param>
         /// <returns>An instance of the fluent <see cref="LogBuilder"/>.</returns>
-        public static LogBuilder Fatal([CallerFilePath]string callerFilePath = null)
+        public static LogBuilder Fatal([CallerFilePath] string callerFilePath = null)
         {
             return Create(LogLevel.Fatal, callerFilePath);
         }
 
         private static LogBuilder Create(LogLevel logLevel, string callerFilePath)
         {
-<<<<<<< HEAD
-            string name = !StringHelpers.IsNullOrWhiteSpace(callerFilePath) ? Path.GetFileNameWithoutExtension(callerFilePath) : null;
-            var logger = StringHelpers.IsNullOrWhiteSpace(name) ? _logger : LogManager.GetLogger(name);
-=======
             var logger = GetLogger(callerFilePath);
->>>>>>> 454058ba
             var builder = new LogBuilder(logger, logLevel);
             return builder;
         }
@@ -141,7 +128,7 @@
         {
             try
             {
-                string name = Path.GetFileNameWithoutExtension(callerFilePath ?? string.Empty);
+                string name = !string.IsNullOrWhiteSpace(callerFilePath) ? Path.GetFileNameWithoutExtension(callerFilePath) : null;
                 return string.IsNullOrWhiteSpace(name) ? _logger : LogManager.GetLogger(name);
             }
             catch (Exception ex)
