--- conflicted
+++ resolved
@@ -1,4 +1,3 @@
-<<<<<<< HEAD
 // 
 // Copyright (c) 2004-2011 Jaroslaw Kowalski <jaak@jkowalski.net>
 // 
@@ -34,402 +33,6 @@
 
 namespace NLog
 {
-	using System;
-	using NLog.Internal;
-
-	/// <summary>
-	/// Defines available log levels.
-	/// </summary>
-	public sealed class LogLevel : IComparable
-	{
-		/// <summary>
-		/// Trace log level.
-		/// </summary>
-		[System.Diagnostics.CodeAnalysis.SuppressMessage("Microsoft.Security", "CA2104:DoNotDeclareReadOnlyMutableReferenceTypes", Justification = "Type is immutable")]
-		public static readonly LogLevel Trace = new LogLevel("Trace", 0);
-
-		/// <summary>
-		/// Debug log level.
-		/// </summary>
-		[System.Diagnostics.CodeAnalysis.SuppressMessage("Microsoft.Security", "CA2104:DoNotDeclareReadOnlyMutableReferenceTypes", Justification = "Type is immutable")]
-		public static readonly LogLevel Debug = new LogLevel("Debug", 1);
-
-		/// <summary>
-		/// Info log level.
-		/// </summary>
-		[System.Diagnostics.CodeAnalysis.SuppressMessage("Microsoft.Security", "CA2104:DoNotDeclareReadOnlyMutableReferenceTypes", Justification = "Type is immutable")]
-		public static readonly LogLevel Info = new LogLevel("Info", 2);
-
-		/// <summary>
-		/// Warn log level.
-		/// </summary>
-		[System.Diagnostics.CodeAnalysis.SuppressMessage("Microsoft.Security", "CA2104:DoNotDeclareReadOnlyMutableReferenceTypes", Justification = "Type is immutable")]
-		public static readonly LogLevel Warn = new LogLevel("Warn", 3);
-
-		/// <summary>
-		/// Error log level.
-		/// </summary>
-		[System.Diagnostics.CodeAnalysis.SuppressMessage("Microsoft.Security", "CA2104:DoNotDeclareReadOnlyMutableReferenceTypes", Justification = "Type is immutable")]
-		public static readonly LogLevel Error = new LogLevel("Error", 4);
-
-		/// <summary>
-		/// Fatal log level.
-		/// </summary>
-		[System.Diagnostics.CodeAnalysis.SuppressMessage("Microsoft.Security", "CA2104:DoNotDeclareReadOnlyMutableReferenceTypes", Justification = "Type is immutable")]
-		public static readonly LogLevel Fatal = new LogLevel("Fatal", 5);
-
-		/// <summary>
-		/// Off log level.
-		/// </summary>
-		[System.Diagnostics.CodeAnalysis.SuppressMessage("Microsoft.Security", "CA2104:DoNotDeclareReadOnlyMutableReferenceTypes", Justification = "Type is immutable")]
-		public static readonly LogLevel Off = new LogLevel("Off", 6);
-
-		private readonly int ordinal;
-		private readonly string name;
-
-		private LogLevel()
-		{
-		}
-
-		/// <summary>
-		/// Initializes a new instance of <see cref="LogLevel"/>.
-		/// </summary>
-		/// <param name="name">The log level name.</param>
-		/// <param name="ordinal">The log level ordinal number.</param>
-		private LogLevel(string name, int ordinal)
-		{
-			this.name = name;
-			this.ordinal = ordinal;
-		}
-
-		/// <summary>
-		/// Gets the name of the log level.
-		/// </summary>
-		public string Name
-		{
-			get { return this.name; }
-		}
-
-#if(__IOS__)
-		public static LogLevel MaxLevel
-#else
-		internal static LogLevel MaxLevel
-#endif
-		{
-			get { return Fatal; }
-		}
-
-#if(__IOS__)
-		public static LogLevel MinLevel
-#else
-		internal static LogLevel MinLevel
-#endif
-		{
-			get { return Trace; }
-		}
-
-		/// <summary>
-		/// Gets the ordinal of the log level.
-		/// </summary>
-		public int Ordinal
-		{
-			get { return this.ordinal; }
-		}
-
-		/// <summary>
-		/// Compares two <see cref="LogLevel"/> objects 
-		/// and returns a value indicating whether 
-		/// the first one is equal to the second one.
-		/// </summary>
-		/// <param name="level1">The first level.</param>
-		/// <param name="level2">The second level.</param>
-		/// <returns>The value of <c>level1.Ordinal == level2.Ordinal</c>.</returns>
-		public static bool operator ==(LogLevel level1, LogLevel level2)
-		{
-			if (ReferenceEquals(level1, null))
-			{
-				return ReferenceEquals(level2, null);
-			}
-
-			if (ReferenceEquals(level2, null))
-			{
-				return false;
-			}
-
-			return level1.Ordinal == level2.Ordinal;
-		}
-
-		/// <summary>
-		/// Compares two <see cref="LogLevel"/> objects 
-		/// and returns a value indicating whether 
-		/// the first one is not equal to the second one.
-		/// </summary>
-		/// <param name="level1">The first level.</param>
-		/// <param name="level2">The second level.</param>
-		/// <returns>The value of <c>level1.Ordinal != level2.Ordinal</c>.</returns>
-		public static bool operator !=(LogLevel level1, LogLevel level2)
-		{
-			if (ReferenceEquals(level1, null))
-			{
-				return !ReferenceEquals(level2, null);
-			}
-
-			if (ReferenceEquals(level2, null))
-			{
-				return true;
-			}
-
-			return level1.Ordinal != level2.Ordinal;
-		}
-
-		/// <summary>
-		/// Compares two <see cref="LogLevel"/> objects 
-		/// and returns a value indicating whether 
-		/// the first one is greater than the second one.
-		/// </summary>
-		/// <param name="level1">The first level.</param>
-		/// <param name="level2">The second level.</param>
-		/// <returns>The value of <c>level1.Ordinal &gt; level2.Ordinal</c>.</returns>
-		public static bool operator >(LogLevel level1, LogLevel level2)
-		{
-			ParameterUtils.AssertNotNull(level1, "level1");
-			ParameterUtils.AssertNotNull(level2, "level2");
-
-			return level1.Ordinal > level2.Ordinal;
-		}
-
-		/// <summary>
-		/// Compares two <see cref="LogLevel"/> objects 
-		/// and returns a value indicating whether 
-		/// the first one is greater than or equal to the second one.
-		/// </summary>
-		/// <param name="level1">The first level.</param>
-		/// <param name="level2">The second level.</param>
-		/// <returns>The value of <c>level1.Ordinal &gt;= level2.Ordinal</c>.</returns>
-		public static bool operator >=(LogLevel level1, LogLevel level2)
-		{
-			ParameterUtils.AssertNotNull(level1, "level1");
-			ParameterUtils.AssertNotNull(level2, "level2");
-
-			return level1.Ordinal >= level2.Ordinal;
-		}
-
-		/// <summary>
-		/// Compares two <see cref="LogLevel"/> objects 
-		/// and returns a value indicating whether 
-		/// the first one is less than the second one.
-		/// </summary>
-		/// <param name="level1">The first level.</param>
-		/// <param name="level2">The second level.</param>
-		/// <returns>The value of <c>level1.Ordinal &lt; level2.Ordinal</c>.</returns>
-		public static bool operator <(LogLevel level1, LogLevel level2)
-		{
-			ParameterUtils.AssertNotNull(level1, "level1");
-			ParameterUtils.AssertNotNull(level2, "level2");
-
-			return level1.Ordinal < level2.Ordinal;
-		}
-
-		/// <summary>
-		/// Compares two <see cref="LogLevel"/> objects 
-		/// and returns a value indicating whether 
-		/// the first one is less than or equal to the second one.
-		/// </summary>
-		/// <param name="level1">The first level.</param>
-		/// <param name="level2">The second level.</param>
-		/// <returns>The value of <c>level1.Ordinal &lt;= level2.Ordinal</c>.</returns>
-		public static bool operator <=(LogLevel level1, LogLevel level2)
-		{
-			ParameterUtils.AssertNotNull(level1, "level1");
-			ParameterUtils.AssertNotNull(level2, "level2");
-
-			return level1.Ordinal <= level2.Ordinal;
-		}
-
-		/// <summary>
-		/// Gets the <see cref="LogLevel"/> that corresponds to the specified ordinal.
-		/// </summary>
-		/// <param name="ordinal">The ordinal.</param>
-		/// <returns>The <see cref="LogLevel"/> instance. For 0 it returns <see cref="LogLevel.Trace"/>, 1 gives <see cref="LogLevel.Debug"/> and so on.</returns>
-		public static LogLevel FromOrdinal(int ordinal)
-		{
-			switch (ordinal)
-			{
-				case 0:
-					return Trace;
-				case 1:
-					return Debug;
-				case 2:
-					return Info;
-				case 3:
-					return Warn;
-				case 4:
-					return Error;
-				case 5:
-					return Fatal;
-				case 6:
-					return Off;
-
-				default:
-					throw new ArgumentException("Invalid ordinal.");
-			}
-		}
-
-		/// <summary>
-		/// Returns the <see cref="T:NLog.LogLevel"/> that corresponds to the supplied <see langword="string" />.
-		/// </summary>
-		/// <param name="levelName">The texual representation of the log level.</param>
-		/// <returns>The enumeration value.</returns>
-		public static LogLevel FromString(string levelName)
-		{
-			if (levelName == null)
-			{
-				throw new ArgumentNullException("levelName");
-			}
-
-			if (levelName.Equals("Trace", StringComparison.OrdinalIgnoreCase))
-			{
-				return Trace;
-			}
-
-			if (levelName.Equals("Debug", StringComparison.OrdinalIgnoreCase))
-			{
-				return Debug;
-			}
-
-			if (levelName.Equals("Info", StringComparison.OrdinalIgnoreCase))
-			{
-				return Info;
-			}
-
-			if (levelName.Equals("Warn", StringComparison.OrdinalIgnoreCase))
-			{
-				return Warn;
-			}
-
-			if (levelName.Equals("Error", StringComparison.OrdinalIgnoreCase))
-			{
-				return Error;
-			}
-
-			if (levelName.Equals("Fatal", StringComparison.OrdinalIgnoreCase))
-			{
-				return Fatal;
-			}
-
-			if (levelName.Equals("Off", StringComparison.OrdinalIgnoreCase))
-			{
-				return Off;
-			}
-
-			throw new ArgumentException("Unknown log level: " + levelName);
-		}
-
-		/// <summary>
-		/// Returns a string representation of the log level.
-		/// </summary>
-		/// <returns>Log level name.</returns>
-		public override string ToString()
-		{
-			return this.Name;
-		}
-
-		/// <summary>
-		/// Returns a hash code for this instance.
-		/// </summary>
-		/// <returns>
-		/// A hash code for this instance, suitable for use in hashing algorithms and data structures like a hash table. 
-		/// </returns>
-		public override int GetHashCode()
-		{
-			return this.Ordinal;
-		}
-
-		/// <summary>
-		/// Determines whether the specified <see cref="System.Object"/> is equal to this instance.
-		/// </summary>
-		/// <param name="obj">The <see cref="System.Object"/> to compare with this instance.</param>
-		/// <returns>
-		/// Value of <c>true</c> if the specified <see cref="System.Object"/> is equal to this instance; otherwise, <c>false</c>.
-		/// </returns>
-		/// <exception cref="T:System.NullReferenceException">
-		/// The <paramref name="obj"/> parameter is null.
-		/// </exception>
-		public override bool Equals(object obj)
-		{
-			LogLevel other = obj as LogLevel;
-			if ((object)other == null)
-			{
-				return false;
-			}
-
-			return this.Ordinal == other.Ordinal;
-		}
-
-		/// <summary>
-		/// Compares the level to the other <see cref="LogLevel"/> object.
-		/// </summary>
-		/// <param name="obj">
-		/// The object object.
-		/// </param>
-		/// <returns>
-		/// A value less than zero when this logger's <see cref="Ordinal"/> is 
-		/// less than the other logger's ordinal, 0 when they are equal and 
-		/// greater than zero when this ordinal is greater than the
-		/// other ordinal.
-		/// </returns>
-		public int CompareTo(object obj)
-		{
-			if (obj == null)
-			{
-				throw new ArgumentNullException("obj");
-			}
-
-			// The code below does NOT account if the casting to LogLevel returns null. This is 
-			// because as this class is sealed and does not provide any public constructors it 
-			// is impossible to create a invalid instance.
-
-			LogLevel level = (LogLevel)obj;
-			return this.Ordinal - level.Ordinal;
-		}
-	}
-}
-=======
-// 
-// Copyright (c) 2004-2011 Jaroslaw Kowalski <jaak@jkowalski.net>
-// 
-// All rights reserved.
-// 
-// Redistribution and use in source and binary forms, with or without 
-// modification, are permitted provided that the following conditions 
-// are met:
-// 
-// * Redistributions of source code must retain the above copyright notice, 
-//   this list of conditions and the following disclaimer. 
-// 
-// * Redistributions in binary form must reproduce the above copyright notice,
-//   this list of conditions and the following disclaimer in the documentation
-//   and/or other materials provided with the distribution. 
-// 
-// * Neither the name of Jaroslaw Kowalski nor the names of its 
-//   contributors may be used to endorse or promote products derived from this
-//   software without specific prior written permission. 
-// 
-// THIS SOFTWARE IS PROVIDED BY THE COPYRIGHT HOLDERS AND CONTRIBUTORS "AS IS"
-// AND ANY EXPRESS OR IMPLIED WARRANTIES, INCLUDING, BUT NOT LIMITED TO, THE 
-// IMPLIED WARRANTIES OF MERCHANTABILITY AND FITNESS FOR A PARTICULAR PURPOSE 
-// ARE DISCLAIMED. IN NO EVENT SHALL THE COPYRIGHT OWNER OR CONTRIBUTORS BE 
-// LIABLE FOR ANY DIRECT, INDIRECT, INCIDENTAL, SPECIAL, EXEMPLARY, OR 
-// CONSEQUENTIAL DAMAGES (INCLUDING, BUT NOT LIMITED TO, PROCUREMENT OF
-// SUBSTITUTE GOODS OR SERVICES; LOSS OF USE, DATA, OR PROFITS; OR BUSINESS 
-// INTERRUPTION) HOWEVER CAUSED AND ON ANY THEORY OF LIABILITY, WHETHER IN 
-// CONTRACT, STRICT LIABILITY, OR TORT (INCLUDING NEGLIGENCE OR OTHERWISE) 
-// ARISING IN ANY WAY OUT OF THE USE OF THIS SOFTWARE, EVEN IF ADVISED OF 
-// THE POSSIBILITY OF SUCH DAMAGE.
-// 
-
-namespace NLog
-{
     using System;
     using NLog.Internal;
 
@@ -502,12 +105,22 @@
             get { return this.name; }
         }
 
-        internal static LogLevel MaxLevel
+#if(__IOS__)
+        public
+#else
+        internal 
+#endif
+        static LogLevel MaxLevel
         {
             get { return Fatal; }
         }
 
-        internal static LogLevel MinLevel
+#if(__IOS__)
+        public
+#else
+        internal
+#endif
+        static LogLevel MinLevel
         {
             get { return Trace; }
         }
@@ -784,5 +397,4 @@
             return this.Ordinal - level.Ordinal;
         }
     }
-}
->>>>>>> 56a15f15
+}