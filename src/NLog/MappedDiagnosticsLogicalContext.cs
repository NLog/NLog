//
// Copyright (c) 2004-2024 Jaroslaw Kowalski <jaak@jkowalski.net>, Kim Christensen, Julian Verdurmen
//
// All rights reserved.
//
// Redistribution and use in source and binary forms, with or without
// modification, are permitted provided that the following conditions
// are met:
//
// * Redistributions of source code must retain the above copyright notice,
//   this list of conditions and the following disclaimer.
//
// * Redistributions in binary form must reproduce the above copyright notice,
//   this list of conditions and the following disclaimer in the documentation
//   and/or other materials provided with the distribution.
//
// * Neither the name of Jaroslaw Kowalski nor the names of its
//   contributors may be used to endorse or promote products derived from this
//   software without specific prior written permission.
//
// THIS SOFTWARE IS PROVIDED BY THE COPYRIGHT HOLDERS AND CONTRIBUTORS "AS IS"
// AND ANY EXPRESS OR IMPLIED WARRANTIES, INCLUDING, BUT NOT LIMITED TO, THE
// IMPLIED WARRANTIES OF MERCHANTABILITY AND FITNESS FOR A PARTICULAR PURPOSE
// ARE DISCLAIMED. IN NO EVENT SHALL THE COPYRIGHT OWNER OR CONTRIBUTORS BE
// LIABLE FOR ANY DIRECT, INDIRECT, INCIDENTAL, SPECIAL, EXEMPLARY, OR
// CONSEQUENTIAL DAMAGES (INCLUDING, BUT NOT LIMITED TO, PROCUREMENT OF
// SUBSTITUTE GOODS OR SERVICES; LOSS OF USE, DATA, OR PROFITS; OR BUSINESS
// INTERRUPTION) HOWEVER CAUSED AND ON ANY THEORY OF LIABILITY, WHETHER IN
// CONTRACT, STRICT LIABILITY, OR TORT (INCLUDING NEGLIGENCE OR OTHERWISE)
// ARISING IN ANY WAY OUT OF THE USE OF THIS SOFTWARE, EVEN IF ADVISED OF
// THE POSSIBILITY OF SUCH DAMAGE.
//

namespace NLog
{
    using System;
    using System.Collections.Generic;
    using NLog.Internal;

    /// <summary>
    /// Obsolete and replaced by <see cref="ScopeContext"/> with NLog v5.
    ///
    /// Mapped Diagnostics Logical Context (MDLC) is a dictionary of keys and values.
    /// Stores the dictionary in the logical thread callcontext, and provides methods to output dictionary values in layouts.
    /// Allows for maintaining state across asynchronous tasks and call contexts.
    /// </summary>
    /// <remarks>
    /// Ideally, these changes should be incorporated as a new version of the MappedDiagnosticsContext class in the original
    /// NLog library so that state can be maintained for multiple threads in asynchronous situations.
    /// </remarks>
    [Obsolete("Replaced by ScopeContext.PushProperty or Logger.PushScopeProperty using ${scopeproperty}. Marked obsolete on NLog 5.0")]
    public static class MappedDiagnosticsLogicalContext
    {
<<<<<<< HEAD
        private sealed class ItemRemover : IDisposable
        {
            private readonly string _item1;
#if !NET3_5 && !NET4_0
            // Optimized for HostingLogScope with 3 properties
            private readonly string _item2;
            private readonly string _item3;
            private readonly string[] _itemArray;
#endif
            //boolean as int to allow the use of Interlocked.Exchange
            private int _disposed;
            private readonly bool _wasEmpty;

            public ItemRemover(string item, bool wasEmpty)
            {
                _item1 = item;
                _wasEmpty = wasEmpty;
            }

#if !NET3_5 && !NET4_0
            public ItemRemover(IReadOnlyList<KeyValuePair<string,object>> items, bool wasEmpty)
            {
                int itemCount = items.Count;
                if (itemCount > 2)
                {
                    _item1 = items[0].Key;
                    _item2 = items[1].Key;
                    _item3 = items[2].Key;
                    for (int i = 3; i < itemCount; ++i)
                    {
                        _itemArray = _itemArray ?? new string[itemCount - 3];
                        _itemArray[i - 3] = items[i].Key;
                    }
                }
                else if (itemCount > 1)
                {
                    _item1 = items[0].Key;
                    _item2 = items[1].Key;
                }
                else
                {
                    _item1 = items[0].Key;
                }
                _wasEmpty = wasEmpty;
            }
#endif

            public void Dispose()
            {
                if (Interlocked.Exchange(ref _disposed, 1) == 0)
                {
                    if (_wasEmpty && RemoveScopeWillClearContext())
                    {
                        Clear(true);
                        return;
                    }

                    var dictionary = GetLogicalThreadDictionary(true);
                    dictionary.Remove(_item1);
#if !NET3_5 && !NET4_0
                    if (_item2 != null)
                    {
                        dictionary.Remove(_item2);
                        if (_item3 != null)
                            dictionary.Remove(_item3);
                        if (_itemArray != null)
                        {
                            for (int i = 0; i < _itemArray.Length; ++i)
                            {
                                if (_itemArray[i] != null)
                                    dictionary.Remove(_itemArray[i]);
                            }
                        }
                    }
#endif
                }
            }

            private bool RemoveScopeWillClearContext()
            {
#if !NET3_5 && !NET4_0
                if (_itemArray == null)
                {
                    var immutableDict = GetLogicalThreadDictionary(false);
                    if ((immutableDict.Count == 1 && ReferenceEquals(_item2, null) && immutableDict.ContainsKey(_item1))
                      || (immutableDict.Count == 2 && !ReferenceEquals(_item2, null) && ReferenceEquals(_item3, null) && immutableDict.ContainsKey(_item1) && immutableDict.ContainsKey(_item2) && !_item1.Equals(_item2))
                      || (immutableDict.Count == 3 && !ReferenceEquals(_item2, null) && !ReferenceEquals(_item3, null) && immutableDict.ContainsKey(_item1) && immutableDict.ContainsKey(_item2) && immutableDict.ContainsKey(_item3) && !_item1.Equals(_item2) && !_item1.Equals(_item3) && !_item2.Equals(_item3))
                      )
                    {
                        return true;
                    }
                }
#else
                var immutableDict = GetLogicalThreadDictionary(false);
                if (immutableDict.Count == 1 && immutableDict.ContainsKey(_item1))
                {
                    return true;
                }
#endif
                return false;
            }

            public override string ToString()
            {
                return _item1?.ToString() ?? base.ToString();
            }
        }

        /// <summary>
        /// Simulate ImmutableDictionary behavior (which is not yet part of all .NET frameworks).
        /// In future the real ImmutableDictionary could be used here to minimize memory usage and copying time.
        /// </summary>
        /// <param name="clone">Must be true for any subsequent dictionary modification operation</param>
        /// <param name="initialCapacity">Prepare dictionary for additional inserts</param>
        /// <returns></returns>
        private static IDictionary<string, object> GetLogicalThreadDictionary(bool clone = false, int initialCapacity = 0)
        {
            var dictionary = GetThreadLocal();
            if (dictionary == null)
            {
                if (!clone)
                    return EmptyDefaultDictionary;

                dictionary = new Dictionary<string, object>(initialCapacity);
                SetThreadLocal(dictionary);
            }
            else if (clone)
            {
                var newDictionary = new Dictionary<string, object>(dictionary.Count + initialCapacity);
                foreach (var keyValue in dictionary)
                    newDictionary[keyValue.Key] = keyValue.Value;
                SetThreadLocal(newDictionary);
                return newDictionary;
            }
            return dictionary;
        }

=======
>>>>>>> dfdf1a46
        /// <summary>
        /// Gets the current logical context named item, as <see cref="string"/>.
        /// </summary>
        /// <param name="item">Item name.</param>
        /// <returns>The value of <paramref name="item"/>, if defined; otherwise <see cref="String.Empty"/>.</returns>
        /// <remarks>If the value isn't a <see cref="string"/> already, this call locks the <see cref="LogFactory"/> for reading the <see cref="Config.LoggingConfiguration.DefaultCultureInfo"/> needed for converting to <see cref="string"/>. </remarks>
        [Obsolete("Replaced by ScopeContext.TryGetProperty. Marked obsolete on NLog 5.0")]
        public static string Get(string item)
        {
            return Get(item, null);
        }

        /// <summary>
        /// Gets the current logical context named item, as <see cref="string"/>.
        /// </summary>
        /// <param name="item">Item name.</param>
        /// <param name="formatProvider">The <see cref="IFormatProvider"/> to use when converting a value to a string.</param>
        /// <returns>The value of <paramref name="item"/>, if defined; otherwise <see cref="String.Empty"/>.</returns>
        /// <remarks>If <paramref name="formatProvider"/> is <c>null</c> and the value isn't a <see cref="string"/> already, this call locks the <see cref="LogFactory"/> for reading the <see cref="Config.LoggingConfiguration.DefaultCultureInfo"/> needed for converting to <see cref="string"/>. </remarks>
        [Obsolete("Replaced by ScopeContext.TryGetProperty. Marked obsolete on NLog 5.0")]
        public static string Get(string item, IFormatProvider formatProvider)
        {
            return FormatHelper.ConvertToString(GetObject(item), formatProvider);
        }

        /// <summary>
        /// Gets the current logical context named item, as <see cref="object"/>.
        /// </summary>
        /// <param name="item">Item name.</param>
        /// <returns>The value of <paramref name="item"/>, if defined; otherwise <c>null</c>.</returns>
        [Obsolete("Replaced by ScopeContext.TryGetProperty. Marked obsolete on NLog 5.0")]
        public static object GetObject(string item)
        {
            if (ScopeContext.TryGetProperty(item, out var value))
                return value;
            else
                return null;
        }

        /// <summary>
        /// Sets the current logical context item to the specified value.
        /// </summary>
        /// <param name="item">Item name.</param>
        /// <param name="value">Item value.</param>
        /// <returns>>An <see cref="IDisposable"/> that can be used to remove the item from the current logical context.</returns>
        [Obsolete("Replaced by ScopeContext.PushProperty or Logger.PushScopeProperty using ${scopeproperty}. Marked obsolete on NLog 5.0")]
        public static IDisposable SetScoped(string item, string value)
        {
            return SetScoped<string>(item, value);
        }

        /// <summary>
        /// Sets the current logical context item to the specified value.
        /// </summary>
        /// <param name="item">Item name.</param>
        /// <param name="value">Item value.</param>
        /// <returns>>An <see cref="IDisposable"/> that can be used to remove the item from the current logical context.</returns>
        [Obsolete("Replaced by ScopeContext.PushProperty or Logger.PushScopeProperty using ${scopeproperty}. Marked obsolete on NLog 5.0")]
        public static IDisposable SetScoped(string item, object value)
        {
            return SetScoped<object>(item, value);
        }

        /// <summary>
        /// Sets the current logical context item to the specified value.
        /// </summary>
        /// <param name="item">Item name.</param>
        /// <param name="value">Item value.</param>
        /// <returns>>An <see cref="IDisposable"/> that can be used to remove the item from the current logical context.</returns>
        [Obsolete("Replaced by ScopeContext.PushProperty or Logger.PushScopeProperty using ${scopeproperty}. Marked obsolete on NLog 5.0")]
        public static IDisposable SetScoped<T>(string item, T value)
        {
            return ScopeContext.PushProperty(item, value);
        }

#if !NET35 && !NET40
        /// <summary>
        /// Updates the current logical context with multiple items in single operation
        /// </summary>
        /// <param name="items">.</param>
        /// <returns>>An <see cref="IDisposable"/> that can be used to remove the item from the current logical context (null if no items).</returns>
        [Obsolete("Replaced by ScopeContext.PushProperties or Logger.PushScopeProperty using ${scopeproperty}. Marked obsolete on NLog 5.0")]
        public static IDisposable SetScoped(IReadOnlyList<KeyValuePair<string, object>> items)
        {
            return ScopeContext.PushProperties(items);
        }
#endif
        /// <summary>
        /// Sets the current logical context item to the specified value.
        /// </summary>
        /// <param name="item">Item name.</param>
        /// <param name="value">Item value.</param>
        [Obsolete("Replaced by ScopeContext.PushProperty or Logger.PushScopeProperty using ${scopeproperty}. Marked obsolete on NLog 5.0")]
        public static void Set(string item, string value)
        {
            Set<string>(item, value);
        }

        /// <summary>
        /// Sets the current logical context item to the specified value.
        /// </summary>
        /// <param name="item">Item name.</param>
        /// <param name="value">Item value.</param>
        [Obsolete("Replaced by ScopeContext.PushProperty or Logger.PushScopeProperty using ${scopeproperty}. Marked obsolete on NLog 5.0")]
        public static void Set(string item, object value)
        {
            Set<object>(item, value);
        }

        /// <summary>
        /// Sets the current logical context item to the specified value.
        /// </summary>
        /// <param name="item">Item name.</param>
        /// <param name="value">Item value.</param>
        [Obsolete("Replaced by ScopeContext.PushProperty or Logger.PushScopeProperty using ${scopeproperty}. Marked obsolete on NLog 5.0")]
        public static void Set<T>(string item, T value)
        {
            ScopeContext.SetMappedContextLegacy(item, value);
        }

        /// <summary>
        /// Returns all item names
        /// </summary>
        /// <returns>A collection of the names of all items in current logical context.</returns>
        [Obsolete("Replaced by ScopeContext.GetAllProperties. Marked obsolete on NLog 5.0")]
        public static ICollection<string> GetNames()
        {
            return ScopeContext.GetKeysMappedContextLegacy();
        }

        /// <summary>
        /// Checks whether the specified <paramref name="item"/> exists in current logical context.
        /// </summary>
        /// <param name="item">Item name.</param>
        /// <returns>A boolean indicating whether the specified <paramref name="item"/> exists in current logical context.</returns>
        [Obsolete("Replaced by ScopeContext.TryGetProperty. Marked obsolete on NLog 5.0")]
        public static bool Contains(string item)
        {
            return ScopeContext.TryGetProperty(item, out var _);
        }

        /// <summary>
        /// Removes the specified <paramref name="item"/> from current logical context.
        /// </summary>
        /// <param name="item">Item name.</param>
        [Obsolete("Replaced by dispose of return value from ScopeContext.PushProperty. Marked obsolete on NLog 5.0")]
        public static void Remove(string item)
        {
            ScopeContext.RemoveMappedContextLegacy(item);
        }

        /// <summary>
        /// Clears the content of current logical context.
        /// </summary>
        [Obsolete("Replaced by ScopeContext.Clear(). Marked obsolete on NLog 5.0")]
        public static void Clear()
        {
            Clear(true);
        }

        /// <summary>
        /// Clears the content of current logical context.
        /// </summary>
        /// <param name="free">Free the full slot.</param>
        [Obsolete("Replaced by ScopeContext.Clear(). Marked obsolete on NLog 5.0")]
        public static void Clear(bool free)
        {
            ScopeContext.ClearMappedContextLegacy();
        }
    }
}<|MERGE_RESOLUTION|>--- conflicted
+++ resolved
@@ -51,146 +51,6 @@
     [Obsolete("Replaced by ScopeContext.PushProperty or Logger.PushScopeProperty using ${scopeproperty}. Marked obsolete on NLog 5.0")]
     public static class MappedDiagnosticsLogicalContext
     {
-<<<<<<< HEAD
-        private sealed class ItemRemover : IDisposable
-        {
-            private readonly string _item1;
-#if !NET3_5 && !NET4_0
-            // Optimized for HostingLogScope with 3 properties
-            private readonly string _item2;
-            private readonly string _item3;
-            private readonly string[] _itemArray;
-#endif
-            //boolean as int to allow the use of Interlocked.Exchange
-            private int _disposed;
-            private readonly bool _wasEmpty;
-
-            public ItemRemover(string item, bool wasEmpty)
-            {
-                _item1 = item;
-                _wasEmpty = wasEmpty;
-            }
-
-#if !NET3_5 && !NET4_0
-            public ItemRemover(IReadOnlyList<KeyValuePair<string,object>> items, bool wasEmpty)
-            {
-                int itemCount = items.Count;
-                if (itemCount > 2)
-                {
-                    _item1 = items[0].Key;
-                    _item2 = items[1].Key;
-                    _item3 = items[2].Key;
-                    for (int i = 3; i < itemCount; ++i)
-                    {
-                        _itemArray = _itemArray ?? new string[itemCount - 3];
-                        _itemArray[i - 3] = items[i].Key;
-                    }
-                }
-                else if (itemCount > 1)
-                {
-                    _item1 = items[0].Key;
-                    _item2 = items[1].Key;
-                }
-                else
-                {
-                    _item1 = items[0].Key;
-                }
-                _wasEmpty = wasEmpty;
-            }
-#endif
-
-            public void Dispose()
-            {
-                if (Interlocked.Exchange(ref _disposed, 1) == 0)
-                {
-                    if (_wasEmpty && RemoveScopeWillClearContext())
-                    {
-                        Clear(true);
-                        return;
-                    }
-
-                    var dictionary = GetLogicalThreadDictionary(true);
-                    dictionary.Remove(_item1);
-#if !NET3_5 && !NET4_0
-                    if (_item2 != null)
-                    {
-                        dictionary.Remove(_item2);
-                        if (_item3 != null)
-                            dictionary.Remove(_item3);
-                        if (_itemArray != null)
-                        {
-                            for (int i = 0; i < _itemArray.Length; ++i)
-                            {
-                                if (_itemArray[i] != null)
-                                    dictionary.Remove(_itemArray[i]);
-                            }
-                        }
-                    }
-#endif
-                }
-            }
-
-            private bool RemoveScopeWillClearContext()
-            {
-#if !NET3_5 && !NET4_0
-                if (_itemArray == null)
-                {
-                    var immutableDict = GetLogicalThreadDictionary(false);
-                    if ((immutableDict.Count == 1 && ReferenceEquals(_item2, null) && immutableDict.ContainsKey(_item1))
-                      || (immutableDict.Count == 2 && !ReferenceEquals(_item2, null) && ReferenceEquals(_item3, null) && immutableDict.ContainsKey(_item1) && immutableDict.ContainsKey(_item2) && !_item1.Equals(_item2))
-                      || (immutableDict.Count == 3 && !ReferenceEquals(_item2, null) && !ReferenceEquals(_item3, null) && immutableDict.ContainsKey(_item1) && immutableDict.ContainsKey(_item2) && immutableDict.ContainsKey(_item3) && !_item1.Equals(_item2) && !_item1.Equals(_item3) && !_item2.Equals(_item3))
-                      )
-                    {
-                        return true;
-                    }
-                }
-#else
-                var immutableDict = GetLogicalThreadDictionary(false);
-                if (immutableDict.Count == 1 && immutableDict.ContainsKey(_item1))
-                {
-                    return true;
-                }
-#endif
-                return false;
-            }
-
-            public override string ToString()
-            {
-                return _item1?.ToString() ?? base.ToString();
-            }
-        }
-
-        /// <summary>
-        /// Simulate ImmutableDictionary behavior (which is not yet part of all .NET frameworks).
-        /// In future the real ImmutableDictionary could be used here to minimize memory usage and copying time.
-        /// </summary>
-        /// <param name="clone">Must be true for any subsequent dictionary modification operation</param>
-        /// <param name="initialCapacity">Prepare dictionary for additional inserts</param>
-        /// <returns></returns>
-        private static IDictionary<string, object> GetLogicalThreadDictionary(bool clone = false, int initialCapacity = 0)
-        {
-            var dictionary = GetThreadLocal();
-            if (dictionary == null)
-            {
-                if (!clone)
-                    return EmptyDefaultDictionary;
-
-                dictionary = new Dictionary<string, object>(initialCapacity);
-                SetThreadLocal(dictionary);
-            }
-            else if (clone)
-            {
-                var newDictionary = new Dictionary<string, object>(dictionary.Count + initialCapacity);
-                foreach (var keyValue in dictionary)
-                    newDictionary[keyValue.Key] = keyValue.Value;
-                SetThreadLocal(newDictionary);
-                return newDictionary;
-            }
-            return dictionary;
-        }
-
-=======
->>>>>>> dfdf1a46
         /// <summary>
         /// Gets the current logical context named item, as <see cref="string"/>.
         /// </summary>
