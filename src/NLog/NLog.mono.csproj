--- conflicted
+++ resolved
@@ -52,12 +52,6 @@
     <Reference Include="System.Messaging" />
     <Reference Include="System.Windows.Forms" />
     <Reference Include="System.Configuration" />
-<<<<<<< HEAD
-	<Reference Include="System.Core" />
-	<Reference Include="System.Data" />
-    <Reference Include="System.Drawing" />
-=======
->>>>>>> 6c7690c3
     <Reference Include="System.Xml" />
     <Reference Include="System.Web" />
     <Reference Include="System.Web.Services" />
