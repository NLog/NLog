--- conflicted
+++ resolved
@@ -1,4 +1,3 @@
-<<<<<<< HEAD
 // 
 // Copyright (c) 2004-2011 Jaroslaw Kowalski <jaak@jkowalski.net>
 // 
@@ -32,987 +31,6 @@
 // THE POSSIBILITY OF SUCH DAMAGE.
 // 
 
-namespace NLog.Config
-{
-    using System;
-    using System.Collections;
-    using System.Collections.Generic;
-    using System.Diagnostics;
-    using System.Globalization;
-    using System.IO;
-    using System.Reflection;
-    using System.Windows;
-    using System.Xml;
-    using NLog.Common;
-    using NLog.Filters;
-    using NLog.Internal;
-    using NLog.Layouts;
-    using NLog.Targets;
-    using NLog.Targets.Wrappers;
-    using NLog.Time;
-
-    /// <summary>
-    /// A class for configuring NLog through an XML configuration file 
-    /// (App.config style or App.nlog style).
-    /// </summary>
-    public class XmlLoggingConfiguration : LoggingConfiguration
-    {
-        private readonly ConfigurationItemFactory configurationItemFactory = ConfigurationItemFactory.Default;
-        private readonly Dictionary<string, bool> visitedFile = new Dictionary<string, bool>(StringComparer.OrdinalIgnoreCase);
-        private readonly Dictionary<string, string> variables = new Dictionary<string, string>(StringComparer.OrdinalIgnoreCase);
-
-        private string originalFileName;
-
-        /// <summary>
-        /// Initializes a new instance of the <see cref="XmlLoggingConfiguration" /> class.
-        /// </summary>
-        /// <param name="fileName">Configuration file to be read.</param>
-        public XmlLoggingConfiguration(string fileName)
-        {
-            using (XmlReader reader = XmlReader.Create(fileName))
-            {
-                this.Initialize(reader, fileName, false);
-            }
-        }
-
-        /// <summary>
-        /// Initializes a new instance of the <see cref="XmlLoggingConfiguration" /> class.
-        /// </summary>
-        /// <param name="fileName">Configuration file to be read.</param>
-        /// <param name="ignoreErrors">Ignore any errors during configuration.</param>
-        public XmlLoggingConfiguration(string fileName, bool ignoreErrors)
-        {
-            using (XmlReader reader = XmlReader.Create(fileName))
-            {
-                this.Initialize(reader, fileName, ignoreErrors);
-            }
-        }
-
-        /// <summary>
-        /// Initializes a new instance of the <see cref="XmlLoggingConfiguration" /> class.
-        /// </summary>
-        /// <param name="reader"><see cref="XmlReader"/> containing the configuration section.</param>
-        /// <param name="fileName">Name of the file that contains the element (to be used as a base for including other files).</param>
-        public XmlLoggingConfiguration(XmlReader reader, string fileName)
-        {
-            this.Initialize(reader, fileName, false);
-        }
-
-        /// <summary>
-        /// Initializes a new instance of the <see cref="XmlLoggingConfiguration" /> class.
-        /// </summary>
-        /// <param name="reader"><see cref="XmlReader"/> containing the configuration section.</param>
-        /// <param name="fileName">Name of the file that contains the element (to be used as a base for including other files).</param>
-        /// <param name="ignoreErrors">Ignore any errors during configuration.</param>
-        public XmlLoggingConfiguration(XmlReader reader, string fileName, bool ignoreErrors)
-        {
-            this.Initialize(reader, fileName, ignoreErrors);
-        }
-
-#if !SILVERLIGHT
-        /// <summary>
-        /// Initializes a new instance of the <see cref="XmlLoggingConfiguration" /> class.
-        /// </summary>
-        /// <param name="element">The XML element.</param>
-        /// <param name="fileName">Name of the XML file.</param>
-#if(__IOS__)
-        public XmlLoggingConfiguration(XmlElement element, string fileName)
-#else
-		internal XmlLoggingConfiguration(XmlElement element, string fileName)
-#endif
-		{
-            using (var stringReader = new StringReader(element.OuterXml))
-            {
-                XmlReader reader = XmlReader.Create(stringReader);
-
-                this.Initialize(reader, fileName, false);
-            }
-        }
-
-        /// <summary>
-        /// Initializes a new instance of the <see cref="XmlLoggingConfiguration" /> class.
-        /// </summary>
-        /// <param name="element">The XML element.</param>
-        /// <param name="fileName">Name of the XML file.</param>
-        /// <param name="ignoreErrors">If set to <c>true</c> errors will be ignored during file processing.</param>
-        internal XmlLoggingConfiguration(XmlElement element, string fileName, bool ignoreErrors)
-        {
-            using (var stringReader = new StringReader(element.OuterXml))
-            {
-                XmlReader reader = XmlReader.Create(stringReader);
-
-                this.Initialize(reader, fileName, ignoreErrors);
-            }
-        }
-#endif
-
-#if !SILVERLIGHT && !__IOS__ && !__ANDROID__
-        /// <summary>
-        /// Gets the default <see cref="LoggingConfiguration" /> object by parsing 
-        /// the application configuration file (<c>app.exe.config</c>).
-        /// </summary>
-        public static LoggingConfiguration AppConfig
-        {
-            get
-            {
-                object o = System.Configuration.ConfigurationManager.GetSection("nlog");
-                return o as LoggingConfiguration;
-            }
-        }
-#endif
-
-		/// <summary>
-        /// Gets or sets a value indicating whether the configuration files
-        /// should be watched for changes and reloaded automatically when changed.
-        /// </summary>
-        public bool AutoReload { get; set; }
-
-        /// <summary>
-        /// Gets the collection of file names which should be watched for changes by NLog.
-        /// This is the list of configuration files processed.
-        /// If the <c>autoReload</c> attribute is not set it returns empty collection.
-        /// </summary>
-        public override IEnumerable<string> FileNamesToWatch
-        {
-            get
-            {
-                if (this.AutoReload)
-                {
-                    return this.visitedFile.Keys;
-                }
-                
-                return new string[0];
-            }
-        }
-
-        /// <summary>
-        /// Re-reads the original configuration file and returns the new <see cref="LoggingConfiguration" /> object.
-        /// </summary>
-        /// <returns>The new <see cref="XmlLoggingConfiguration" /> object.</returns>
-        public override LoggingConfiguration Reload()
-        {
-            return new XmlLoggingConfiguration(this.originalFileName);
-        }
-
-        private static bool IsTargetElement(string name)
-        {
-            return name.Equals("target", StringComparison.OrdinalIgnoreCase)
-                   || name.Equals("wrapper", StringComparison.OrdinalIgnoreCase)
-                   || name.Equals("wrapper-target", StringComparison.OrdinalIgnoreCase)
-                   || name.Equals("compound-target", StringComparison.OrdinalIgnoreCase);
-        }
-
-        private static bool IsTargetRefElement(string name)
-        {
-            return name.Equals("target-ref", StringComparison.OrdinalIgnoreCase)
-                   || name.Equals("wrapper-target-ref", StringComparison.OrdinalIgnoreCase)
-                   || name.Equals("compound-target-ref", StringComparison.OrdinalIgnoreCase);
-        }
-
-        private static string CleanWhitespace(string s)
-        {
-            s = s.Replace(" ", string.Empty); // get rid of the whitespace
-            return s;
-        }
-
-        private static string StripOptionalNamespacePrefix(string attributeValue)
-        {
-            if (attributeValue == null)
-            {
-                return null;
-            }
-
-            int p = attributeValue.IndexOf(':');
-            if (p < 0)
-            {
-                return attributeValue;
-            }
-
-            return attributeValue.Substring(p + 1);
-        }
-
-        [System.Diagnostics.CodeAnalysis.SuppressMessage("Microsoft.Reliability", "CA2000:Dispose objects before losing scope", Justification = "Target is disposed elsewhere.")]
-        private static Target WrapWithAsyncTargetWrapper(Target target)
-        {
-            var asyncTargetWrapper = new AsyncTargetWrapper();
-            asyncTargetWrapper.WrappedTarget = target;
-            asyncTargetWrapper.Name = target.Name;
-            target.Name = target.Name + "_wrapped";
-            InternalLogger.Debug("Wrapping target '{0}' with AsyncTargetWrapper and renaming to '{1}", asyncTargetWrapper.Name, target.Name);
-            target = asyncTargetWrapper;
-            return target;
-        }
-
-        /// <summary>
-        /// Initializes the configuration.
-        /// </summary>
-        /// <param name="reader"><see cref="XmlReader"/> containing the configuration section.</param>
-        /// <param name="fileName">Name of the file that contains the element (to be used as a base for including other files).</param>
-        /// <param name="ignoreErrors">Ignore any errors during configuration.</param>
-        private void Initialize(XmlReader reader, string fileName, bool ignoreErrors)
-        {
-            try
-            {
-                reader.MoveToContent();
-                var content = new NLogXmlElement(reader);
-                if (fileName != null)
-                {
-#if SILVERLIGHT
-                    string key = fileName;
-#else
-                    string key = Path.GetFullPath(fileName);
-#endif
-                    this.visitedFile[key] = true;
-
-                    this.originalFileName = fileName;
-                    this.ParseTopLevel(content, Path.GetDirectoryName(fileName));
-
-                    InternalLogger.Info("Configured from an XML element in {0}...", fileName);
-                }
-                else
-                {
-                    this.ParseTopLevel(content, null);
-                }
-            }
-            catch (Exception exception)
-            {
-                if (exception.MustBeRethrown())
-                {
-                    throw;
-                }
-
-                NLogConfigurationException ConfigException = new NLogConfigurationException("Exception occurred when loading configuration from " + fileName, exception);
-                
-                if (!ignoreErrors)
-                {
-                    if (LogManager.ThrowExceptions)
-                    {
-                        throw ConfigException;
-                    }
-                    else
-                    {
-                        InternalLogger.Error("Error in Parsing Configuration File. Exception : {0}", ConfigException);
-                    }
-                }
-                else
-                {
-                    InternalLogger.Error("Error in Parsing Configuration File. Exception : {0}", ConfigException);
-                }
-            }
-        }
-
-        private void ConfigureFromFile(string fileName)
-        {
-#if SILVERLIGHT
-            // file names are relative to XAP
-            string key = fileName;
-#else
-            string key = Path.GetFullPath(fileName);
-#endif
-            if (this.visitedFile.ContainsKey(key))
-            {
-                return;
-            }
-
-            this.visitedFile[key] = true;
-
-            this.ParseTopLevel(new NLogXmlElement(fileName), Path.GetDirectoryName(fileName));
-        }
-
-        private void ParseTopLevel(NLogXmlElement content, string baseDirectory)
-        {
-            content.AssertName("nlog", "configuration");
-
-            switch (content.LocalName.ToUpper(CultureInfo.InvariantCulture))
-            {
-                case "CONFIGURATION":
-                    this.ParseConfigurationElement(content, baseDirectory);
-                    break;
-
-                case "NLOG":
-                    this.ParseNLogElement(content, baseDirectory);
-                    break;
-            }
-        }
-
-        private void ParseConfigurationElement(NLogXmlElement configurationElement, string baseDirectory)
-        {
-            InternalLogger.Trace("ParseConfigurationElement");
-            configurationElement.AssertName("configuration");
-
-            foreach (var el in configurationElement.Elements("nlog"))
-            {
-                this.ParseNLogElement(el, baseDirectory);
-            }
-        }
-
-        private void ParseNLogElement(NLogXmlElement nlogElement, string baseDirectory)
-        {
-            InternalLogger.Trace("ParseNLogElement");
-            nlogElement.AssertName("nlog");
-
-            if (nlogElement.GetOptionalBooleanAttribute("useInvariantCulture", false))
-            {
-                this.DefaultCultureInfo = CultureInfo.InvariantCulture;
-            }
-            this.AutoReload = nlogElement.GetOptionalBooleanAttribute("autoReload", false);
-            LogManager.ThrowExceptions = nlogElement.GetOptionalBooleanAttribute("throwExceptions", LogManager.ThrowExceptions);
-            InternalLogger.LogToConsole = nlogElement.GetOptionalBooleanAttribute("internalLogToConsole", InternalLogger.LogToConsole);
-            InternalLogger.LogToConsoleError = nlogElement.GetOptionalBooleanAttribute("internalLogToConsoleError", InternalLogger.LogToConsoleError);
-            InternalLogger.LogFile = nlogElement.GetOptionalAttribute("internalLogFile", InternalLogger.LogFile);
-            InternalLogger.LogLevel = LogLevel.FromString(nlogElement.GetOptionalAttribute("internalLogLevel", InternalLogger.LogLevel.Name));
-            LogManager.GlobalThreshold = LogLevel.FromString(nlogElement.GetOptionalAttribute("globalThreshold", LogManager.GlobalThreshold.Name));
-
-            foreach (var el in nlogElement.Children)
-            {
-                switch (el.LocalName.ToUpper(CultureInfo.InvariantCulture))
-                {
-                    case "EXTENSIONS":
-                        this.ParseExtensionsElement(el, baseDirectory);
-                        break;
-
-                    case "INCLUDE":
-                        this.ParseIncludeElement(el, baseDirectory);
-                        break;
-
-                    case "APPENDERS":
-                    case "TARGETS":
-                        this.ParseTargetsElement(el);
-                        break;
-
-                    case "VARIABLE":
-                        this.ParseVariableElement(el);
-                        break;
-
-                    case "RULES":
-                        this.ParseRulesElement(el, this.LoggingRules);
-                        break;
-
-                    case "TIME":
-                        this.ParseTimeElement(el);
-                        break;
-
-                    default:
-                        InternalLogger.Warn("Skipping unknown node: {0}", el.LocalName);
-                        break;
-                }
-            }
-        }
-
-        private void ParseRulesElement(NLogXmlElement rulesElement, IList<LoggingRule> rulesCollection)
-        {
-            InternalLogger.Trace("ParseRulesElement");
-            rulesElement.AssertName("rules");
-
-            foreach (var loggerElement in rulesElement.Elements("logger"))
-            {
-                this.ParseLoggerElement(loggerElement, rulesCollection);
-            }
-        }
-
-        private void ParseLoggerElement(NLogXmlElement loggerElement, IList<LoggingRule> rulesCollection)
-        {
-            loggerElement.AssertName("logger");
-
-            var namePattern = loggerElement.GetOptionalAttribute("name", "*");
-            var enabled = loggerElement.GetOptionalBooleanAttribute("enabled", true);
-            if (!enabled)
-            {
-                InternalLogger.Debug("The logger named '{0}' are disabled");
-                return;
-            }
-
-            var rule = new LoggingRule();
-            string appendTo = loggerElement.GetOptionalAttribute("appendTo", null);
-            if (appendTo == null)
-            {
-                appendTo = loggerElement.GetOptionalAttribute("writeTo", null);
-            }
-
-            rule.LoggerNamePattern = namePattern;
-            if (appendTo != null)
-            {
-                foreach (string t in appendTo.Split(','))
-                {
-                    string targetName = t.Trim();
-                    Target target = FindTargetByName(targetName);
-
-                    if (target != null)
-                    {
-                        rule.Targets.Add(target);
-                    }
-                    else
-                    {
-                        throw new NLogConfigurationException("Target " + targetName + " not found.");
-                    }
-                }
-            }
-
-            rule.Final = loggerElement.GetOptionalBooleanAttribute("final", false);
-
-            string levelString;
-
-            if (loggerElement.AttributeValues.TryGetValue("level", out levelString))
-            {
-                LogLevel level = LogLevel.FromString(levelString);
-                rule.EnableLoggingForLevel(level);
-            }
-            else if (loggerElement.AttributeValues.TryGetValue("levels", out levelString))
-            {
-                levelString = CleanWhitespace(levelString);
-
-                string[] tokens = levelString.Split(',');
-                foreach (string s in tokens)
-                {
-                    if (!string.IsNullOrEmpty(s))
-                    {
-                        LogLevel level = LogLevel.FromString(s);
-                        rule.EnableLoggingForLevel(level);
-                    }
-                }
-            }
-            else
-            {
-                int minLevel = 0;
-                int maxLevel = LogLevel.MaxLevel.Ordinal;
-                string minLevelString;
-                string maxLevelString;
-
-                if (loggerElement.AttributeValues.TryGetValue("minLevel", out minLevelString))
-                {
-                    minLevel = LogLevel.FromString(minLevelString).Ordinal;
-                }
-
-                if (loggerElement.AttributeValues.TryGetValue("maxLevel", out maxLevelString))
-                {
-                    maxLevel = LogLevel.FromString(maxLevelString).Ordinal;
-                }
-
-                for (int i = minLevel; i <= maxLevel; ++i)
-                {
-                    rule.EnableLoggingForLevel(LogLevel.FromOrdinal(i));
-                }
-            }
-
-            foreach (var child in loggerElement.Children)
-            {
-                switch (child.LocalName.ToUpper(CultureInfo.InvariantCulture))
-                {
-                    case "FILTERS":
-                        this.ParseFilters(rule, child);
-                        break;
-
-                    case "LOGGER":
-                        this.ParseLoggerElement(child, rule.ChildRules);
-                        break;
-                }
-            }
-
-            rulesCollection.Add(rule);
-        }
-
-        private void ParseFilters(LoggingRule rule, NLogXmlElement filtersElement)
-        {
-            filtersElement.AssertName("filters");
-
-            foreach (var filterElement in filtersElement.Children)
-            {
-                string name = filterElement.LocalName;
-
-                Filter filter = this.configurationItemFactory.Filters.CreateInstance(name);
-                this.ConfigureObjectFromAttributes(filter, filterElement, false);
-                rule.Filters.Add(filter);
-            }
-        }
-
-        private void ParseVariableElement(NLogXmlElement variableElement)
-        {
-            variableElement.AssertName("variable");
-
-            string name = variableElement.GetRequiredAttribute("name");
-            string value = this.ExpandVariables(variableElement.GetRequiredAttribute("value"));
-
-            this.variables[name] = value;
-        }
-
-        private void ParseTargetsElement(NLogXmlElement targetsElement)
-        {
-            targetsElement.AssertName("targets", "appenders");
-
-            bool asyncWrap = targetsElement.GetOptionalBooleanAttribute("async", false);
-            NLogXmlElement defaultWrapperElement = null;
-            var typeNameToDefaultTargetParameters = new Dictionary<string, NLogXmlElement>();
-
-            foreach (var targetElement in targetsElement.Children)
-            {
-                string name = targetElement.LocalName;
-                string type = StripOptionalNamespacePrefix(targetElement.GetOptionalAttribute("type", null));
-
-                switch (name.ToUpper(CultureInfo.InvariantCulture))
-                {
-                    case "DEFAULT-WRAPPER":
-                        defaultWrapperElement = targetElement;
-                        break;
-
-                    case "DEFAULT-TARGET-PARAMETERS":
-                        if (type == null)
-                        {
-                            throw new NLogConfigurationException("Missing 'type' attribute on <" + name + "/>.");
-                        }
-
-                        typeNameToDefaultTargetParameters[type] = targetElement;
-                        break;
-
-                    case "TARGET":
-                    case "APPENDER":
-                    case "WRAPPER":
-                    case "WRAPPER-TARGET":
-                    case "COMPOUND-TARGET":
-                        if (type == null)
-                        {
-                            throw new NLogConfigurationException("Missing 'type' attribute on <" + name + "/>.");
-                        }
-
-                        Target newTarget = this.configurationItemFactory.Targets.CreateInstance(type);
-
-                        NLogXmlElement defaults;
-                        if (typeNameToDefaultTargetParameters.TryGetValue(type, out defaults))
-                        {
-                            this.ParseTargetElement(newTarget, defaults);
-                        }
-
-                        this.ParseTargetElement(newTarget, targetElement);
-
-                        if (asyncWrap)
-                        {
-                            newTarget = WrapWithAsyncTargetWrapper(newTarget);
-                        }
-
-                        if (defaultWrapperElement != null)
-                        {
-                            newTarget = this.WrapWithDefaultWrapper(newTarget, defaultWrapperElement);
-                        }
-
-                        InternalLogger.Info("Adding target {0}", newTarget);
-                        AddTarget(newTarget.Name, newTarget);
-                        break;
-                }
-            }
-        }
-
-        private void ParseTargetElement(Target target, NLogXmlElement targetElement)
-        {
-            var compound = target as CompoundTargetBase;
-            var wrapper = target as WrapperTargetBase;
-
-            this.ConfigureObjectFromAttributes(target, targetElement, true);
-
-            foreach (var childElement in targetElement.Children)
-            {
-                string name = childElement.LocalName;
-
-                if (compound != null)
-                {
-                    if (IsTargetRefElement(name))
-                    {
-                        string targetName = childElement.GetRequiredAttribute("name");
-                        Target newTarget = this.FindTargetByName(targetName);
-                        if (newTarget == null)
-                        {
-                            throw new NLogConfigurationException("Referenced target '" + targetName + "' not found.");
-                        }
-
-                        compound.Targets.Add(newTarget);
-                        continue;
-                    }
-
-                    if (IsTargetElement(name))
-                    {
-                        string type = StripOptionalNamespacePrefix(childElement.GetRequiredAttribute("type"));
-
-                        Target newTarget = this.configurationItemFactory.Targets.CreateInstance(type);
-                        if (newTarget != null)
-                        {
-                            this.ParseTargetElement(newTarget, childElement);
-                            if (newTarget.Name != null)
-                            {
-                                // if the new target has name, register it
-                                AddTarget(newTarget.Name, newTarget);
-                            }
-
-                            compound.Targets.Add(newTarget);
-                        }
-
-                        continue;
-                    }
-                }
-
-                if (wrapper != null)
-                {
-                    if (IsTargetRefElement(name))
-                    {
-                        string targetName = childElement.GetRequiredAttribute("name");
-                        Target newTarget = this.FindTargetByName(targetName);
-                        if (newTarget == null)
-                        {
-                            throw new NLogConfigurationException("Referenced target '" + targetName + "' not found.");
-                        }
-
-                        wrapper.WrappedTarget = newTarget;
-                        continue;
-                    }
-
-                    if (IsTargetElement(name))
-                    {
-                        string type = StripOptionalNamespacePrefix(childElement.GetRequiredAttribute("type"));
-
-                        Target newTarget = this.configurationItemFactory.Targets.CreateInstance(type);
-                        if (newTarget != null)
-                        {
-                            this.ParseTargetElement(newTarget, childElement);
-                            if (newTarget.Name != null)
-                            {
-                                // if the new target has name, register it
-                                AddTarget(newTarget.Name, newTarget);
-                            }
-
-                            if (wrapper.WrappedTarget != null)
-                            {
-                                throw new NLogConfigurationException("Wrapped target already defined.");
-                            }
-
-                            wrapper.WrappedTarget = newTarget;
-                        }
-
-                        continue;
-                    }
-                }
-
-                this.SetPropertyFromElement(target, childElement);
-            }
-        }
-
-        [System.Diagnostics.CodeAnalysis.SuppressMessage("Microsoft.Reliability", "CA2001:AvoidCallingProblematicMethods", MessageId = "System.Reflection.Assembly.LoadFrom", Justification = "Need to load external assembly.")]
-        private void ParseExtensionsElement(NLogXmlElement extensionsElement, string baseDirectory)
-        {
-            extensionsElement.AssertName("extensions");
-
-            foreach (var addElement in extensionsElement.Elements("add"))
-            {
-                string prefix = addElement.GetOptionalAttribute("prefix", null);
-
-                if (prefix != null)
-                {
-                    prefix = prefix + ".";
-                }
-
-                string type = StripOptionalNamespacePrefix(addElement.GetOptionalAttribute("type", null));
-                if (type != null)
-                {
-                    this.configurationItemFactory.RegisterType(Type.GetType(type, true), prefix);
-                }
-
-                string assemblyFile = addElement.GetOptionalAttribute("assemblyFile", null);
-                if (assemblyFile != null)
-                {
-                    try
-					{
-#if SILVERLIGHT && !WINDOWS_PHONE
-                                var si = Application.GetResourceStream(new Uri(assemblyFile, UriKind.Relative));
-                                var assemblyPart = new AssemblyPart();
-                                Assembly asm = assemblyPart.Load(si.Stream);
-#else
-
-						string fullFileName = Path.Combine(baseDirectory, assemblyFile);
-                        InternalLogger.Info("Loading assembly file: {0}", fullFileName);
-
-                        Assembly asm = Assembly.LoadFrom(fullFileName);
-#endif
-                        this.configurationItemFactory.RegisterItemsFromAssembly(asm, prefix);
-                    }
-                    catch (Exception exception)
-                    {
-                        if (exception.MustBeRethrown())
-                        {
-                            throw;
-                        }
-
-                        InternalLogger.Error("Error loading extensions: {0}", exception);
-                        if (LogManager.ThrowExceptions)
-                        {
-                            throw new NLogConfigurationException("Error loading extensions: " + assemblyFile, exception);
-                        }
-                    }
-
-                    continue;
-                }
-
-                string assemblyName = addElement.GetOptionalAttribute("assembly", null);
-                if (assemblyName != null)
-                {
-                    try
-                    {
-                        InternalLogger.Info("Loading assembly name: {0}", assemblyName);
-#if SILVERLIGHT && !WINDOWS_PHONE
-                        var si = Application.GetResourceStream(new Uri(assemblyName + ".dll", UriKind.Relative));
-                        var assemblyPart = new AssemblyPart();
-                        Assembly asm = assemblyPart.Load(si.Stream);
-#else
-						Assembly asm = Assembly.Load(assemblyName);
-#endif
-
-                        this.configurationItemFactory.RegisterItemsFromAssembly(asm, prefix);
-                    }
-                    catch (Exception exception)
-                    {
-                        if (exception.MustBeRethrown())
-                        {
-                            throw;
-                        }
-
-                        InternalLogger.Error("Error loading extensions: {0}", exception);
-                        if (LogManager.ThrowExceptions)
-                        {
-                            throw new NLogConfigurationException("Error loading extensions: " + assemblyName, exception);
-                        }
-                    }
-
-                    continue;
-                }
-            }
-        }
-
-        private void ParseIncludeElement(NLogXmlElement includeElement, string baseDirectory)
-        {
-            includeElement.AssertName("include");
-
-            string newFileName = includeElement.GetRequiredAttribute("file");
-
-            try
-            {
-                newFileName = this.ExpandVariables(newFileName);
-                newFileName = SimpleLayout.Evaluate(newFileName);
-                if (baseDirectory != null)
-                {
-                    newFileName = Path.Combine(baseDirectory, newFileName);
-                }
-
-#if SILVERLIGHT
-                newFileName = newFileName.Replace("\\", "/");
-                if (Application.GetResourceStream(new Uri(newFileName, UriKind.Relative)) != null)
-#else
-                if (File.Exists(newFileName))
-#endif
-                {
-                    InternalLogger.Debug("Including file '{0}'", newFileName);
-                    this.ConfigureFromFile(newFileName);
-                }
-                else
-                {
-                    throw new FileNotFoundException("Included file not found: " + newFileName);
-                }
-            }
-            catch (Exception exception)
-            {
-                if (exception.MustBeRethrown())
-                {
-                    throw;
-                }
-
-                InternalLogger.Error("Error when including '{0}' {1}", newFileName, exception);
-
-                if (includeElement.GetOptionalBooleanAttribute("ignoreErrors", false))
-                {
-                    return;
-                }
-
-                throw new NLogConfigurationException("Error when including: " + newFileName, exception);
-            }
-        }
-
-        private void ParseTimeElement(NLogXmlElement timeElement)
-        {
-            timeElement.AssertName("time");
-            
-            string type = timeElement.GetRequiredAttribute("type");
-            
-            TimeSource newTimeSource = this.configurationItemFactory.TimeSources.CreateInstance(type);
-            
-            this.ConfigureObjectFromAttributes(newTimeSource, timeElement, true);
-        
-            InternalLogger.Info("Selecting time source {0}", newTimeSource);
-            TimeSource.Current = newTimeSource;
-        }
-
-        private void SetPropertyFromElement(object o, NLogXmlElement element)
-        {
-            if (this.AddArrayItemFromElement(o, element))
-            {
-                return;
-            }
-
-            if (this.SetLayoutFromElement(o, element))
-            {
-                return;
-            }
-
-            PropertyHelper.SetPropertyFromString(o, element.LocalName, this.ExpandVariables(element.Value), this.configurationItemFactory);
-        }
-
-        private bool AddArrayItemFromElement(object o, NLogXmlElement element)
-        {
-            string name = element.LocalName;
-
-            PropertyInfo propInfo;
-            if (!PropertyHelper.TryGetPropertyInfo(o, name, out propInfo))
-            {
-                return false;
-            }
-
-            Type elementType = PropertyHelper.GetArrayItemType(propInfo);
-            if (elementType != null)
-            {
-                IList propertyValue = (IList)propInfo.GetValue(o, null);
-                object arrayItem = FactoryHelper.CreateInstance(elementType);
-                this.ConfigureObjectFromAttributes(arrayItem, element, true);
-                this.ConfigureObjectFromElement(arrayItem, element);
-                propertyValue.Add(arrayItem);
-                return true;
-            }
-
-            return false;
-        }
-
-        private void ConfigureObjectFromAttributes(object targetObject, NLogXmlElement element, bool ignoreType)
-        {
-            foreach (var kvp in element.AttributeValues)
-            {
-                string childName = kvp.Key;
-                string childValue = kvp.Value;
-
-                if (ignoreType && childName.Equals("type", StringComparison.OrdinalIgnoreCase))
-                {
-                    continue;
-                }
-
-                PropertyHelper.SetPropertyFromString(targetObject, childName, this.ExpandVariables(childValue), this.configurationItemFactory);
-            }
-        }
-
-        private bool SetLayoutFromElement(object o, NLogXmlElement layoutElement)
-        {
-            PropertyInfo targetPropertyInfo;
-            string name = layoutElement.LocalName;
-
-            // if property exists
-            if (PropertyHelper.TryGetPropertyInfo(o, name, out targetPropertyInfo))
-            {
-                // and is a Layout
-                if (typeof(Layout).IsAssignableFrom(targetPropertyInfo.PropertyType))
-                {
-                    string layoutTypeName = StripOptionalNamespacePrefix(layoutElement.GetOptionalAttribute("type", null));
-
-                    // and 'type' attribute has been specified
-                    if (layoutTypeName != null)
-                    {
-                        // configure it from current element
-                        Layout layout = this.configurationItemFactory.Layouts.CreateInstance(this.ExpandVariables(layoutTypeName));
-                        this.ConfigureObjectFromAttributes(layout, layoutElement, true);
-                        this.ConfigureObjectFromElement(layout, layoutElement);
-                        targetPropertyInfo.SetValue(o, layout, null);
-                        return true;
-                    }
-                }
-            }
-
-            return false;
-        }
-
-        private void ConfigureObjectFromElement(object targetObject, NLogXmlElement element)
-        {
-            foreach (var child in element.Children)
-            {
-                this.SetPropertyFromElement(targetObject, child);
-            }
-        }
-
-        private Target WrapWithDefaultWrapper(Target t, NLogXmlElement defaultParameters)
-        {
-            string wrapperType = StripOptionalNamespacePrefix(defaultParameters.GetRequiredAttribute("type"));
-
-            Target wrapperTargetInstance = this.configurationItemFactory.Targets.CreateInstance(wrapperType);
-            WrapperTargetBase wtb = wrapperTargetInstance as WrapperTargetBase;
-            if (wtb == null)
-            {
-                throw new NLogConfigurationException("Target type specified on <default-wrapper /> is not a wrapper.");
-            }
-
-            this.ParseTargetElement(wrapperTargetInstance, defaultParameters);
-            while (wtb.WrappedTarget != null)
-            {
-                wtb = wtb.WrappedTarget as WrapperTargetBase;
-                if (wtb == null)
-                {
-                    throw new NLogConfigurationException("Child target type specified on <default-wrapper /> is not a wrapper.");
-                }
-            }
-
-            wtb.WrappedTarget = t;
-            wrapperTargetInstance.Name = t.Name;
-            t.Name = t.Name + "_wrapped";
-
-            InternalLogger.Debug("Wrapping target '{0}' with '{1}' and renaming to '{2}", wrapperTargetInstance.Name, wrapperTargetInstance.GetType().Name, t.Name);
-            return wrapperTargetInstance;
-        }
-
-        private string ExpandVariables(string input)
-        {
-            string output = input;
-
-            // TODO - make this case-insensitive, will probably require a different approach
-            foreach (var kvp in this.variables)
-            {
-                output = output.Replace("${" + kvp.Key + "}", kvp.Value);
-            }
-
-            return output;
-        }
-    }
-}
-=======
-// 
-// Copyright (c) 2004-2011 Jaroslaw Kowalski <jaak@jkowalski.net>
-// 
-// All rights reserved.
-// 
-// Redistribution and use in source and binary forms, with or without 
-// modification, are permitted provided that the following conditions 
-// are met:
-// 
-// * Redistributions of source code must retain the above copyright notice, 
-//   this list of conditions and the following disclaimer. 
-// 
-// * Redistributions in binary form must reproduce the above copyright notice,
-//   this list of conditions and the following disclaimer in the documentation
-//   and/or other materials provided with the distribution. 
-// 
-// * Neither the name of Jaroslaw Kowalski nor the names of its 
-//   contributors may be used to endorse or promote products derived from this
-//   software without specific prior written permission. 
-// 
-// THIS SOFTWARE IS PROVIDED BY THE COPYRIGHT HOLDERS AND CONTRIBUTORS "AS IS"
-// AND ANY EXPRESS OR IMPLIED WARRANTIES, INCLUDING, BUT NOT LIMITED TO, THE 
-// IMPLIED WARRANTIES OF MERCHANTABILITY AND FITNESS FOR A PARTICULAR PURPOSE 
-// ARE DISCLAIMED. IN NO EVENT SHALL THE COPYRIGHT OWNER OR CONTRIBUTORS BE 
-// LIABLE FOR ANY DIRECT, INDIRECT, INCIDENTAL, SPECIAL, EXEMPLARY, OR 
-// CONSEQUENTIAL DAMAGES (INCLUDING, BUT NOT LIMITED TO, PROCUREMENT OF
-// SUBSTITUTE GOODS OR SERVICES; LOSS OF USE, DATA, OR PROFITS; OR BUSINESS 
-// INTERRUPTION) HOWEVER CAUSED AND ON ANY THEORY OF LIABILITY, WHETHER IN 
-// CONTRACT, STRICT LIABILITY, OR TORT (INCLUDING NEGLIGENCE OR OTHERWISE) 
-// ARISING IN ANY WAY OUT OF THE USE OF THIS SOFTWARE, EVEN IF ADVISED OF 
-// THE POSSIBILITY OF SUCH DAMAGE.
-// 
-
 
 
 namespace NLog.Config
@@ -1050,7 +68,7 @@
         private readonly Dictionary<string, bool> visitedFile = new Dictionary<string, bool>(StringComparer.OrdinalIgnoreCase);
 
         private string originalFileName;
-        
+
         private ConfigurationItemFactory ConfigurationItemFactory
         {
             get { return ConfigurationItemFactory.Default; }
@@ -1112,8 +130,12 @@
         /// </summary>
         /// <param name="element">The XML element.</param>
         /// <param name="fileName">Name of the XML file.</param>
-        internal XmlLoggingConfiguration(XmlElement element, string fileName)
-        {
+#if(__IOS__)
+        public XmlLoggingConfiguration(XmlElement element, string fileName)
+#else
+		internal XmlLoggingConfiguration(XmlElement element, string fileName)
+#endif
+		{
             using (var stringReader = new StringReader(element.OuterXml))
             {
                 XmlReader reader = XmlReader.Create(stringReader);
@@ -1142,7 +164,9 @@
 
         #region public properties
 
-#if !SILVERLIGHT
+#if !SILVERLIGHT && !__IOS__ && !__ANDROID__
+
+
         /// <summary>
         /// Gets the default <see cref="LoggingConfiguration" /> object by parsing 
         /// the application configuration file (<c>app.exe.config</c>).
@@ -1157,7 +181,7 @@
         }
 #endif
 
-        /// <summary>
+		/// <summary>
         /// Did the <see cref="Initialize"/> Succeeded? <c>true</c>= success, <c>false</c>= error, <c>null</c> = initialize not started yet.
         /// </summary>
         public bool? InitializeSucceeded { get; private set; }
@@ -1182,7 +206,7 @@
                 {
                     return this.visitedFile.Keys;
                 }
-
+                
                 return new string[0];
             }
         }
@@ -1307,7 +331,7 @@
                 }
 
                 NLogConfigurationException ConfigException = new NLogConfigurationException("Exception occurred when loading configuration from " + fileName, exception);
-
+                
                 if (!ignoreErrors)
                 {
                     if (LogManager.ThrowExceptions)
@@ -1419,7 +443,7 @@
 
             //parse all other direct elements
             foreach (var child in children)
-            {
+                {
                 switch (child.LocalName.ToUpper(CultureInfo.InvariantCulture))
                 {
                     case "EXTENSIONS":
@@ -1781,14 +805,14 @@
                 if (assemblyFile != null)
                 {
                     try
-                    {
-#if SILVERLIGHT
+					{
+#if SILVERLIGHT && !WINDOWS_PHONE
                                 var si = Application.GetResourceStream(new Uri(assemblyFile, UriKind.Relative));
                                 var assemblyPart = new AssemblyPart();
                                 Assembly asm = assemblyPart.Load(si.Stream);
 #else
 
-                        string fullFileName = Path.Combine(baseDirectory, assemblyFile);
+						string fullFileName = Path.Combine(baseDirectory, assemblyFile);
                         InternalLogger.Info("Loading assembly file: {0}", fullFileName);
 
                         Assembly asm = Assembly.LoadFrom(fullFileName);
@@ -1818,12 +842,12 @@
                     try
                     {
                         InternalLogger.Info("Loading assembly name: {0}", assemblyName);
-#if SILVERLIGHT
+#if SILVERLIGHT && !WINDOWS_PHONE
                         var si = Application.GetResourceStream(new Uri(assemblyName + ".dll", UriKind.Relative));
                         var assemblyPart = new AssemblyPart();
                         Assembly asm = assemblyPart.Load(si.Stream);
 #else
-                        Assembly asm = Assembly.Load(assemblyName);
+						Assembly asm = Assembly.Load(assemblyName);
 #endif
 
                         this.ConfigurationItemFactory.RegisterItemsFromAssembly(asm, prefix);
@@ -1898,13 +922,13 @@
         private void ParseTimeElement(NLogXmlElement timeElement)
         {
             timeElement.AssertName("time");
-
+            
             string type = timeElement.GetRequiredAttribute("type");
-
+            
             TimeSource newTimeSource = this.ConfigurationItemFactory.TimeSources.CreateInstance(type);
-
+            
             this.ConfigureObjectFromAttributes(newTimeSource, timeElement, true);
-
+        
             InternalLogger.Info("Selecting time source {0}", newTimeSource);
             TimeSource.Current = newTimeSource;
         }
@@ -2055,5 +1079,4 @@
             return output;
         }
     }
-}
->>>>>>> 56a15f15
+}