--- conflicted
+++ resolved
@@ -103,10 +103,10 @@
         }
 
         /// <summary>
-        /// Create XML reader for (xml config) file.
-        /// </summary>
-        /// <param name="fileName">filepath</param>
-        /// <returns>reader or <c>null</c> if filename is empty.</returns>
+        /// Initializes a new instance of the <see cref="XmlLoggingConfiguration" /> class.
+        /// </summary>
+        /// <param name="reader"><see cref="XmlReader"/> containing the configuration section.</param>
+        /// <param name="fileName">Name of the file that contains the element (to be used as a base for including other files).</param>
         private static XmlReader CreateFileReader(string fileName)
         {
             if (!string.IsNullOrEmpty(fileName))
@@ -155,7 +155,7 @@
         /// </summary>
         /// <param name="element">The XML element.</param>
         /// <param name="fileName">Name of the XML file.</param>
-        internal XmlLoggingConfiguration(XmlElement element, string fileName)
+		internal XmlLoggingConfiguration(XmlElement element, string fileName)
         {
             using (var stringReader = new StringReader(element.OuterXml))
             {
@@ -204,7 +204,7 @@
         /// Did the <see cref="Initialize"/> Succeeded? <c>true</c>= success, <c>false</c>= error, <c>null</c> = initialize not started yet.
         /// </summary>
         public bool? InitializeSucceeded { get; private set; }
-
+        
         /// <summary>
         /// Gets or sets a value indicating whether all of the configuration files
         /// should be watched for changes and reloaded automatically when changed.
@@ -360,17 +360,10 @@
                     {
                         throw configurationException;
                     }
-<<<<<<< HEAD
                     }
               
                 }
                 }
-=======
-                }
-
-            }
-        }
->>>>>>> b8d1f326
 
         /// <summary>
         /// Checks whether unused targets exist. If found any, just write an internal log at Warn level.
@@ -477,7 +470,7 @@
             bool autoReload = nlogElement.GetOptionalBooleanAttribute("autoReload", autoReloadDefault);
             if (filePath != null)
                 this.fileMustAutoReloadLookup[GetFileLookupKey(filePath)] = autoReload;
-
+            
             LogManager.ThrowExceptions = nlogElement.GetOptionalBooleanAttribute("throwExceptions", LogManager.ThrowExceptions);
 #if !UWP10
             InternalLogger.LogToConsole = nlogElement.GetOptionalBooleanAttribute("internalLogToConsole", InternalLogger.LogToConsole);
