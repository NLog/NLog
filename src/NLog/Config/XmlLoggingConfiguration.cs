// 
// Copyright (c) 2004-2016 Jaroslaw Kowalski <jaak@jkowalski.net>, Kim Christensen, Julian Verdurmen
// 
// All rights reserved.
// 
// Redistribution and use in source and binary forms, with or without 
// modification, are permitted provided that the following conditions 
// are met:
// 
// * Redistributions of source code must retain the above copyright notice, 
//   this list of conditions and the following disclaimer. 
// 
// * Redistributions in binary form must reproduce the above copyright notice,
//   this list of conditions and the following disclaimer in the documentation
//   and/or other materials provided with the distribution. 
// 
// * Neither the name of Jaroslaw Kowalski nor the names of its 
//   contributors may be used to endorse or promote products derived from this
//   software without specific prior written permission. 
// 
// THIS SOFTWARE IS PROVIDED BY THE COPYRIGHT HOLDERS AND CONTRIBUTORS "AS IS"
// AND ANY EXPRESS OR IMPLIED WARRANTIES, INCLUDING, BUT NOT LIMITED TO, THE 
// IMPLIED WARRANTIES OF MERCHANTABILITY AND FITNESS FOR A PARTICULAR PURPOSE 
// ARE DISCLAIMED. IN NO EVENT SHALL THE COPYRIGHT OWNER OR CONTRIBUTORS BE 
// LIABLE FOR ANY DIRECT, INDIRECT, INCIDENTAL, SPECIAL, EXEMPLARY, OR 
// CONSEQUENTIAL DAMAGES (INCLUDING, BUT NOT LIMITED TO, PROCUREMENT OF
// SUBSTITUTE GOODS OR SERVICES; LOSS OF USE, DATA, OR PROFITS; OR BUSINESS 
// INTERRUPTION) HOWEVER CAUSED AND ON ANY THEORY OF LIABILITY, WHETHER IN 
// CONTRACT, STRICT LIABILITY, OR TORT (INCLUDING NEGLIGENCE OR OTHERWISE) 
// ARISING IN ANY WAY OUT OF THE USE OF THIS SOFTWARE, EVEN IF ADVISED OF 
// THE POSSIBILITY OF SUCH DAMAGE.
// 

namespace NLog.Config
{
    using System;
    using System.Collections;
    using System.Collections.Generic;
    using System.Diagnostics;
    using System.Globalization;
    using System.Linq;
    using System.IO;
    using System.Reflection;
    using System.Xml;
    using NLog.Common;
    using NLog.Filters;
    using NLog.Internal;
    using NLog.Layouts;
    using NLog.Targets;
    using NLog.Targets.Wrappers;
    using NLog.LayoutRenderers;
    using NLog.Time;
    using System.Collections.ObjectModel;
#if SILVERLIGHT
// ReSharper disable once RedundantUsingDirective
    using System.Windows;
#endif

    /// <summary>
    /// A class for configuring NLog through an XML configuration file 
    /// (App.config style or App.nlog style).
    /// </summary>
    ///<remarks>This class is thread-safe.<c>.ToList()</c> is used for that purpose.</remarks>
    public class XmlLoggingConfiguration : LoggingConfiguration
    {
#if __ANDROID__

        /// <summary>
        /// Prefix for assets in Xamarin Android
        /// </summary>
        internal const string AssetsPrefix = "assets/";
#endif

        #region private fields

        private readonly Dictionary<string, bool> fileMustAutoReloadLookup = new Dictionary<string, bool>(StringComparer.OrdinalIgnoreCase);

        private string originalFileName;

        private LogFactory logFactory = null;

        private ConfigurationItemFactory ConfigurationItemFactory
        {
            get { return ConfigurationItemFactory.Default; }
        }

        #endregion

        #region contructors
        /// <summary>
        /// Initializes a new instance of the <see cref="XmlLoggingConfiguration" /> class.
        /// </summary>
        /// <param name="fileName">Configuration file to be read.</param>
        public XmlLoggingConfiguration(string fileName)
            : this(fileName, LogManager.LogFactory)
        { }

        /// <summary>
        /// Initializes a new instance of the <see cref="XmlLoggingConfiguration" /> class.
        /// </summary>
        /// <param name="fileName">Configuration file to be read.</param>
        /// <param name="logFactory">The <see cref="LogFactory" /> to which to apply any applicable configuration values.</param>
        public XmlLoggingConfiguration(string fileName, LogFactory logFactory)
            : this(fileName, false, logFactory)
        { }

        /// <summary>
        /// Initializes a new instance of the <see cref="XmlLoggingConfiguration" /> class.
        /// </summary>
        /// <param name="fileName">Configuration file to be read.</param>
        /// <param name="ignoreErrors">Ignore any errors during configuration.</param>
        public XmlLoggingConfiguration(string fileName, bool ignoreErrors)
            : this(fileName, ignoreErrors, LogManager.LogFactory)
        { }

        /// <summary>
        /// Initializes a new instance of the <see cref="XmlLoggingConfiguration" /> class.
        /// </summary>
        /// <param name="fileName">Configuration file to be read.</param>
        /// <param name="ignoreErrors">Ignore any errors during configuration.</param>
        /// <param name="logFactory">The <see cref="LogFactory" /> to which to apply any applicable configuration values.</param>
        public XmlLoggingConfiguration(string fileName, bool ignoreErrors, LogFactory logFactory)
        {
            this.logFactory = logFactory;

            using (XmlReader reader = CreateFileReader(fileName))
            {
                this.Initialize(reader, fileName, ignoreErrors);
            }
        }

        /// <summary>
        /// Initializes a new instance of the <see cref="XmlLoggingConfiguration" /> class.
        /// </summary>
        /// <param name="fileName">Name of the file that contains the element (to be used as a base for including other files).</param>
        private static XmlReader CreateFileReader(string fileName)
        {
            if (!string.IsNullOrEmpty(fileName))
            {
                fileName = fileName.Trim();
#if __ANDROID__
                //suport loading config from special assets folder in nlog.config
                if (fileName.StartsWith(AssetsPrefix, StringComparison.OrdinalIgnoreCase))
                {
                    //remove prefix
                    fileName = fileName.Substring(AssetsPrefix.Length);
                    Stream stream = Android.App.Application.Context.Assets.Open(fileName);
                    return XmlReader.Create(stream);
                }
#endif
                return XmlReader.Create(fileName);
            }
            return null;
        }

        /// <summary>
        /// Initializes a new instance of the <see cref="XmlLoggingConfiguration" /> class.
        /// </summary>
        /// <param name="reader"><see cref="XmlReader"/> containing the configuration section.</param>
        /// <param name="fileName">Name of the file that contains the element (to be used as a base for including other files).</param>
        public XmlLoggingConfiguration(XmlReader reader, string fileName)
            : this(reader, fileName, LogManager.LogFactory)
        { }

        /// <summary>
        /// Initializes a new instance of the <see cref="XmlLoggingConfiguration" /> class.
        /// </summary>
        /// <param name="reader"><see cref="XmlReader"/> containing the configuration section.</param>
        /// <param name="fileName">Name of the file that contains the element (to be used as a base for including other files).</param>
        /// <param name="logFactory">The <see cref="LogFactory" /> to which to apply any applicable configuration values.</param>

        public XmlLoggingConfiguration(XmlReader reader, string fileName, LogFactory logFactory)
            : this(reader, fileName, false, logFactory)
        { }

        /// <summary>
        /// Initializes a new instance of the <see cref="XmlLoggingConfiguration" /> class.
        /// </summary>
        /// <param name="reader"><see cref="XmlReader"/> containing the configuration section.</param>
        /// <param name="fileName">Name of the file that contains the element (to be used as a base for including other files).</param>
        /// <param name="ignoreErrors">Ignore any errors during configuration.</param>
        public XmlLoggingConfiguration(XmlReader reader, string fileName, bool ignoreErrors)
            : this(reader, fileName, ignoreErrors, LogManager.LogFactory)
        { }

        /// <summary>
        /// Initializes a new instance of the <see cref="XmlLoggingConfiguration" /> class.
        /// </summary>
        /// <param name="reader"><see cref="XmlReader"/> containing the configuration section.</param>
        /// <param name="fileName">Name of the file that contains the element (to be used as a base for including other files).</param>
        /// <param name="ignoreErrors">Ignore any errors during configuration.</param>
        /// <param name="logFactory">The <see cref="LogFactory" /> to which to apply any applicable configuration values.</param>
        public XmlLoggingConfiguration(XmlReader reader, string fileName, bool ignoreErrors, LogFactory logFactory)
        {
            this.logFactory = logFactory;
            this.Initialize(reader, fileName, ignoreErrors);
        }

#if !SILVERLIGHT
        /// <summary>
        /// Initializes a new instance of the <see cref="XmlLoggingConfiguration" /> class.
        /// </summary>
        /// <param name="element">The XML element.</param>
        /// <param name="fileName">Name of the XML file.</param>
		internal XmlLoggingConfiguration(XmlElement element, string fileName)
        {
            logFactory = LogManager.LogFactory;

            using (var stringReader = new StringReader(element.OuterXml))
            {
                XmlReader reader = XmlReader.Create(stringReader);

                this.Initialize(reader, fileName, false);
            }
        }

        /// <summary>
        /// Initializes a new instance of the <see cref="XmlLoggingConfiguration" /> class.
        /// </summary>
        /// <param name="element">The XML element.</param>
        /// <param name="fileName">Name of the XML file.</param>
        /// <param name="ignoreErrors">If set to <c>true</c> errors will be ignored during file processing.</param>
        internal XmlLoggingConfiguration(XmlElement element, string fileName, bool ignoreErrors)
        {
            using (var stringReader = new StringReader(element.OuterXml))
            {
                XmlReader reader = XmlReader.Create(stringReader);

                this.Initialize(reader, fileName, ignoreErrors);
            }
        }
#endif
        #endregion

        #region public properties

#if !SILVERLIGHT && !__IOS__ && !__ANDROID__  && !UWP10
        /// <summary>
        /// Gets the default <see cref="LoggingConfiguration" /> object by parsing 
        /// the application configuration file (<c>app.exe.config</c>).
        /// </summary>
        public static LoggingConfiguration AppConfig
        {
            get
            {
                object o = System.Configuration.ConfigurationManager.GetSection("nlog");
                return o as LoggingConfiguration;
            }
        }
#endif

        /// <summary>
        /// Did the <see cref="Initialize"/> Succeeded? <c>true</c>= success, <c>false</c>= error, <c>null</c> = initialize not started yet.
        /// </summary>
        public bool? InitializeSucceeded { get; private set; }
        
        /// <summary>
        /// Gets or sets a value indicating whether all of the configuration files
        /// should be watched for changes and reloaded automatically when changed.
        /// </summary>
        public bool AutoReload
        {
            get
            {
                return this.fileMustAutoReloadLookup.Values.DefaultIfEmpty(true).All(mustAutoReload => mustAutoReload);
            }
            set
            {
                var autoReloadFiles = this.fileMustAutoReloadLookup.Keys.ToList();
                foreach (string nextFile in autoReloadFiles)
                    this.fileMustAutoReloadLookup[nextFile] = value;
            }
        }

        /// <summary>
        /// Gets the collection of file names which should be watched for changes by NLog.
        /// This is the list of configuration files processed.
        /// If the <c>autoReload</c> attribute is not set it returns empty collection.
        /// </summary>
        public override IEnumerable<string> FileNamesToWatch
        {
            get
            {
                return this.fileMustAutoReloadLookup.Where(entry => entry.Value).Select(entry => entry.Key);
            }
        }

        #endregion

        #region public methods

        /// <summary>
        /// Re-reads the original configuration file and returns the new <see cref="LoggingConfiguration" /> object.
        /// </summary>
        /// <returns>The new <see cref="XmlLoggingConfiguration" /> object.</returns>
        public override LoggingConfiguration Reload()
        {
            return new XmlLoggingConfiguration(this.originalFileName);
        }

        #endregion

        private static bool IsTargetElement(string name)
        {
            return name.Equals("target", StringComparison.OrdinalIgnoreCase)
                   || name.Equals("wrapper", StringComparison.OrdinalIgnoreCase)
                   || name.Equals("wrapper-target", StringComparison.OrdinalIgnoreCase)
                   || name.Equals("compound-target", StringComparison.OrdinalIgnoreCase);
        }

        private static bool IsTargetRefElement(string name)
        {
            return name.Equals("target-ref", StringComparison.OrdinalIgnoreCase)
                   || name.Equals("wrapper-target-ref", StringComparison.OrdinalIgnoreCase)
                   || name.Equals("compound-target-ref", StringComparison.OrdinalIgnoreCase);
        }

        /// <summary>
        /// Remove all spaces, also in between text. 
        /// </summary>
        /// <param name="s">text</param>
        /// <returns>text without spaces</returns>
        /// <remarks>Tabs and other whitespace is not removed!</remarks>
        private static string CleanSpaces(string s)
        {
            s = s.Replace(" ", string.Empty); // get rid of the whitespace
            return s;
        }

        /// <summary>
        /// Remove the namespace (before :)
        /// </summary>
        /// <example>
        /// x:a, will be a
        /// </example>
        /// <param name="attributeValue"></param>
        /// <returns></returns>
        private static string StripOptionalNamespacePrefix(string attributeValue)
        {
            if (attributeValue == null)
            {
                return null;
            }

            int p = attributeValue.IndexOf(':');
            if (p < 0)
            {
                return attributeValue;
            }

            return attributeValue.Substring(p + 1);
        }

        [System.Diagnostics.CodeAnalysis.SuppressMessage("Microsoft.Reliability", "CA2000:Dispose objects before losing scope", Justification = "Target is disposed elsewhere.")]
        private static Target WrapWithAsyncTargetWrapper(Target target)
        {
            var asyncTargetWrapper = new AsyncTargetWrapper();
            asyncTargetWrapper.WrappedTarget = target;
            asyncTargetWrapper.Name = target.Name;
            target.Name = target.Name + "_wrapped";
            InternalLogger.Debug("Wrapping target '{0}' with AsyncTargetWrapper and renaming to '{1}", asyncTargetWrapper.Name, target.Name);
            target = asyncTargetWrapper;
            return target;
        }

        /// <summary>
        /// Initializes the configuration.
        /// </summary>
        /// <param name="reader"><see cref="XmlReader"/> containing the configuration section.</param>
        /// <param name="fileName">Name of the file that contains the element (to be used as a base for including other files).</param>
        /// <param name="ignoreErrors">Ignore any errors during configuration.</param>
        private void Initialize(XmlReader reader, string fileName, bool ignoreErrors)
        {
            try
            {
                InitializeSucceeded = null;
                reader.MoveToContent();
                var content = new NLogXmlElement(reader);
                if (fileName != null)
                {
                    this.originalFileName = fileName;
                    this.ParseTopLevel(content, fileName, autoReloadDefault: false);

                    InternalLogger.Info("Configured from an XML element in {0}...", fileName);
                }
                else
                {
                    this.ParseTopLevel(content, null, autoReloadDefault: false);
                }
                InitializeSucceeded = true;

                this.CheckUnusedTargets();

            }
            catch (Exception exception)
            {
                InitializeSucceeded = false;
                if (exception.MustBeRethrownImmediately())
                {
                    throw;
                }

                var configurationException = new NLogConfigurationException("Exception occurred when loading configuration from " + fileName, exception);
                InternalLogger.Error(configurationException, "Error in Parsing Configuration File.");

                if (!ignoreErrors)
                {
                    if (configurationException.MustBeRethrown())
                    {
                        throw configurationException;
                    }
                    }
              
                }
                }

        /// <summary>
        /// Checks whether unused targets exist. If found any, just write an internal log at Warn level.
        /// <remarks>If initializing not started or failed, then checking process will be canceled</remarks>
        /// </summary>
        private void CheckUnusedTargets()
        {
            if (this.InitializeSucceeded == null)
            {
                InternalLogger.Warn("Unused target checking is canceled -> initialize not started yet.");
                return;
            }
            if (!this.InitializeSucceeded.Value)
            {
                InternalLogger.Warn("Unused target checking is canceled -> initialize not succeeded.");
                return;
            }

            ReadOnlyCollection<Target> configuredNamedTargets = this.ConfiguredNamedTargets; //assign to variable because `ConfiguredNamedTargets` computes a new list every time.
            InternalLogger.Debug("Unused target checking is started... Rule Count: {0}, Target Count: {1}", this.LoggingRules.Count, configuredNamedTargets.Count);

            HashSet<string> targetNamesAtRules = new HashSet<string>(this.LoggingRules.SelectMany(r => r.Targets).Select(t => t.Name));

            int unusedCount = 0;
            configuredNamedTargets.ToList().ForEach((target) =>
            {
                if (!targetNamesAtRules.Contains(target.Name))
                {
                    InternalLogger.Warn("Unused target detected. Add a rule for this target to the configuration. TargetName: {0}", target.Name);
                    unusedCount++;
                }
            });

            InternalLogger.Debug("Unused target checking is completed. Total Rule Count: {0}, Total Target Count: {1}, Unused Target Count: {2}", this.LoggingRules.Count, configuredNamedTargets.Count, unusedCount);
        }

        private void ConfigureFromFile(string fileName, bool autoReloadDefault)
        {
            if (!this.fileMustAutoReloadLookup.ContainsKey(GetFileLookupKey(fileName)))
                this.ParseTopLevel(new NLogXmlElement(fileName), fileName, autoReloadDefault);
        }

        #region parse methods

        /// <summary>
        /// Parse the root
        /// </summary>
        /// <param name="content"></param>
        /// <param name="filePath">path to config file.</param>
        /// <param name="autoReloadDefault">The default value for the autoReload option.</param>
        private void ParseTopLevel(NLogXmlElement content, string filePath, bool autoReloadDefault)
        {
            content.AssertName("nlog", "configuration");

            switch (content.LocalName.ToUpper(CultureInfo.InvariantCulture))
            {
                case "CONFIGURATION":
                    this.ParseConfigurationElement(content, filePath, autoReloadDefault);
                    break;

                case "NLOG":
                    this.ParseNLogElement(content, filePath, autoReloadDefault);
                    break;
            }
        }

        /// <summary>
        /// Parse {configuration} xml element.
        /// </summary>
        /// <param name="configurationElement"></param>
        /// <param name="filePath">path to config file.</param>
        /// <param name="autoReloadDefault">The default value for the autoReload option.</param>
        private void ParseConfigurationElement(NLogXmlElement configurationElement, string filePath, bool autoReloadDefault)
        {
            InternalLogger.Trace("ParseConfigurationElement");
            configurationElement.AssertName("configuration");

            var nlogElements = configurationElement.Elements("nlog").ToList();
            foreach (var nlogElement in nlogElements)
            {
                this.ParseNLogElement(nlogElement, filePath, autoReloadDefault);
            }
        }

        /// <summary>
        /// Parse {NLog} xml element.
        /// </summary>
        /// <param name="nlogElement"></param>
        /// <param name="filePath">path to config file.</param>
        /// <param name="autoReloadDefault">The default value for the autoReload option.</param>
        private void ParseNLogElement(NLogXmlElement nlogElement, string filePath, bool autoReloadDefault)
        {
            InternalLogger.Trace("ParseNLogElement");
            nlogElement.AssertName("nlog");

            if (nlogElement.GetOptionalBooleanAttribute("useInvariantCulture", false))
            {
                this.DefaultCultureInfo = CultureInfo.InvariantCulture;
            }

            //check loglevel as first, as other properties could write (indirect) to the internal log.
            InternalLogger.LogLevel = LogLevel.FromString(nlogElement.GetOptionalAttribute("internalLogLevel", InternalLogger.LogLevel.Name));

#pragma warning disable 618
            this.ExceptionLoggingOldStyle = nlogElement.GetOptionalBooleanAttribute("exceptionLoggingOldStyle", false);
#pragma warning restore 618

            bool autoReload = nlogElement.GetOptionalBooleanAttribute("autoReload", autoReloadDefault);
            if (filePath != null)
                this.fileMustAutoReloadLookup[GetFileLookupKey(filePath)] = autoReload;
            
            logFactory.ThrowExceptions = nlogElement.GetOptionalBooleanAttribute("throwExceptions", logFactory.ThrowExceptions);
            logFactory.ThrowConfigExceptions = nlogElement.GetOptionalBooleanAttribute("throwConfigExceptions", logFactory.ThrowConfigExceptions);
            InternalLogger.LogToConsole = nlogElement.GetOptionalBooleanAttribute("internalLogToConsole", InternalLogger.LogToConsole);
            InternalLogger.LogToConsoleError = nlogElement.GetOptionalBooleanAttribute("internalLogToConsoleError", InternalLogger.LogToConsoleError);
            InternalLogger.LogFile = nlogElement.GetOptionalAttribute("internalLogFile", InternalLogger.LogFile);

#if !SILVERLIGHT && !__IOS__ && !__ANDROID__
            InternalLogger.LogToTrace = nlogElement.GetOptionalBooleanAttribute("internalLogToTrace", InternalLogger.LogToTrace);
#endif
            InternalLogger.IncludeTimestamp = nlogElement.GetOptionalBooleanAttribute("internalLogIncludeTimestamp", InternalLogger.IncludeTimestamp);
            logFactory.GlobalThreshold = LogLevel.FromString(nlogElement.GetOptionalAttribute("globalThreshold", logFactory.GlobalThreshold.Name));

            var children = nlogElement.Children.ToList();

#if !UWP10
            var stringComparison = StringComparison.InvariantCultureIgnoreCase;
#else
            var stringComparison = StringComparison.OrdinalIgnoreCase;
#endif

            //first load the extensions, as the can be used in other elements (targets etc)
            var extensionsChilds = children.Where(child => child.LocalName.Equals("EXTENSIONS", stringComparison)).ToList();
            foreach (var extensionsChild in extensionsChilds)
            {
                this.ParseExtensionsElement(extensionsChild, Path.GetDirectoryName(filePath));
            }

            //parse all other direct elements
            foreach (var child in children)
            {
                switch (child.LocalName.ToUpper(CultureInfo.InvariantCulture))
                {
                    case "EXTENSIONS":
                        //already parsed
                        break;

                    case "INCLUDE":
                        this.ParseIncludeElement(child, Path.GetDirectoryName(filePath), autoReloadDefault: autoReload);
                        break;

                    case "APPENDERS":
                    case "TARGETS":
                        this.ParseTargetsElement(child);
                        break;

                    case "VARIABLE":
                        this.ParseVariableElement(child);
                        break;

                    case "RULES":
                        this.ParseRulesElement(child, this.LoggingRules);
                        break;

                    case "TIME":
                        this.ParseTimeElement(child);
                        break;

                    default:
                        InternalLogger.Warn("Skipping unknown node: {0}", child.LocalName);
                        break;
                }
            }
        }

        /// <summary>
        /// Parse {Rules} xml element
        /// </summary>
        /// <param name="rulesElement"></param>
        /// <param name="rulesCollection">Rules are added to this parameter.</param>
        private void ParseRulesElement(NLogXmlElement rulesElement, IList<LoggingRule> rulesCollection)
        {
            InternalLogger.Trace("ParseRulesElement");
            rulesElement.AssertName("rules");

            var loggerElements = rulesElement.Elements("logger").ToList();
            foreach (var loggerElement in loggerElements)
            {
                this.ParseLoggerElement(loggerElement, rulesCollection);
            }
        }

        /// <summary>
        /// Parse {Logger} xml element
        /// </summary>
        /// <param name="loggerElement"></param>
        /// <param name="rulesCollection">Rules are added to this parameter.</param>
        private void ParseLoggerElement(NLogXmlElement loggerElement, IList<LoggingRule> rulesCollection)
        {
            loggerElement.AssertName("logger");

            var namePattern = loggerElement.GetOptionalAttribute("name", "*");
            var enabled = loggerElement.GetOptionalBooleanAttribute("enabled", true);
            if (!enabled)
            {
                InternalLogger.Debug("The logger named '{0}' are disabled");
                return;
            }

            var rule = new LoggingRule();
            string appendTo = loggerElement.GetOptionalAttribute("appendTo", null);
            if (appendTo == null)
            {
                appendTo = loggerElement.GetOptionalAttribute("writeTo", null);
            }

            rule.LoggerNamePattern = namePattern;
            if (appendTo != null)
            {
                foreach (string t in appendTo.Split(','))
                {
                    string targetName = t.Trim();
                    Target target = FindTargetByName(targetName);

                    if (target != null)
                    {
                        rule.Targets.Add(target);
                    }
                    else
                    {
                        throw new NLogConfigurationException("Target " + targetName + " not found.");
                    }
                }
            }

            rule.Final = loggerElement.GetOptionalBooleanAttribute("final", false);

            string levelString;

            if (loggerElement.AttributeValues.TryGetValue("level", out levelString))
            {
                LogLevel level = LogLevel.FromString(levelString);
                rule.EnableLoggingForLevel(level);
            }
            else if (loggerElement.AttributeValues.TryGetValue("levels", out levelString))
            {
                levelString = CleanSpaces(levelString);

                string[] tokens = levelString.Split(',');
                foreach (string token in tokens)
                {
                    if (!string.IsNullOrEmpty(token))
                    {
                        LogLevel level = LogLevel.FromString(token);
                        rule.EnableLoggingForLevel(level);
                    }
                }
            }
            else
            {
                int minLevel = 0;
                int maxLevel = LogLevel.MaxLevel.Ordinal;
                string minLevelString;
                string maxLevelString;

                if (loggerElement.AttributeValues.TryGetValue("minLevel", out minLevelString))
                {
                    minLevel = LogLevel.FromString(minLevelString).Ordinal;
                }

                if (loggerElement.AttributeValues.TryGetValue("maxLevel", out maxLevelString))
                {
                    maxLevel = LogLevel.FromString(maxLevelString).Ordinal;
                }

                for (int i = minLevel; i <= maxLevel; ++i)
                {
                    rule.EnableLoggingForLevel(LogLevel.FromOrdinal(i));
                }
            }

            var children = loggerElement.Children.ToList();
            foreach (var child in children)
            {
                switch (child.LocalName.ToUpper(CultureInfo.InvariantCulture))
                {
                    case "FILTERS":
                        this.ParseFilters(rule, child);
                        break;

                    case "LOGGER":
                        this.ParseLoggerElement(child, rule.ChildRules);
                        break;
                }
            }

            rulesCollection.Add(rule);
        }

        private void ParseFilters(LoggingRule rule, NLogXmlElement filtersElement)
        {
            filtersElement.AssertName("filters");

            var children = filtersElement.Children.ToList();
            foreach (var filterElement in children)
            {
                string name = filterElement.LocalName;

                Filter filter = this.ConfigurationItemFactory.Filters.CreateInstance(name);
                this.ConfigureObjectFromAttributes(filter, filterElement, false);
                rule.Filters.Add(filter);
            }
        }

        private void ParseVariableElement(NLogXmlElement variableElement)
        {
            variableElement.AssertName("variable");

            string name = variableElement.GetRequiredAttribute("name");
            string value = this.ExpandSimpleVariables(variableElement.GetRequiredAttribute("value"));

            this.Variables[name] = value;
        }

        private void ParseTargetsElement(NLogXmlElement targetsElement)
        {
            targetsElement.AssertName("targets", "appenders");

            bool asyncWrap = targetsElement.GetOptionalBooleanAttribute("async", false);
            NLogXmlElement defaultWrapperElement = null;
            var typeNameToDefaultTargetParameters = new Dictionary<string, NLogXmlElement>();

            var children = targetsElement.Children.ToList();
            foreach (var targetElement in children)
            {
                string name = targetElement.LocalName;
                string typeAttributeVal = StripOptionalNamespacePrefix(targetElement.GetOptionalAttribute("type", null));

                switch (name.ToUpper(CultureInfo.InvariantCulture))
                {
                    case "DEFAULT-WRAPPER":
                        defaultWrapperElement = targetElement;
                        break;

                    case "DEFAULT-TARGET-PARAMETERS":
                        if (typeAttributeVal == null)
                        {
                            throw new NLogConfigurationException("Missing 'type' attribute on <" + name + "/>.");
                        }

                        typeNameToDefaultTargetParameters[typeAttributeVal] = targetElement;
                        break;

                    case "TARGET":
                    case "APPENDER":
                    case "WRAPPER":
                    case "WRAPPER-TARGET":
                    case "COMPOUND-TARGET":
                        if (typeAttributeVal == null)
                        {
                            throw new NLogConfigurationException("Missing 'type' attribute on <" + name + "/>.");
                        }

                        Target newTarget = this.ConfigurationItemFactory.Targets.CreateInstance(typeAttributeVal);

                        NLogXmlElement defaults;
                        if (typeNameToDefaultTargetParameters.TryGetValue(typeAttributeVal, out defaults))
                        {
                            this.ParseTargetElement(newTarget, defaults);
                        }

                        this.ParseTargetElement(newTarget, targetElement);

                        if (asyncWrap)
                        {
                            newTarget = WrapWithAsyncTargetWrapper(newTarget);
                        }

                        if (defaultWrapperElement != null)
                        {
                            newTarget = this.WrapWithDefaultWrapper(newTarget, defaultWrapperElement);
                        }

                        InternalLogger.Info("Adding target {0}", newTarget);
                        AddTarget(newTarget.Name, newTarget);
                        break;
                }
            }
        }

        private void ParseTargetElement(Target target, NLogXmlElement targetElement)
        {
            var compound = target as CompoundTargetBase;
            var wrapper = target as WrapperTargetBase;

            this.ConfigureObjectFromAttributes(target, targetElement, true);

            var children = targetElement.Children.ToList();
            foreach (var childElement in children)
            {
                string name = childElement.LocalName;

                if (compound != null)
                {
                    if (IsTargetRefElement(name))
                    {
                        string targetName = childElement.GetRequiredAttribute("name");
                        Target newTarget = this.FindTargetByName(targetName);
                        if (newTarget == null)
                        {
                            throw new NLogConfigurationException("Referenced target '" + targetName + "' not found.");
                        }

                        compound.Targets.Add(newTarget);
                        continue;
                    }

                    if (IsTargetElement(name))
                    {
                        string type = StripOptionalNamespacePrefix(childElement.GetRequiredAttribute("type"));

                        Target newTarget = this.ConfigurationItemFactory.Targets.CreateInstance(type);
                        if (newTarget != null)
                        {
                            this.ParseTargetElement(newTarget, childElement);
                            if (newTarget.Name != null)
                            {
                                // if the new target has name, register it
                                AddTarget(newTarget.Name, newTarget);
                            }

                            compound.Targets.Add(newTarget);
                        }

                        continue;
                    }
                }

                if (wrapper != null)
                {
                    if (IsTargetRefElement(name))
                    {
                        string targetName = childElement.GetRequiredAttribute("name");
                        Target newTarget = this.FindTargetByName(targetName);
                        if (newTarget == null)
                        {
                            throw new NLogConfigurationException("Referenced target '" + targetName + "' not found.");
                        }

                        wrapper.WrappedTarget = newTarget;
                        continue;
                    }

                    if (IsTargetElement(name))
                    {
                        string type = StripOptionalNamespacePrefix(childElement.GetRequiredAttribute("type"));

                        Target newTarget = this.ConfigurationItemFactory.Targets.CreateInstance(type);
                        if (newTarget != null)
                        {
                            this.ParseTargetElement(newTarget, childElement);
                            if (newTarget.Name != null)
                            {
                                // if the new target has name, register it
                                AddTarget(newTarget.Name, newTarget);
                            }

                            if (wrapper.WrappedTarget != null)
                            {
                                throw new NLogConfigurationException("Wrapped target already defined.");
                            }

                            wrapper.WrappedTarget = newTarget;
                        }

                        continue;
                    }
                }

                this.SetPropertyFromElement(target, childElement);
            }
        }

        [System.Diagnostics.CodeAnalysis.SuppressMessage("Microsoft.Reliability", "CA2001:AvoidCallingProblematicMethods", MessageId = "System.Reflection.Assembly.LoadFrom", Justification = "Need to load external assembly.")]
        private void ParseExtensionsElement(NLogXmlElement extensionsElement, string baseDirectory)
        {
            extensionsElement.AssertName("extensions");

            var addElements = extensionsElement.Elements("add").ToList();
            foreach (var addElement in addElements)
            {
                string prefix = addElement.GetOptionalAttribute("prefix", null);

                if (prefix != null)
                {
                    prefix = prefix + ".";
                }

                string type = StripOptionalNamespacePrefix(addElement.GetOptionalAttribute("type", null));
                if (type != null)
                {
                    try
                    {
                        this.ConfigurationItemFactory.RegisterType(Type.GetType(type, true), prefix);
                    }
                    catch (Exception exception)
                    {
                        if (exception.MustBeRethrownImmediately())
                        {
                            throw;
                        }

                        InternalLogger.Error(exception, "Error loading extensions.");
                        NLogConfigurationException configException =
                            new NLogConfigurationException("Error loading extensions: " + type, exception);

                        if (configException.MustBeRethrown())
                        {
                            throw configException;
                        }
                    }
                }

#if !UWP10
                string assemblyFile = addElement.GetOptionalAttribute("assemblyFile", null);
                if (assemblyFile != null)
                {
                    try
                    {
<<<<<<< HEAD
                        var asm = AssemblyHelpers.LoadFromPath(assemblyFile);
=======
#if SILVERLIGHT && !WINDOWS_PHONE
                    var si = Application.GetResourceStream(new Uri(assemblyFile, UriKind.Relative));
                    var assemblyPart = new AssemblyPart();
                    Assembly asm = assemblyPart.Load(si.Stream);
#else
                        string fullFileName = Path.Combine(baseDirectory, assemblyFile);
                        InternalLogger.Info("Loading assembly file: {0}", fullFileName);

                        Assembly asm = Assembly.LoadFrom(fullFileName);
#endif
>>>>>>> 53b01eac
                        this.ConfigurationItemFactory.RegisterItemsFromAssembly(asm, prefix);

                    }
                    catch (Exception exception)
                    {
                        if (exception.MustBeRethrownImmediately())
                        {
                            throw;
                        }

                        InternalLogger.Error(exception, "Error loading extensions.");
                        NLogConfigurationException configException =
                            new NLogConfigurationException("Error loading extensions: " + assemblyFile, exception);

                        if (configException.MustBeRethrown())
                        {
                            throw configException;
                        }
                    }

                    continue;
                }
#endif

                string assemblyName = addElement.GetOptionalAttribute("assembly", null);
                if (assemblyName != null)
                {
                    try
                    {
<<<<<<< HEAD
                        var asm = AssemblyHelpers.LoadFromName(assemblyName);
=======
                        InternalLogger.Info("Loading assembly name: {0}", assemblyName);
#if SILVERLIGHT && !WINDOWS_PHONE
                    var si = Application.GetResourceStream(new Uri(assemblyName + ".dll", UriKind.Relative));
                    var assemblyPart = new AssemblyPart();
                    Assembly asm = assemblyPart.Load(si.Stream);
#else
                        Assembly asm = Assembly.Load(assemblyName);
#endif
>>>>>>> 53b01eac

                        this.ConfigurationItemFactory.RegisterItemsFromAssembly(asm, prefix);
                    }
                    catch (Exception exception)
                    {
                        if (exception.MustBeRethrownImmediately())
                        {
                            throw;
                        }

                        InternalLogger.Error(exception, "Error loading extensions.");
                        NLogConfigurationException configException =
                            new NLogConfigurationException("Error loading extensions: " + assemblyName, exception);

                        if (configException.MustBeRethrown())
                        {
                            throw configException;
                        }
                    }
                }
            }
        }

        private void ParseIncludeElement(NLogXmlElement includeElement, string baseDirectory, bool autoReloadDefault)
        {
            includeElement.AssertName("include");

            string newFileName = includeElement.GetRequiredAttribute("file");

            try
            {
                newFileName = this.ExpandSimpleVariables(newFileName);
                newFileName = SimpleLayout.Evaluate(newFileName);
                if (baseDirectory != null)
                {
                    newFileName = Path.Combine(baseDirectory, newFileName);
                }

#if SILVERLIGHT
                newFileName = newFileName.Replace("\\", "/");
                if (Application.GetResourceStream(new Uri(newFileName, UriKind.Relative)) != null)
#else
                if (File.Exists(newFileName))
#endif
                {
                    InternalLogger.Debug("Including file '{0}'", newFileName);
                    this.ConfigureFromFile(newFileName, autoReloadDefault);
                }
                else
                {
                    throw new FileNotFoundException("Included file not found: " + newFileName);
                }
            }
            catch (Exception exception)
            {
                InternalLogger.Error(exception, "Error when including '{0}'.", newFileName);

                if (exception.MustBeRethrown())
                {
                    throw;
                }

                if (includeElement.GetOptionalBooleanAttribute("ignoreErrors", false))
                {
                    return;
                }

                throw new NLogConfigurationException("Error when including: " + newFileName, exception);
            }
        }

        private void ParseTimeElement(NLogXmlElement timeElement)
        {
            timeElement.AssertName("time");

            string type = timeElement.GetRequiredAttribute("type");

            TimeSource newTimeSource = this.ConfigurationItemFactory.TimeSources.CreateInstance(type);

            this.ConfigureObjectFromAttributes(newTimeSource, timeElement, true);

            InternalLogger.Info("Selecting time source {0}", newTimeSource);
            TimeSource.Current = newTimeSource;
        }

        #endregion

        private static string GetFileLookupKey(string fileName)
        {

#if SILVERLIGHT
            // file names are relative to XAP
            return fileName;
#else
            return Path.GetFullPath(fileName);
#endif
        }

        private void SetPropertyFromElement(object o, NLogXmlElement element)
        {
            if (this.AddArrayItemFromElement(o, element))
            {
                return;
            }

            if (this.SetLayoutFromElement(o, element))
            {
                return;
            }

            if (this.SetItemFromElement(o, element))
            {
                return;
            }

            PropertyHelper.SetPropertyFromString(o, element.LocalName, this.ExpandSimpleVariables(element.Value), this.ConfigurationItemFactory);
        }

        private bool AddArrayItemFromElement(object o, NLogXmlElement element)
        {
            string name = element.LocalName;

            PropertyInfo propInfo;
            if (!PropertyHelper.TryGetPropertyInfo(o, name, out propInfo))
            {
                return false;
            }

            Type elementType = PropertyHelper.GetArrayItemType(propInfo);
            if (elementType != null)
            {
                IList propertyValue = (IList)propInfo.GetValue(o, null);

                object arrayItem = TryCreateLayoutInstance(element, elementType);
                // arrayItem is not a layout
                if (arrayItem == null)
                    arrayItem = FactoryHelper.CreateInstance(elementType);

                this.ConfigureObjectFromAttributes(arrayItem, element, true);
                this.ConfigureObjectFromElement(arrayItem, element);
                propertyValue.Add(arrayItem);
                return true;
            }

            return false;
        }

        private void ConfigureObjectFromAttributes(object targetObject, NLogXmlElement element, bool ignoreType)
        {
            var attributeValues = element.AttributeValues.ToList();
            foreach (var kvp in attributeValues)
            {
                string childName = kvp.Key;
                string childValue = kvp.Value;

                if (ignoreType && childName.Equals("type", StringComparison.OrdinalIgnoreCase))
                {
                    continue;
                }

                PropertyHelper.SetPropertyFromString(targetObject, childName, this.ExpandSimpleVariables(childValue), this.ConfigurationItemFactory);
            }
        }

        private bool SetLayoutFromElement(object o, NLogXmlElement layoutElement)
        {
            PropertyInfo targetPropertyInfo;
            string name = layoutElement.LocalName;

            // if property exists
            if (PropertyHelper.TryGetPropertyInfo(o, name, out targetPropertyInfo))
            {
                Layout layout = TryCreateLayoutInstance(layoutElement, targetPropertyInfo.PropertyType);

                // and is a Layout and 'type' attribute has been specified
                if (layout != null)
                {
                    this.ConfigureObjectFromAttributes(layout, layoutElement, true);
                    this.ConfigureObjectFromElement(layout, layoutElement);
                    targetPropertyInfo.SetValue(o, layout, null);
                    return true;
                }
            }

            return false;
        }

        private bool SetItemFromElement(object o, NLogXmlElement element)
        {
            if (element.Value != null)
                return false;

            string name = element.LocalName;

            PropertyInfo propInfo;
            if (!PropertyHelper.TryGetPropertyInfo(o, name, out propInfo))
            {
                return false;
            }

            object item = propInfo.GetValue(o, null);
            this.ConfigureObjectFromAttributes(item, element, true);
            this.ConfigureObjectFromElement(item, element);
            return true;
        }

        private void ConfigureObjectFromElement(object targetObject, NLogXmlElement element)
        {
            var children = element.Children.ToList();
            foreach (var child in children)
            {
                this.SetPropertyFromElement(targetObject, child);
            }
        }

        private Target WrapWithDefaultWrapper(Target t, NLogXmlElement defaultParameters)
        {
            string wrapperType = StripOptionalNamespacePrefix(defaultParameters.GetRequiredAttribute("type"));

            Target wrapperTargetInstance = this.ConfigurationItemFactory.Targets.CreateInstance(wrapperType);
            WrapperTargetBase wtb = wrapperTargetInstance as WrapperTargetBase;
            if (wtb == null)
            {
                throw new NLogConfigurationException("Target type specified on <default-wrapper /> is not a wrapper.");
            }

            this.ParseTargetElement(wrapperTargetInstance, defaultParameters);
            while (wtb.WrappedTarget != null)
            {
                wtb = wtb.WrappedTarget as WrapperTargetBase;
                if (wtb == null)
                {
                    throw new NLogConfigurationException("Child target type specified on <default-wrapper /> is not a wrapper.");
                }
            }

            wtb.WrappedTarget = t;
            wrapperTargetInstance.Name = t.Name;
            t.Name = t.Name + "_wrapped";

            InternalLogger.Debug("Wrapping target '{0}' with '{1}' and renaming to '{2}", wrapperTargetInstance.Name, wrapperTargetInstance.GetType().Name, t.Name);
            return wrapperTargetInstance;
        }

        private Layout TryCreateLayoutInstance(NLogXmlElement element, Type type)
        {
            // Check if it is a Layout
            if (!typeof(Layout).IsAssignableFrom(type))
                return null;

            string layoutTypeName = StripOptionalNamespacePrefix(element.GetOptionalAttribute("type", null));

            // Check if the 'type' attribute has been specified
            if (layoutTypeName == null)
                return null;

            return this.ConfigurationItemFactory.Layouts.CreateInstance(this.ExpandSimpleVariables(layoutTypeName));
        }

        /// <summary>
        /// Replace a simple variable with a value. The orginal value is removed and thus we cannot redo this in a later stage.
        /// 
        /// Use for that: <see cref="VariableLayoutRenderer"/>
        /// </summary>
        /// <param name="input"></param>
        /// <returns></returns>
        private string ExpandSimpleVariables(string input)
        {
            string output = input;

            // TODO - make this case-insensitive, will probably require a different approach
            var variables = this.Variables.ToList();
            foreach (var kvp in variables)
            {
                var layout = kvp.Value;
                //this value is set from xml and that's a string. Because of that, we can use SimpleLayout here.

                if (layout != null) output = output.Replace("${" + kvp.Key + "}", layout.OriginalText);
            }

            return output;
        }
    }
}<|MERGE_RESOLUTION|>--- conflicted
+++ resolved
@@ -529,7 +529,7 @@
             InternalLogger.LogToConsole = nlogElement.GetOptionalBooleanAttribute("internalLogToConsole", InternalLogger.LogToConsole);
             InternalLogger.LogToConsoleError = nlogElement.GetOptionalBooleanAttribute("internalLogToConsoleError", InternalLogger.LogToConsoleError);
             InternalLogger.LogFile = nlogElement.GetOptionalAttribute("internalLogFile", InternalLogger.LogFile);
-
+            
 #if !SILVERLIGHT && !__IOS__ && !__ANDROID__
             InternalLogger.LogToTrace = nlogElement.GetOptionalBooleanAttribute("internalLogToTrace", InternalLogger.LogToTrace);
 #endif
@@ -916,8 +916,8 @@
                 {
                     try
                     {
-                        this.ConfigurationItemFactory.RegisterType(Type.GetType(type, true), prefix);
-                    }
+                    this.ConfigurationItemFactory.RegisterType(Type.GetType(type, true), prefix);
+                }
                     catch (Exception exception)
                     {
                         if (exception.MustBeRethrownImmediately())
@@ -942,20 +942,7 @@
                 {
                     try
                     {
-<<<<<<< HEAD
                         var asm = AssemblyHelpers.LoadFromPath(assemblyFile);
-=======
-#if SILVERLIGHT && !WINDOWS_PHONE
-                    var si = Application.GetResourceStream(new Uri(assemblyFile, UriKind.Relative));
-                    var assemblyPart = new AssemblyPart();
-                    Assembly asm = assemblyPart.Load(si.Stream);
-#else
-                        string fullFileName = Path.Combine(baseDirectory, assemblyFile);
-                        InternalLogger.Info("Loading assembly file: {0}", fullFileName);
-
-                        Assembly asm = Assembly.LoadFrom(fullFileName);
-#endif
->>>>>>> 53b01eac
                         this.ConfigurationItemFactory.RegisterItemsFromAssembly(asm, prefix);
 
                     }
@@ -985,18 +972,7 @@
                 {
                     try
                     {
-<<<<<<< HEAD
                         var asm = AssemblyHelpers.LoadFromName(assemblyName);
-=======
-                        InternalLogger.Info("Loading assembly name: {0}", assemblyName);
-#if SILVERLIGHT && !WINDOWS_PHONE
-                    var si = Application.GetResourceStream(new Uri(assemblyName + ".dll", UriKind.Relative));
-                    var assemblyPart = new AssemblyPart();
-                    Assembly asm = assemblyPart.Load(si.Stream);
-#else
-                        Assembly asm = Assembly.Load(assemblyName);
-#endif
->>>>>>> 53b01eac
 
                         this.ConfigurationItemFactory.RegisterItemsFromAssembly(asm, prefix);
                     }
@@ -1173,13 +1149,13 @@
 
                 // and is a Layout and 'type' attribute has been specified
                 if (layout != null)
-                {
-                    this.ConfigureObjectFromAttributes(layout, layoutElement, true);
-                    this.ConfigureObjectFromElement(layout, layoutElement);
-                    targetPropertyInfo.SetValue(o, layout, null);
-                    return true;
-                }
-            }
+                    {
+                        this.ConfigureObjectFromAttributes(layout, layoutElement, true);
+                        this.ConfigureObjectFromElement(layout, layoutElement);
+                        targetPropertyInfo.SetValue(o, layout, null);
+                        return true;
+                    }
+                }
 
             return false;
         }
