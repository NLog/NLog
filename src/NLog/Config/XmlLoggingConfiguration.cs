// 
// Copyright (c) 2004-2011 Jaroslaw Kowalski <jaak@jkowalski.net>
// 
// All rights reserved.
// 
// Redistribution and use in source and binary forms, with or without 
// modification, are permitted provided that the following conditions 
// are met:
// 
// * Redistributions of source code must retain the above copyright notice, 
//   this list of conditions and the following disclaimer. 
// 
// * Redistributions in binary form must reproduce the above copyright notice,
//   this list of conditions and the following disclaimer in the documentation
//   and/or other materials provided with the distribution. 
// 
// * Neither the name of Jaroslaw Kowalski nor the names of its 
//   contributors may be used to endorse or promote products derived from this
//   software without specific prior written permission. 
// 
// THIS SOFTWARE IS PROVIDED BY THE COPYRIGHT HOLDERS AND CONTRIBUTORS "AS IS"
// AND ANY EXPRESS OR IMPLIED WARRANTIES, INCLUDING, BUT NOT LIMITED TO, THE 
// IMPLIED WARRANTIES OF MERCHANTABILITY AND FITNESS FOR A PARTICULAR PURPOSE 
// ARE DISCLAIMED. IN NO EVENT SHALL THE COPYRIGHT OWNER OR CONTRIBUTORS BE 
// LIABLE FOR ANY DIRECT, INDIRECT, INCIDENTAL, SPECIAL, EXEMPLARY, OR 
// CONSEQUENTIAL DAMAGES (INCLUDING, BUT NOT LIMITED TO, PROCUREMENT OF
// SUBSTITUTE GOODS OR SERVICES; LOSS OF USE, DATA, OR PROFITS; OR BUSINESS 
// INTERRUPTION) HOWEVER CAUSED AND ON ANY THEORY OF LIABILITY, WHETHER IN 
// CONTRACT, STRICT LIABILITY, OR TORT (INCLUDING NEGLIGENCE OR OTHERWISE) 
// ARISING IN ANY WAY OUT OF THE USE OF THIS SOFTWARE, EVEN IF ADVISED OF 
// THE POSSIBILITY OF SUCH DAMAGE.
// 

using System.Linq;

namespace NLog.Config
{
    using System;
    using System.Collections;
    using System.Collections.Generic;
    using System.Diagnostics;
    using System.Globalization;
    using System.IO;
    using System.Reflection;
    using System.Xml;
    using NLog.Common;
    using NLog.Filters;
    using NLog.Internal;
    using NLog.Layouts;
    using NLog.Targets;
    using NLog.Targets.Wrappers;
    using NLog.Time;
#if SILVERLIGHT
// ReSharper disable once RedundantUsingDirective
    using System.Windows;
#endif

    /// <summary>
    /// A class for configuring NLog through an XML configuration file 
    /// (App.config style or App.nlog style).
    /// </summary>
    public class XmlLoggingConfiguration : LoggingConfiguration
    {
        #region private fields

        private readonly ConfigurationItemFactory configurationItemFactory = ConfigurationItemFactory.Default;
        private readonly Dictionary<string, bool> visitedFile = new Dictionary<string, bool>(StringComparer.OrdinalIgnoreCase);
        private readonly Dictionary<string, string> variables = new Dictionary<string, string>(StringComparer.OrdinalIgnoreCase);

        private string originalFileName;

<<<<<<< HEAD
=======
        #endregion

        #region contructors

>>>>>>> f28464a0
        /// <summary>
        /// Initializes a new instance of the <see cref="XmlLoggingConfiguration" /> class.
        /// </summary>
        /// <param name="fileName">Configuration file to be read.</param>
        public XmlLoggingConfiguration(string fileName)
        {
            using (XmlReader reader = XmlReader.Create(fileName))
            {
                this.Initialize(reader, fileName, false);
            }
        }

        /// <summary>
        /// Initializes a new instance of the <see cref="XmlLoggingConfiguration" /> class.
        /// </summary>
        /// <param name="fileName">Configuration file to be read.</param>
        /// <param name="ignoreErrors">Ignore any errors during configuration.</param>
        public XmlLoggingConfiguration(string fileName, bool ignoreErrors)
        {
            using (XmlReader reader = XmlReader.Create(fileName))
            {
                this.Initialize(reader, fileName, ignoreErrors);
            }
        }

        /// <summary>
        /// Initializes a new instance of the <see cref="XmlLoggingConfiguration" /> class.
        /// </summary>
        /// <param name="reader"><see cref="XmlReader"/> containing the configuration section.</param>
        /// <param name="fileName">Name of the file that contains the element (to be used as a base for including other files).</param>
        public XmlLoggingConfiguration(XmlReader reader, string fileName)
        {
            this.Initialize(reader, fileName, false);
        }

        /// <summary>
        /// Initializes a new instance of the <see cref="XmlLoggingConfiguration" /> class.
        /// </summary>
        /// <param name="reader"><see cref="XmlReader"/> containing the configuration section.</param>
        /// <param name="fileName">Name of the file that contains the element (to be used as a base for including other files).</param>
        /// <param name="ignoreErrors">Ignore any errors during configuration.</param>
        public XmlLoggingConfiguration(XmlReader reader, string fileName, bool ignoreErrors)
        {
            this.Initialize(reader, fileName, ignoreErrors);
        }

#if !SILVERLIGHT
        /// <summary>
        /// Initializes a new instance of the <see cref="XmlLoggingConfiguration" /> class.
        /// </summary>
        /// <param name="element">The XML element.</param>
        /// <param name="fileName">Name of the XML file.</param>
        internal XmlLoggingConfiguration(XmlElement element, string fileName)
        {
            using (var stringReader = new StringReader(element.OuterXml))
            {
                XmlReader reader = XmlReader.Create(stringReader);

                this.Initialize(reader, fileName, false);
            }
        }

        /// <summary>
        /// Initializes a new instance of the <see cref="XmlLoggingConfiguration" /> class.
        /// </summary>
        /// <param name="element">The XML element.</param>
        /// <param name="fileName">Name of the XML file.</param>
        /// <param name="ignoreErrors">If set to <c>true</c> errors will be ignored during file processing.</param>
        internal XmlLoggingConfiguration(XmlElement element, string fileName, bool ignoreErrors)
        {
            using (var stringReader = new StringReader(element.OuterXml))
            {
                XmlReader reader = XmlReader.Create(stringReader);

                this.Initialize(reader, fileName, ignoreErrors);
            }
        }
#endif
        #endregion

        #region public properties

#if !SILVERLIGHT && !UWP10
        /// <summary>
        /// Gets the default <see cref="LoggingConfiguration" /> object by parsing 
        /// the application configuration file (<c>app.exe.config</c>).
        /// </summary>
        public static LoggingConfiguration AppConfig
        {
            get
            {
                object o = System.Configuration.ConfigurationManager.GetSection("nlog");
                return o as LoggingConfiguration;
            }
        }
#endif

        /// <summary>
        /// Did the <see cref="Initialize"/> Succeeded? <c>true</c>= success, <c>false</c>= error, <c>null</c> = initialize not started yet.
        /// </summary>
        public bool? InitializeSucceeded { get; private set; }

        /// <summary>
        /// Gets the variables defined in the configuration.
        /// </summary>
        public override Dictionary<string, string> Variables
        {
            get
            {
                return variables;
            }
        }

        /// <summary>
        /// Gets or sets a value indicating whether the configuration files
        /// should be watched for changes and reloaded automatically when changed.
        /// </summary>
        public bool AutoReload { get; set; }

        /// <summary>
        /// Gets the collection of file names which should be watched for changes by NLog.
        /// This is the list of configuration files processed.
        /// If the <c>autoReload</c> attribute is not set it returns empty collection.
        /// </summary>
        public override IEnumerable<string> FileNamesToWatch
        {
            get
            {
                if (this.AutoReload)
                {
                    return this.visitedFile.Keys;
                }

                return new string[0];
            }
        }

        #endregion

        #region public methods

        /// <summary>
        /// Re-reads the original configuration file and returns the new <see cref="LoggingConfiguration" /> object.
        /// </summary>
        /// <returns>The new <see cref="XmlLoggingConfiguration" /> object.</returns>
        public override LoggingConfiguration Reload()
        {
            return new XmlLoggingConfiguration(this.originalFileName);
        }

        #endregion

        private static bool IsTargetElement(string name)
        {
            return name.Equals("target", StringComparison.OrdinalIgnoreCase)
                   || name.Equals("wrapper", StringComparison.OrdinalIgnoreCase)
                   || name.Equals("wrapper-target", StringComparison.OrdinalIgnoreCase)
                   || name.Equals("compound-target", StringComparison.OrdinalIgnoreCase);
        }

        private static bool IsTargetRefElement(string name)
        {
            return name.Equals("target-ref", StringComparison.OrdinalIgnoreCase)
                   || name.Equals("wrapper-target-ref", StringComparison.OrdinalIgnoreCase)
                   || name.Equals("compound-target-ref", StringComparison.OrdinalIgnoreCase);
        }

        /// <summary>
        /// Remove all spaces, also in between text. 
        /// </summary>
        /// <param name="s">text</param>
        /// <returns>text without spaces</returns>
        /// <remarks>Tabs and other whitespace is not removed!</remarks>
        private static string CleanSpaces(string s)
        {
            s = s.Replace(" ", string.Empty); // get rid of the whitespace
            return s;
        }

        /// <summary>
        /// Remove the namespace (before :)
        /// </summary>
        /// <example>
        /// x:a, will be a
        /// </example>
        /// <param name="attributeValue"></param>
        /// <returns></returns>
        private static string StripOptionalNamespacePrefix(string attributeValue)
        {
            if (attributeValue == null)
            {
                return null;
            }

            int p = attributeValue.IndexOf(':');
            if (p < 0)
            {
                return attributeValue;
            }

            return attributeValue.Substring(p + 1);
        }

        [System.Diagnostics.CodeAnalysis.SuppressMessage("Microsoft.Reliability", "CA2000:Dispose objects before losing scope", Justification = "Target is disposed elsewhere.")]
        private static Target WrapWithAsyncTargetWrapper(Target target)
        {
            var asyncTargetWrapper = new AsyncTargetWrapper();
            asyncTargetWrapper.WrappedTarget = target;
            asyncTargetWrapper.Name = target.Name;
            target.Name = target.Name + "_wrapped";
            InternalLogger.Debug("Wrapping target '{0}' with AsyncTargetWrapper and renaming to '{1}", asyncTargetWrapper.Name, target.Name);
            target = asyncTargetWrapper;
            return target;
        }

        /// <summary>
        /// Initializes the configuration.
        /// </summary>
        /// <param name="reader"><see cref="XmlReader"/> containing the configuration section.</param>
        /// <param name="fileName">Name of the file that contains the element (to be used as a base for including other files).</param>
        /// <param name="ignoreErrors">Ignore any errors during configuration.</param>
        private void Initialize(XmlReader reader, string fileName, bool ignoreErrors)
        {
            try
            {
                InitializeSucceeded = null;
                reader.MoveToContent();
                var content = new NLogXmlElement(reader);
                if (fileName != null)
                {
#if SILVERLIGHT
                    string key = fileName;
#else
                    string key = Path.GetFullPath(fileName);
#endif
                    this.visitedFile[key] = true;

                    this.originalFileName = fileName;
                    this.ParseTopLevel(content, Path.GetDirectoryName(fileName));

                    InternalLogger.Info("Configured from an XML element in {0}...", fileName);
                }
                else
                {
                    this.ParseTopLevel(content, null);
                }
                InitializeSucceeded = true;
            }
            catch (Exception exception)
            {
                InitializeSucceeded = false;
                if (exception.MustBeRethrown())
                {
                    throw;
                }

                NLogConfigurationException ConfigException = new NLogConfigurationException("Exception occurred when loading configuration from " + fileName, exception);

                if (!ignoreErrors)
                {
                    if (LogManager.ThrowExceptions)
                    {
                        throw ConfigException;
                    }
                    else
                    {
                        InternalLogger.Error("Error in Parsing Configuration File. Exception : {0}", ConfigException);
                    }
                }
                else
                {
                    InternalLogger.Error("Error in Parsing Configuration File. Exception : {0}", ConfigException);
                }
            }
        }

        private void ConfigureFromFile(string fileName)
        {
#if SILVERLIGHT
            // file names are relative to XAP
            string key = fileName;
#else
            string key = Path.GetFullPath(fileName);
#endif
            if (this.visitedFile.ContainsKey(key))
            {
                return;
            }

            this.visitedFile[key] = true;

            this.ParseTopLevel(new NLogXmlElement(fileName), Path.GetDirectoryName(fileName));
        }

        #region parse methods

        /// <summary>
        /// Parse the root
        /// </summary>
        /// <param name="content"></param>
        /// <param name="baseDirectory">path to directory of config file.</param>
        private void ParseTopLevel(NLogXmlElement content, string baseDirectory)
        {
            content.AssertName("nlog", "configuration");

            switch (content.LocalName.ToUpper(CultureInfo.InvariantCulture))
            {
                case "CONFIGURATION":
                    this.ParseConfigurationElement(content, baseDirectory);
                    break;

                case "NLOG":
                    this.ParseNLogElement(content, baseDirectory);
                    break;
            }
        }

        /// <summary>
        /// Parse {configuration} xml element.
        /// </summary>
        /// <param name="configurationElement"></param>
        /// <param name="baseDirectory">path to directory of config file.</param>
        private void ParseConfigurationElement(NLogXmlElement configurationElement, string baseDirectory)
        {
            InternalLogger.Trace("ParseConfigurationElement");
            configurationElement.AssertName("configuration");

            foreach (var el in configurationElement.Elements("nlog"))
            {
                this.ParseNLogElement(el, baseDirectory);
            }
        }

        /// <summary>
        /// Parse {NLog} xml element.
        /// </summary>
        /// <param name="nlogElement"></param>
        /// <param name="baseDirectory">path to directory of config file.</param>
        private void ParseNLogElement(NLogXmlElement nlogElement, string baseDirectory)
        {
            InternalLogger.Trace("ParseNLogElement");
            nlogElement.AssertName("nlog");

            if (nlogElement.GetOptionalBooleanAttribute("useInvariantCulture", false))
            {
                this.DefaultCultureInfo = CultureInfo.InvariantCulture;
            }
            this.AutoReload = nlogElement.GetOptionalBooleanAttribute("autoReload", false);
            LogManager.ThrowExceptions = nlogElement.GetOptionalBooleanAttribute("throwExceptions", LogManager.ThrowExceptions);
#if !UWP10
            InternalLogger.LogToConsole = nlogElement.GetOptionalBooleanAttribute("internalLogToConsole", InternalLogger.LogToConsole);
            InternalLogger.LogToConsoleError = nlogElement.GetOptionalBooleanAttribute("internalLogToConsoleError", InternalLogger.LogToConsoleError);
#endif
            InternalLogger.LogFile = nlogElement.GetOptionalAttribute("internalLogFile", InternalLogger.LogFile);
            InternalLogger.LogLevel = LogLevel.FromString(nlogElement.GetOptionalAttribute("internalLogLevel", InternalLogger.LogLevel.Name));
            LogManager.GlobalThreshold = LogLevel.FromString(nlogElement.GetOptionalAttribute("globalThreshold", LogManager.GlobalThreshold.Name));

            var children = nlogElement.Children;

            //first load the extensions, as the can be used in other elements (targets etc)
            var extensionsChilds = children.Where(child => child.LocalName.Equals("EXTENSIONS", StringComparison.InvariantCultureIgnoreCase));
            foreach (var extensionsChild in extensionsChilds)
            {
                this.ParseExtensionsElement(extensionsChild, baseDirectory);
            }

            //parse all other direct elements
            foreach (var child in children)
            {
                switch (child.LocalName.ToUpper(CultureInfo.InvariantCulture))
                {
                    case "EXTENSIONS":
                        //already parsed
                        break;

                    case "INCLUDE":
                        this.ParseIncludeElement(child, baseDirectory);
                        break;

                    case "APPENDERS":
                    case "TARGETS":
                        this.ParseTargetsElement(child);
                        break;

                    case "VARIABLE":
                        this.ParseVariableElement(child);
                        break;

                    case "RULES":
                        this.ParseRulesElement(child, this.LoggingRules);
                        break;

                    case "TIME":
                        this.ParseTimeElement(child);
                        break;

                    default:
                        InternalLogger.Warn("Skipping unknown node: {0}", child.LocalName);
                        break;
                }
            }
        }

        /// <summary>
        /// Parse {Rules} xml element
        /// </summary>
        /// <param name="rulesElement"></param>
        /// <param name="rulesCollection">Rules are added to this parameter.</param>
        private void ParseRulesElement(NLogXmlElement rulesElement, IList<LoggingRule> rulesCollection)
        {
            InternalLogger.Trace("ParseRulesElement");
            rulesElement.AssertName("rules");

            foreach (var loggerElement in rulesElement.Elements("logger"))
            {
                this.ParseLoggerElement(loggerElement, rulesCollection);
            }
        }

        /// <summary>
        /// Parse {Logger} xml element
        /// </summary>
        /// <param name="loggerElement"></param>
        /// <param name="rulesCollection">Rules are added to this parameter.</param>
        private void ParseLoggerElement(NLogXmlElement loggerElement, IList<LoggingRule> rulesCollection)
        {
            loggerElement.AssertName("logger");

            var namePattern = loggerElement.GetOptionalAttribute("name", "*");
            var enabled = loggerElement.GetOptionalBooleanAttribute("enabled", true);
            if (!enabled)
            {
                InternalLogger.Debug("The logger named '{0}' are disabled");
                return;
            }

            var rule = new LoggingRule();
            string appendTo = loggerElement.GetOptionalAttribute("appendTo", null);
            if (appendTo == null)
            {
                appendTo = loggerElement.GetOptionalAttribute("writeTo", null);
            }

            rule.LoggerNamePattern = namePattern;
            if (appendTo != null)
            {
                foreach (string t in appendTo.Split(','))
                {
                    string targetName = t.Trim();
                    Target target = FindTargetByName(targetName);

                    if (target != null)
                    {
                        rule.Targets.Add(target);
                    }
                    else
                    {
                        throw new NLogConfigurationException("Target " + targetName + " not found.");
                    }
                }
            }

            rule.Final = loggerElement.GetOptionalBooleanAttribute("final", false);

            string levelString;

            if (loggerElement.AttributeValues.TryGetValue("level", out levelString))
            {
                LogLevel level = LogLevel.FromString(levelString);
                rule.EnableLoggingForLevel(level);
            }
            else if (loggerElement.AttributeValues.TryGetValue("levels", out levelString))
            {
                levelString = CleanSpaces(levelString);

                string[] tokens = levelString.Split(',');
                foreach (string s in tokens)
                {
                    if (!string.IsNullOrEmpty(s))
                    {
                        LogLevel level = LogLevel.FromString(s);
                        rule.EnableLoggingForLevel(level);
                    }
                }
            }
            else
            {
                int minLevel = 0;
                int maxLevel = LogLevel.MaxLevel.Ordinal;
                string minLevelString;
                string maxLevelString;

                if (loggerElement.AttributeValues.TryGetValue("minLevel", out minLevelString))
                {
                    minLevel = LogLevel.FromString(minLevelString).Ordinal;
                }

                if (loggerElement.AttributeValues.TryGetValue("maxLevel", out maxLevelString))
                {
                    maxLevel = LogLevel.FromString(maxLevelString).Ordinal;
                }

                for (int i = minLevel; i <= maxLevel; ++i)
                {
                    rule.EnableLoggingForLevel(LogLevel.FromOrdinal(i));
                }
            }

            foreach (var child in loggerElement.Children)
            {
                switch (child.LocalName.ToUpper(CultureInfo.InvariantCulture))
                {
                    case "FILTERS":
                        this.ParseFilters(rule, child);
                        break;

                    case "LOGGER":
                        this.ParseLoggerElement(child, rule.ChildRules);
                        break;
                }
            }

            rulesCollection.Add(rule);
        }

        private void ParseFilters(LoggingRule rule, NLogXmlElement filtersElement)
        {
            filtersElement.AssertName("filters");

            foreach (var filterElement in filtersElement.Children)
            {
                string name = filterElement.LocalName;

                Filter filter = this.configurationItemFactory.Filters.CreateInstance(name);
                this.ConfigureObjectFromAttributes(filter, filterElement, false);
                rule.Filters.Add(filter);
            }
        }

        private void ParseVariableElement(NLogXmlElement variableElement)
        {
            variableElement.AssertName("variable");

            string name = variableElement.GetRequiredAttribute("name");
            string value = this.ExpandVariables(variableElement.GetRequiredAttribute("value"));

            this.variables[name] = value;
        }

        private void ParseTargetsElement(NLogXmlElement targetsElement)
        {
            targetsElement.AssertName("targets", "appenders");

            bool asyncWrap = targetsElement.GetOptionalBooleanAttribute("async", false);
            NLogXmlElement defaultWrapperElement = null;
            var typeNameToDefaultTargetParameters = new Dictionary<string, NLogXmlElement>();

            foreach (var targetElement in targetsElement.Children)
            {
                string name = targetElement.LocalName;
                string type = StripOptionalNamespacePrefix(targetElement.GetOptionalAttribute("type", null));

                switch (name.ToUpper(CultureInfo.InvariantCulture))
                {
                    case "DEFAULT-WRAPPER":
                        defaultWrapperElement = targetElement;
                        break;

                    case "DEFAULT-TARGET-PARAMETERS":
                        if (type == null)
                        {
                            throw new NLogConfigurationException("Missing 'type' attribute on <" + name + "/>.");
                        }

                        typeNameToDefaultTargetParameters[type] = targetElement;
                        break;

                    case "TARGET":
                    case "APPENDER":
                    case "WRAPPER":
                    case "WRAPPER-TARGET":
                    case "COMPOUND-TARGET":
                        if (type == null)
                        {
                            throw new NLogConfigurationException("Missing 'type' attribute on <" + name + "/>.");
                        }

                        Target newTarget = this.configurationItemFactory.Targets.CreateInstance(type);

                        NLogXmlElement defaults;
                        if (typeNameToDefaultTargetParameters.TryGetValue(type, out defaults))
                        {
                            this.ParseTargetElement(newTarget, defaults);
                        }

                        this.ParseTargetElement(newTarget, targetElement);

                        if (asyncWrap)
                        {
                            newTarget = WrapWithAsyncTargetWrapper(newTarget);
                        }

                        if (defaultWrapperElement != null)
                        {
                            newTarget = this.WrapWithDefaultWrapper(newTarget, defaultWrapperElement);
                        }

                        InternalLogger.Info("Adding target {0}", newTarget);
                        AddTarget(newTarget.Name, newTarget);
                        break;
                }
            }
        }

        private void ParseTargetElement(Target target, NLogXmlElement targetElement)
        {
            var compound = target as CompoundTargetBase;
            var wrapper = target as WrapperTargetBase;

            this.ConfigureObjectFromAttributes(target, targetElement, true);

            foreach (var childElement in targetElement.Children)
            {
                string name = childElement.LocalName;

                if (compound != null)
                {
                    if (IsTargetRefElement(name))
                    {
                        string targetName = childElement.GetRequiredAttribute("name");
                        Target newTarget = this.FindTargetByName(targetName);
                        if (newTarget == null)
                        {
                            throw new NLogConfigurationException("Referenced target '" + targetName + "' not found.");
                        }

                        compound.Targets.Add(newTarget);
                        continue;
                    }

                    if (IsTargetElement(name))
                    {
                        string type = StripOptionalNamespacePrefix(childElement.GetRequiredAttribute("type"));

                        Target newTarget = this.configurationItemFactory.Targets.CreateInstance(type);
                        if (newTarget != null)
                        {
                            this.ParseTargetElement(newTarget, childElement);
                            if (newTarget.Name != null)
                            {
                                // if the new target has name, register it
                                AddTarget(newTarget.Name, newTarget);
                            }

                            compound.Targets.Add(newTarget);
                        }

                        continue;
                    }
                }

                if (wrapper != null)
                {
                    if (IsTargetRefElement(name))
                    {
                        string targetName = childElement.GetRequiredAttribute("name");
                        Target newTarget = this.FindTargetByName(targetName);
                        if (newTarget == null)
                        {
                            throw new NLogConfigurationException("Referenced target '" + targetName + "' not found.");
                        }

                        wrapper.WrappedTarget = newTarget;
                        continue;
                    }

                    if (IsTargetElement(name))
                    {
                        string type = StripOptionalNamespacePrefix(childElement.GetRequiredAttribute("type"));

                        Target newTarget = this.configurationItemFactory.Targets.CreateInstance(type);
                        if (newTarget != null)
                        {
                            this.ParseTargetElement(newTarget, childElement);
                            if (newTarget.Name != null)
                            {
                                // if the new target has name, register it
                                AddTarget(newTarget.Name, newTarget);
                            }

                            if (wrapper.WrappedTarget != null)
                            {
                                throw new NLogConfigurationException("Wrapped target already defined.");
                            }

                            wrapper.WrappedTarget = newTarget;
                        }

                        continue;
                    }
                }

                this.SetPropertyFromElement(target, childElement);
            }
        }

        [System.Diagnostics.CodeAnalysis.SuppressMessage("Microsoft.Reliability", "CA2001:AvoidCallingProblematicMethods", MessageId = "System.Reflection.Assembly.LoadFrom", Justification = "Need to load external assembly.")]
        private void ParseExtensionsElement(NLogXmlElement extensionsElement, string baseDirectory)
        {
            extensionsElement.AssertName("extensions");

            foreach (var addElement in extensionsElement.Elements("add"))
            {
                string prefix = addElement.GetOptionalAttribute("prefix", null);

                if (prefix != null)
                {
                    prefix = prefix + ".";
                }

                string type = StripOptionalNamespacePrefix(addElement.GetOptionalAttribute("type", null));
                if (type != null)
                {
                    this.configurationItemFactory.RegisterType(Type.GetType(type, true), prefix);
                }

                string assemblyFile = addElement.GetOptionalAttribute("assemblyFile", null);
                if (assemblyFile != null)
                {
                    try
                    {
                        var asm = AssemblyHelpers.LoadFrom(assemblyFile, baseDirectory);
                        this.configurationItemFactory.RegisterItemsFromAssembly(asm, prefix);
                    }
                    catch (Exception exception)
                    {
                        if (exception.MustBeRethrown())
                        {
                            throw;
                        }

                        InternalLogger.Error("Error loading extensions: {0}", exception);
                        if (LogManager.ThrowExceptions)
                        {
                            throw new NLogConfigurationException("Error loading extensions: " + assemblyFile, exception);
                        }
                    }

                    continue;
                }

                string assemblyName = addElement.GetOptionalAttribute("assembly", null);
                if (assemblyName != null)
                {
                    try
                    {
                        var asm = AssemblyHelpers.LoadFrom(assemblyName, baseDirectory);
                        
                        this.configurationItemFactory.RegisterItemsFromAssembly(asm, prefix);
                    }
                    catch (Exception exception)
                    {
                        if (exception.MustBeRethrown())
                        {
                            throw;
                        }

                        InternalLogger.Error("Error loading extensions: {0}", exception);
                        if (LogManager.ThrowExceptions)
                        {
                            throw new NLogConfigurationException("Error loading extensions: " + assemblyName, exception);
                        }
                    }

                    continue;
                }
            }
        }

        private void ParseIncludeElement(NLogXmlElement includeElement, string baseDirectory)
        {
            includeElement.AssertName("include");

            string newFileName = includeElement.GetRequiredAttribute("file");

            try
            {
                newFileName = this.ExpandVariables(newFileName);
                newFileName = SimpleLayout.Evaluate(newFileName);
                if (baseDirectory != null)
                {
                    newFileName = Path.Combine(baseDirectory, newFileName);
                }

#if SILVERLIGHT
                newFileName = newFileName.Replace("\\", "/");
                if (Application.GetResourceStream(new Uri(newFileName, UriKind.Relative)) != null)
#else
                if (File.Exists(newFileName))
#endif
                {
                    InternalLogger.Debug("Including file '{0}'", newFileName);
                    this.ConfigureFromFile(newFileName);
                }
                else
                {
                    throw new FileNotFoundException("Included file not found: " + newFileName);
                }
            }
            catch (Exception exception)
            {
                if (exception.MustBeRethrown())
                {
                    throw;
                }

                InternalLogger.Error("Error when including '{0}' {1}", newFileName, exception);

                if (includeElement.GetOptionalBooleanAttribute("ignoreErrors", false))
                {
                    return;
                }

                throw new NLogConfigurationException("Error when including: " + newFileName, exception);
            }
        }

        private void ParseTimeElement(NLogXmlElement timeElement)
        {
            timeElement.AssertName("time");

            string type = timeElement.GetRequiredAttribute("type");

            TimeSource newTimeSource = this.configurationItemFactory.TimeSources.CreateInstance(type);

            this.ConfigureObjectFromAttributes(newTimeSource, timeElement, true);

            InternalLogger.Info("Selecting time source {0}", newTimeSource);
            TimeSource.Current = newTimeSource;
        }

        #endregion

        private void SetPropertyFromElement(object o, NLogXmlElement element)
        {
            if (this.AddArrayItemFromElement(o, element))
            {
                return;
            }

            if (this.SetLayoutFromElement(o, element))
            {
                return;
            }

            PropertyHelper.SetPropertyFromString(o, element.LocalName, this.ExpandVariables(element.Value), this.configurationItemFactory);
        }

        private bool AddArrayItemFromElement(object o, NLogXmlElement element)
        {
            string name = element.LocalName;

            PropertyInfo propInfo;
            if (!PropertyHelper.TryGetPropertyInfo(o, name, out propInfo))
            {
                return false;
            }

            Type elementType = PropertyHelper.GetArrayItemType(propInfo);
            if (elementType != null)
            {
                IList propertyValue = (IList)propInfo.GetValue(o, null);
                object arrayItem = FactoryHelper.CreateInstance(elementType);
                this.ConfigureObjectFromAttributes(arrayItem, element, true);
                this.ConfigureObjectFromElement(arrayItem, element);
                propertyValue.Add(arrayItem);
                return true;
            }

            return false;
        }

        private void ConfigureObjectFromAttributes(object targetObject, NLogXmlElement element, bool ignoreType)
        {
            foreach (var kvp in element.AttributeValues)
            {
                string childName = kvp.Key;
                string childValue = kvp.Value;

                if (ignoreType && childName.Equals("type", StringComparison.OrdinalIgnoreCase))
                {
                    continue;
                }

                PropertyHelper.SetPropertyFromString(targetObject, childName, this.ExpandVariables(childValue), this.configurationItemFactory);
            }
        }

        private bool SetLayoutFromElement(object o, NLogXmlElement layoutElement)
        {
            PropertyInfo targetPropertyInfo;
            string name = layoutElement.LocalName;

            // if property exists
            if (PropertyHelper.TryGetPropertyInfo(o, name, out targetPropertyInfo))
            {
                // and is a Layout
                if (typeof(Layout).IsAssignableFrom(targetPropertyInfo.PropertyType))
                {
                    string layoutTypeName = StripOptionalNamespacePrefix(layoutElement.GetOptionalAttribute("type", null));

                    // and 'type' attribute has been specified
                    if (layoutTypeName != null)
                    {
                        // configure it from current element
                        Layout layout = this.configurationItemFactory.Layouts.CreateInstance(this.ExpandVariables(layoutTypeName));
                        this.ConfigureObjectFromAttributes(layout, layoutElement, true);
                        this.ConfigureObjectFromElement(layout, layoutElement);
                        targetPropertyInfo.SetValue(o, layout, null);
                        return true;
                    }
                }
            }

            return false;
        }

        private void ConfigureObjectFromElement(object targetObject, NLogXmlElement element)
        {
            foreach (var child in element.Children)
            {
                this.SetPropertyFromElement(targetObject, child);
            }
        }

        private Target WrapWithDefaultWrapper(Target t, NLogXmlElement defaultParameters)
        {
            string wrapperType = StripOptionalNamespacePrefix(defaultParameters.GetRequiredAttribute("type"));

            Target wrapperTargetInstance = this.configurationItemFactory.Targets.CreateInstance(wrapperType);
            WrapperTargetBase wtb = wrapperTargetInstance as WrapperTargetBase;
            if (wtb == null)
            {
                throw new NLogConfigurationException("Target type specified on <default-wrapper /> is not a wrapper.");
            }

            this.ParseTargetElement(wrapperTargetInstance, defaultParameters);
            while (wtb.WrappedTarget != null)
            {
                wtb = wtb.WrappedTarget as WrapperTargetBase;
                if (wtb == null)
                {
                    throw new NLogConfigurationException("Child target type specified on <default-wrapper /> is not a wrapper.");
                }
            }

            wtb.WrappedTarget = t;
            wrapperTargetInstance.Name = t.Name;
            t.Name = t.Name + "_wrapped";

            InternalLogger.Debug("Wrapping target '{0}' with '{1}' and renaming to '{2}", wrapperTargetInstance.Name, wrapperTargetInstance.GetType().Name, t.Name);
            return wrapperTargetInstance;
        }

        private string ExpandVariables(string input)
        {
            string output = input;

            // TODO - make this case-insensitive, will probably require a different approach
            foreach (var kvp in this.variables)
            {
                output = output.Replace("${" + kvp.Key + "}", kvp.Value);
            }

            return output;
        }
    }
}<|MERGE_RESOLUTION|>--- conflicted
+++ resolved
@@ -69,13 +69,9 @@
 
         private string originalFileName;
 
-<<<<<<< HEAD
-=======
         #endregion
 
         #region contructors
-
->>>>>>> f28464a0
         /// <summary>
         /// Initializes a new instance of the <see cref="XmlLoggingConfiguration" /> class.
         /// </summary>
@@ -216,7 +212,7 @@
         #endregion
 
         #region public methods
-
+       
         /// <summary>
         /// Re-reads the original configuration file and returns the new <see cref="LoggingConfiguration" /> object.
         /// </summary>
@@ -435,8 +431,17 @@
 
             var children = nlogElement.Children;
 
+#if !UWP10
+            var stringComparison = StringComparison.InvariantCultureIgnoreCase;
+#else
+            var stringComparison = StringComparison.OrdinalIgnoreCase;
+#endif
+
             //first load the extensions, as the can be used in other elements (targets etc)
-            var extensionsChilds = children.Where(child => child.LocalName.Equals("EXTENSIONS", StringComparison.InvariantCultureIgnoreCase));
+            var extensionsChilds = children.Where(child =>
+            {
+                return child.LocalName.Equals("EXTENSIONS", stringComparison);
+            });
             foreach (var extensionsChild in extensionsChilds)
             {
                 this.ParseExtensionsElement(extensionsChild, baseDirectory);
@@ -444,7 +449,7 @@
 
             //parse all other direct elements
             foreach (var child in children)
-            {
+                {
                 switch (child.LocalName.ToUpper(CultureInfo.InvariantCulture))
                 {
                     case "EXTENSIONS":
@@ -917,7 +922,7 @@
             TimeSource.Current = newTimeSource;
         }
 
-        #endregion
+#endregion
 
         private void SetPropertyFromElement(object o, NLogXmlElement element)
         {
