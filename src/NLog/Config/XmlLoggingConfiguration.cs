--- conflicted
+++ resolved
@@ -514,11 +514,8 @@
                 this.fileMustAutoReloadLookup[GetFileLookupKey(filePath)] = autoReload;
             
             logFactory.ThrowExceptions = nlogElement.GetOptionalBooleanAttribute("throwExceptions", logFactory.ThrowExceptions);
-<<<<<<< HEAD
+            logFactory.ThrowConfigExceptions = nlogElement.GetOptionalBooleanAttribute("throwConfigExceptions", logFactory.ThrowConfigExceptions);
 #if !UWP10
-=======
-            LogManager.ThrowConfigExceptions = nlogElement.GetOptionalBooleanAttribute("throwConfigExceptions", LogManager.ThrowConfigExceptions);
->>>>>>> 8550aa70
             InternalLogger.LogToConsole = nlogElement.GetOptionalBooleanAttribute("internalLogToConsole", InternalLogger.LogToConsole);
             InternalLogger.LogToConsoleError = nlogElement.GetOptionalBooleanAttribute("internalLogToConsoleError", InternalLogger.LogToConsoleError);
 #endif
