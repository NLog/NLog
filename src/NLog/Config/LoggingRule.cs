//
// Copyright (c) 2004-2024 Jaroslaw Kowalski <jaak@jkowalski.net>, Kim Christensen, Julian Verdurmen
//
// All rights reserved.
//
// Redistribution and use in source and binary forms, with or without
// modification, are permitted provided that the following conditions
// are met:
//
// * Redistributions of source code must retain the above copyright notice,
//   this list of conditions and the following disclaimer.
//
// * Redistributions in binary form must reproduce the above copyright notice,
//   this list of conditions and the following disclaimer in the documentation
//   and/or other materials provided with the distribution.
//
// * Neither the name of Jaroslaw Kowalski nor the names of its
//   contributors may be used to endorse or promote products derived from this
//   software without specific prior written permission.
//
// THIS SOFTWARE IS PROVIDED BY THE COPYRIGHT HOLDERS AND CONTRIBUTORS "AS IS"
// AND ANY EXPRESS OR IMPLIED WARRANTIES, INCLUDING, BUT NOT LIMITED TO, THE
// IMPLIED WARRANTIES OF MERCHANTABILITY AND FITNESS FOR A PARTICULAR PURPOSE
// ARE DISCLAIMED. IN NO EVENT SHALL THE COPYRIGHT OWNER OR CONTRIBUTORS BE
// LIABLE FOR ANY DIRECT, INDIRECT, INCIDENTAL, SPECIAL, EXEMPLARY, OR
// CONSEQUENTIAL DAMAGES (INCLUDING, BUT NOT LIMITED TO, PROCUREMENT OF
// SUBSTITUTE GOODS OR SERVICES; LOSS OF USE, DATA, OR PROFITS; OR BUSINESS
// INTERRUPTION) HOWEVER CAUSED AND ON ANY THEORY OF LIABILITY, WHETHER IN
// CONTRACT, STRICT LIABILITY, OR TORT (INCLUDING NEGLIGENCE OR OTHERWISE)
// ARISING IN ANY WAY OUT OF THE USE OF THIS SOFTWARE, EVEN IF ADVISED OF
// THE POSSIBILITY OF SUCH DAMAGE.
//

namespace NLog.Config
{
    using System;
    using System.Collections.Generic;
    using System.Collections.ObjectModel;
    using System.ComponentModel;
    using System.Globalization;
    using System.Linq;
    using System.Text;
    using NLog.Filters;
    using NLog.Targets;

    /// <summary>
    /// Represents a logging rule. An equivalent of &lt;logger /&gt; configuration element.
    /// </summary>
    [NLogConfigurationItem]
    public class LoggingRule
    {
        private ILoggingRuleLevelFilter _logLevelFilter = LoggingRuleLevelFilter.Off;
        private LoggerNameMatcher _loggerNameMatcher = LoggerNameMatcher.Create(null);
        private readonly List<Target> _targets = new List<Target>();

        /// <summary>
        /// Create an empty <see cref="LoggingRule" />.
        /// </summary>
        public LoggingRule()
            : this(null)
        {
        }

        /// <summary>
        /// Create an empty <see cref="LoggingRule" />.
        /// </summary>
        public LoggingRule(string ruleName)
        {
            RuleName = ruleName;
        }

        /// <summary>
        /// Create a new <see cref="LoggingRule" /> with a <paramref name="minLevel"/> and  <paramref name="maxLevel"/> which writes to <paramref name="target"/>.
        /// </summary>
        /// <param name="loggerNamePattern">Logger name pattern used for <see cref="LoggerNamePattern"/>. It may include one or more '*' or '?' wildcards at any position.</param>
        /// <param name="minLevel">Minimum log level needed to trigger this rule.</param>
        /// <param name="maxLevel">Maximum log level needed to trigger this rule.</param>
        /// <param name="target">Target to be written to when the rule matches.</param>
        public LoggingRule(string loggerNamePattern, LogLevel minLevel, LogLevel maxLevel, Target target)
            : this()
        {
            LoggerNamePattern = loggerNamePattern;
            _targets.Add(target);
            EnableLoggingForLevels(minLevel, maxLevel);
        }

        /// <summary>
        /// Create a new <see cref="LoggingRule" /> with a <paramref name="minLevel"/> which writes to <paramref name="target"/>.
        /// </summary>
        /// <param name="loggerNamePattern">Logger name pattern used for <see cref="LoggerNamePattern"/>. It may include one or more '*' or '?' wildcards at any position.</param>
        /// <param name="minLevel">Minimum log level needed to trigger this rule.</param>
        /// <param name="target">Target to be written to when the rule matches.</param>
        public LoggingRule(string loggerNamePattern, LogLevel minLevel, Target target)
            : this()
        {
            LoggerNamePattern = loggerNamePattern;
            _targets.Add(target);
            EnableLoggingForLevels(minLevel, LogLevel.MaxLevel);
        }

        /// <summary>
<<<<<<< HEAD
        /// Create a (disabled) <see cref="LoggingRule" />. You should call <see cref="EnableLoggingForLevel"/> or <see cref="EnableLoggingForLevels(NLog.LogLevel, NLog.LogLevel)"/> to enable logging.
=======
        /// Create a (disabled) <see cref="LoggingRule" />. You should call <see cref="EnableLoggingForLevel"/> or <see cref="EnableLoggingForLevels"/> to enable logging.
>>>>>>> dfdf1a46
        /// </summary>
        /// <param name="loggerNamePattern">Logger name pattern used for <see cref="LoggerNamePattern"/>. It may include one or more '*' or '?' wildcards at any position.</param>
        /// <param name="target">Target to be written to when the rule matches.</param>
        public LoggingRule(string loggerNamePattern, Target target)
            : this()
        {
            LoggerNamePattern = loggerNamePattern;
            _targets.Add(target);
        }

        /// <summary>
        /// Rule identifier to allow rule lookup
        /// </summary>
        public string RuleName { get; set; }

        /// <summary>
        /// Gets a collection of targets that should be written to when this rule matches.
        /// </summary>
        public IList<Target> Targets => _targets;

        /// <summary>
        /// Obsolete since too exotic feature with NLog v5.3.
        ///
        /// Gets a collection of child rules to be evaluated when this rule matches.
        /// </summary>
        [Obsolete("Very exotic feature without any unit-tests, not sure if it works. Marked obsolete with NLog v5.3")]
        [EditorBrowsable(EditorBrowsableState.Never)]
        public IList<LoggingRule> ChildRules { get; } = new List<LoggingRule>();
        [Obsolete("Very exotic feature without any unit-tests, not sure if it works. Marked obsolete with NLog v5.3")]
        internal List<LoggingRule> GetChildRulesThreadSafe() { lock (ChildRules) return ChildRules.ToList(); }
        internal Target[] GetTargetsThreadSafe() { lock (_targets) return _targets.Count == 0 ? NLog.Internal.ArrayHelper.Empty<Target>() : _targets.ToArray(); }
        internal bool RemoveTargetThreadSafe(Target target) { lock (_targets) return _targets.Remove(target); }

        /// <summary>
        /// Gets a collection of filters to be checked before writing to targets.
        /// </summary>
        public IList<Filter> Filters { get; } = new List<Filter>();

        /// <summary>
        /// Gets or sets a value indicating whether to quit processing any following rules when this one matches.
        /// </summary>
        public bool Final { get; set; }

        /// <summary>
        /// Gets or sets the <see cref="NLog.LogLevel"/> whether to quit processing any following rules when lower severity and this one matches.
        /// </summary>
        /// <remarks>
        /// Loggers matching will be restricted to specified minimum level for following rules.
        /// </remarks>
        public LogLevel FinalMinLevel
        {
            get => _logLevelFilter.FinalMinLevel;
            set => _logLevelFilter = _logLevelFilter.GetSimpleFilterForUpdate().SetFinalMinLevel(value);
        }

        /// <summary>
        /// Gets or sets logger name pattern.
        /// </summary>
        /// <remarks>
        /// Logger name pattern used by <see cref="NameMatches(string)"/> to check if a logger name matches this rule.
        /// It may include one or more '*' or '?' wildcards at any position.
        /// <list type="bullet">
        /// <item>'*' means zero or more occurrences of any character</item>
        /// <item>'?' means exactly one occurrence of any character</item>
        /// </list>
        /// </remarks>
        public string LoggerNamePattern
        {
            get => _loggerNameMatcher.Pattern;
            set => _loggerNameMatcher = LoggerNameMatcher.Create(value);
        }

        internal bool[] LogLevels => _logLevelFilter.LogLevels;

        /// <summary>
        /// Gets the collection of log levels enabled by this rule.
        /// </summary>
        [NLogConfigurationIgnoreProperty]
        public ReadOnlyCollection<LogLevel> Levels
        {
            get
            {
                var enabledLogLevels = new List<LogLevel>();
                var currentLogLevels = _logLevelFilter.LogLevels;
                for (int i = LogLevel.MinLevel.Ordinal; i <= LogLevel.MaxLevel.Ordinal; ++i)
                {
                    if (currentLogLevels[i])
                    {
                        enabledLogLevels.Add(LogLevel.FromOrdinal(i));
                    }
                }

                return enabledLogLevels.AsReadOnly();
            }
        }

        /// <summary>
        /// Obsolete and replaced by <see cref="FilterDefaultAction"/> with NLog v5.
        ///
        /// Default action when filters not matching
        /// </summary>
        /// <remarks>
        /// NLog v4.6 introduced the setting with default value <see cref="FilterResult.Neutral"/>.
        /// NLog v5 marked it as obsolete and change default value to <see cref="FilterResult.Ignore"/>
        /// </remarks>
        [Obsolete("Replaced by FilterDefaultAction. Marked obsolete on NLog 5.0")]
        [EditorBrowsable(EditorBrowsableState.Never)]
        public FilterResult DefaultFilterResult { get => FilterDefaultAction; set => FilterDefaultAction = value; }

        /// <summary>
        /// Default action if none of the filters match
        /// </summary>
        /// <remarks>
        /// NLog v5 changed default value to <see cref="FilterResult.Ignore"/>
        /// </remarks>
        public FilterResult FilterDefaultAction { get; set; } = FilterResult.Ignore;

        /// <summary>
        /// Enables logging for a particular level.
        /// </summary>
        /// <param name="level">Level to be enabled.</param>
        public void EnableLoggingForLevel(LogLevel level)
        {
            if (level == LogLevel.Off)
            {
                return;
            }

            _logLevelFilter = _logLevelFilter.GetSimpleFilterForUpdate().SetLoggingLevels(level, level, true);
        }

        /// <summary>
        /// Enables logging for a particular levels between (included) <paramref name="minLevel"/> and <paramref name="maxLevel"/>.
        /// </summary>
        /// <param name="minLevel">Minimum log level needed to trigger this rule.</param>
        /// <param name="maxLevel">Maximum log level needed to trigger this rule.</param>
        public void EnableLoggingForLevels(LogLevel minLevel, LogLevel maxLevel)
        {
            _logLevelFilter = _logLevelFilter.GetSimpleFilterForUpdate().SetLoggingLevels(minLevel, maxLevel, true);
        }

        internal void EnableLoggingForLevelLayout(NLog.Layouts.SimpleLayout simpleLayout, NLog.Layouts.SimpleLayout finalMinLevel)
        {
            _logLevelFilter = new DynamicLogLevelFilter(this, simpleLayout, finalMinLevel);
        }

        internal void EnableLoggingForLevelsLayout(Layouts.SimpleLayout minLevel, Layouts.SimpleLayout maxLevel, NLog.Layouts.SimpleLayout finalMinLevel)
        {
            _logLevelFilter = new DynamicRangeLevelFilter(this, minLevel, maxLevel, finalMinLevel);
        }

        /// <summary>
        /// Disables logging for a particular level.
        /// </summary>
        /// <param name="level">Level to be disabled.</param>
        public void DisableLoggingForLevel(LogLevel level)
        {
            if (level == LogLevel.Off)
            {
                return;
            }

            _logLevelFilter = _logLevelFilter.GetSimpleFilterForUpdate().SetLoggingLevels(level, level, false);
        }

        /// <summary>
        /// Disables logging for particular levels between (included) <paramref name="minLevel"/> and <paramref name="maxLevel"/>.
        /// </summary>
        /// <param name="minLevel">Minimum log level to be disables.</param>
        /// <param name="maxLevel">Maximum log level to be disabled.</param>
        public void DisableLoggingForLevels(LogLevel minLevel, LogLevel maxLevel)
        {
            _logLevelFilter = _logLevelFilter.GetSimpleFilterForUpdate().SetLoggingLevels(minLevel, maxLevel, false);
        }

        /// <summary>
        /// Enables logging the levels between (included) <paramref name="minLevel"/> and <paramref name="maxLevel"/>. All the other levels will be disabled.
        /// </summary>
        /// <param name="minLevel">Minimum log level needed to trigger this rule.</param>
        /// <param name="maxLevel">Maximum log level needed to trigger this rule.</param>
        public void SetLoggingLevels(LogLevel minLevel, LogLevel maxLevel)
        {
            _logLevelFilter = _logLevelFilter.GetSimpleFilterForUpdate().SetLoggingLevels(LogLevel.MinLevel, LogLevel.MaxLevel, false).SetLoggingLevels(minLevel, maxLevel, true);
        }

        /// <summary>
        /// Returns a string representation of <see cref="LoggingRule"/>. Used for debugging.
        /// </summary>
        public override string ToString()
        {
            var sb = new StringBuilder();

            sb.Append(_loggerNameMatcher.ToString());
            sb.Append(" levels: [ ");

            var targets = GetTargetsThreadSafe();

            var currentLogLevels = _logLevelFilter.LogLevels;
            for (int i = 0; i < currentLogLevels.Length; ++i)
            {
                if (targets.Length == 0 && !Final && FinalMinLevel != null)
                {
                    if (i < FinalMinLevel.Ordinal)
                    {
                        sb.AppendFormat(CultureInfo.InvariantCulture, "{0} ", LogLevel.FromOrdinal(i).ToString());
                    }
                }
                else if (currentLogLevels[i])
                {
                    sb.AppendFormat(CultureInfo.InvariantCulture, "{0} ", LogLevel.FromOrdinal(i).ToString());
                }
            }

            sb.Append("] writeTo: [ ");
            foreach (Target writeTo in targets)
            {
                var targetName = string.IsNullOrEmpty(writeTo.Name) ? writeTo.ToString() : writeTo.Name;
                sb.AppendFormat(CultureInfo.InvariantCulture, "{0} ", targetName);
            }

            sb.Append(']');

            if (Final)
            {
                sb.Append(" final: True");
            }

            if (FinalMinLevel != null)
            {
                sb.Append(" finalMinLevel: ").Append(FinalMinLevel);
            }

            return sb.ToString();
        }

        /// <summary>
        /// Checks whether the particular log level is enabled for this rule.
        /// </summary>
        /// <param name="level">Level to be checked.</param>
        /// <returns>A value of <see langword="true"/> when the log level is enabled, <see langword="false" /> otherwise.</returns>
        public bool IsLoggingEnabledForLevel(LogLevel level)
        {
            if (level == LogLevel.Off)
            {
                return false;
            }

            var currentLogLevels = _logLevelFilter.LogLevels;
            return currentLogLevels[level.Ordinal];
        }

        /// <summary>
        /// Checks whether given name matches the <see cref="LoggerNamePattern"/>.
        /// </summary>
        /// <param name="loggerName">String to be matched.</param>
        /// <returns>A value of <see langword="true"/> when the name matches, <see langword="false" /> otherwise.</returns>
        public bool NameMatches(string loggerName)
        {
            return _loggerNameMatcher.NameMatches(loggerName);
        }
    }
}<|MERGE_RESOLUTION|>--- conflicted
+++ resolved
@@ -99,11 +99,7 @@
         }
 
         /// <summary>
-<<<<<<< HEAD
-        /// Create a (disabled) <see cref="LoggingRule" />. You should call <see cref="EnableLoggingForLevel"/> or <see cref="EnableLoggingForLevels(NLog.LogLevel, NLog.LogLevel)"/> to enable logging.
-=======
         /// Create a (disabled) <see cref="LoggingRule" />. You should call <see cref="EnableLoggingForLevel"/> or <see cref="EnableLoggingForLevels"/> to enable logging.
->>>>>>> dfdf1a46
         /// </summary>
         /// <param name="loggerNamePattern">Logger name pattern used for <see cref="LoggerNamePattern"/>. It may include one or more '*' or '?' wildcards at any position.</param>
         /// <param name="target">Target to be written to when the rule matches.</param>
