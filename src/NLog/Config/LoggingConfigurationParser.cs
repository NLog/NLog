// 
// Copyright (c) 2004-2020 Jaroslaw Kowalski <jaak@jkowalski.net>, Kim Christensen, Julian Verdurmen
// 
// All rights reserved.
// 
// Redistribution and use in source and binary forms, with or without 
// modification, are permitted provided that the following conditions 
// are met:
// 
// * Redistributions of source code must retain the above copyright notice, 
//   this list of conditions and the following disclaimer. 
// 
// * Redistributions in binary form must reproduce the above copyright notice,
//   this list of conditions and the following disclaimer in the documentation
//   and/or other materials provided with the distribution. 
// 
// * Neither the name of Jaroslaw Kowalski nor the names of its 
//   contributors may be used to endorse or promote products derived from this
//   software without specific prior written permission. 
// 
// THIS SOFTWARE IS PROVIDED BY THE COPYRIGHT HOLDERS AND CONTRIBUTORS "AS IS"
// AND ANY EXPRESS OR IMPLIED WARRANTIES, INCLUDING, BUT NOT LIMITED TO, THE 
// IMPLIED WARRANTIES OF MERCHANTABILITY AND FITNESS FOR A PARTICULAR PURPOSE 
// ARE DISCLAIMED. IN NO EVENT SHALL THE COPYRIGHT OWNER OR CONTRIBUTORS BE 
// LIABLE FOR ANY DIRECT, INDIRECT, INCIDENTAL, SPECIAL, EXEMPLARY, OR 
// CONSEQUENTIAL DAMAGES (INCLUDING, BUT NOT LIMITED TO, PROCUREMENT OF
// SUBSTITUTE GOODS OR SERVICES; LOSS OF USE, DATA, OR PROFITS; OR BUSINESS 
// INTERRUPTION) HOWEVER CAUSED AND ON ANY THEORY OF LIABILITY, WHETHER IN 
// CONTRACT, STRICT LIABILITY, OR TORT (INCLUDING NEGLIGENCE OR OTHERWISE) 
// ARISING IN ANY WAY OUT OF THE USE OF THIS SOFTWARE, EVEN IF ADVISED OF 
// THE POSSIBILITY OF SUCH DAMAGE.
// 

using System;
using System.Collections;
using System.Collections.Generic;
using System.Globalization;
using System.Linq;
using System.Reflection;
using JetBrains.Annotations;
using NLog.Common;
using NLog.Filters;
using NLog.Internal;
using NLog.Layouts;
using NLog.Targets;
using NLog.Targets.Wrappers;
using NLog.Time;

namespace NLog.Config
{
    /// <summary>
    /// Loads NLog configuration from <see cref="ILoggingConfigurationElement"/>
    /// </summary>
    public abstract class LoggingConfigurationParser : LoggingConfiguration
    {
        private ConfigurationItemFactory _configurationItemFactory;

        /// <summary>
        /// Constructor
        /// </summary>
        /// <param name="logFactory"></param>
        protected LoggingConfigurationParser(LogFactory logFactory)
            : base(logFactory)
        {
        }

        /// <summary>
        /// Loads NLog configuration from provided config section
        /// </summary>
        /// <param name="nlogConfig"></param>
        /// <param name="basePath"></param>
        protected void LoadConfig(ILoggingConfigurationElement nlogConfig, string basePath)
        {
            InternalLogger.Trace("ParseNLogConfig");
            nlogConfig.AssertName("nlog");

            SetNLogElementSettings(nlogConfig);

            var validatedConfig = ValidatedConfigurationElement.Create(nlogConfig, LogFactory); // Validate after having loaded initial settings

            //first load the extensions, as the can be used in other elements (targets etc)
            foreach (var extensionsChild in validatedConfig.ValidChildren)
            {
                if (extensionsChild.MatchesName("extensions"))
                {
                    ParseExtensionsElement(extensionsChild, basePath);
                }
            }

            var rulesList = new List<ValidatedConfigurationElement>();

            //parse all other direct elements
            foreach (var child in validatedConfig.ValidChildren)
            {
                if (child.MatchesName("rules"))
                {
                    //postpone parsing <rules> to the end
                    rulesList.Add(child);
                }
                else if (child.MatchesName("extensions"))
                {
                    //already parsed
                }
                else if (!ParseNLogSection(child))
                {
                    InternalLogger.Warn("Skipping unknown 'NLog' child node: {0}", child.Name);
                }
            }

            foreach (var ruleChild in rulesList)
            {
                ParseRulesElement(ruleChild, LoggingRules);
            }
        }

        private void SetNLogElementSettings(ILoggingConfigurationElement nlogConfig)
        {
            var sortedList = CreateUniqueSortedListFromConfig(nlogConfig);

            bool? parseMessageTemplates = null;
            bool internalLoggerEnabled = false;
            foreach (var configItem in sortedList)
            {
                switch (configItem.Key.ToUpperInvariant())
                {
                    case "THROWEXCEPTIONS":
                        LogFactory.ThrowExceptions = ParseBooleanValue(configItem.Key, configItem.Value, LogFactory.ThrowExceptions);
                        break;
                    case "THROWCONFIGEXCEPTIONS":
                        LogFactory.ThrowConfigExceptions = ParseNullableBooleanValue(configItem.Key, configItem.Value, false);
                        break;
                    case "INTERNALLOGLEVEL":
                        InternalLogger.LogLevel = ParseLogLevelSafe(configItem.Key, configItem.Value, InternalLogger.LogLevel);
                        internalLoggerEnabled = InternalLogger.LogLevel != LogLevel.Off;
                        break;
                    case "USEINVARIANTCULTURE":
                        if (ParseBooleanValue(configItem.Key, configItem.Value, false))
                            DefaultCultureInfo = CultureInfo.InvariantCulture;
                        break;
                    case "KEEPVARIABLESONRELOAD":
                        LogFactory.KeepVariablesOnReload = ParseBooleanValue(configItem.Key, configItem.Value, LogFactory.KeepVariablesOnReload);
                        break;
                    case "INTERNALLOGTOCONSOLE":
                        InternalLogger.LogToConsole = ParseBooleanValue(configItem.Key, configItem.Value, InternalLogger.LogToConsole);
                        break;
                    case "INTERNALLOGTOCONSOLEERROR":
                        InternalLogger.LogToConsoleError = ParseBooleanValue(configItem.Key, configItem.Value, InternalLogger.LogToConsoleError);
                        break;
                    case "INTERNALLOGFILE":
                        var internalLogFile = configItem.Value?.Trim();
                        if (!string.IsNullOrEmpty(internalLogFile))
                        {
                            internalLogFile = ExpandFilePathVariables(internalLogFile);
                            InternalLogger.LogFile = internalLogFile;
                        }
                        break;
#if !SILVERLIGHT && !__IOS__ && !__ANDROID__
                    case "INTERNALLOGTOTRACE":
                        InternalLogger.LogToTrace = ParseBooleanValue(configItem.Key, configItem.Value, InternalLogger.LogToTrace);
                        break;
#endif
                    case "INTERNALLOGINCLUDETIMESTAMP":
                        InternalLogger.IncludeTimestamp = ParseBooleanValue(configItem.Key, configItem.Value, InternalLogger.IncludeTimestamp);
                        break;
                    case "GLOBALTHRESHOLD":
                        LogFactory.GlobalThreshold = ParseLogLevelSafe(configItem.Key, configItem.Value, LogFactory.GlobalThreshold);
                        break; // expanding variables not possible here, they are created later
                    case "PARSEMESSAGETEMPLATES":
                        parseMessageTemplates = ParseNullableBooleanValue(configItem.Key, configItem.Value, true);
                        break;
                    case "AUTOSHUTDOWN":
                        LogFactory.AutoShutdown = ParseBooleanValue(configItem.Key, configItem.Value, true);
                        break;
                    case "AUTORELOAD":
                        break;  // Ignore here, used by other logic
                    default:
                        InternalLogger.Debug("Skipping unknown 'NLog' property {0}={1}", configItem.Key, configItem.Value);
                        break;
                }
            }

            if (!internalLoggerEnabled && !InternalLogger.HasActiveLoggers())
            {
                InternalLogger.LogLevel = LogLevel.Off; // Reduce overhead of the InternalLogger when not configured
            }

            _configurationItemFactory = ConfigurationItemFactory.Default;
            _configurationItemFactory.ParseMessageTemplates = parseMessageTemplates;
        }

        /// <summary>
        /// Builds list with unique keys, using last value of duplicates. High priority keys placed first.
        /// </summary>
        /// <param name="nlogConfig"></param>
        /// <returns></returns>
        private static IList<KeyValuePair<string, string>> CreateUniqueSortedListFromConfig(ILoggingConfigurationElement nlogConfig)
        {
            var dict = new Dictionary<string, string>(StringComparer.OrdinalIgnoreCase);
            foreach (var configItem in nlogConfig.Values)
            {
                if (!string.IsNullOrEmpty(configItem.Key))
                {
                    string key = configItem.Key.Trim();
                    if (!dict.ContainsKey(key))
                    {
                        dict[key] = configItem.Value;
                    }
                    else
                    {
                        InternalLogger.Debug("Skipping duplicate value for 'NLog'. PropertyName={0}. Skips Value={1}. Existing Value={2}", configItem.Key, configItem.Value, dict[key]);
                    }
                }
            }

            var sortedList = new List<KeyValuePair<string, string>>(dict.Count);
            var highPriorityList = new[]
            {
                "ThrowExceptions",
                "ThrowConfigExceptions",
                "InternalLogLevel",
                "InternalLogFile",
                "InternalLogToConsole",
            };
            foreach (var highPrioritySetting in highPriorityList)
            {
                if (dict.TryGetValue(highPrioritySetting, out var settingValue))
                {
                    sortedList.Add(new KeyValuePair<string, string>(highPrioritySetting, settingValue));
                    dict.Remove(highPrioritySetting);
                }
            }
            foreach (var configItem in dict)
            {
                sortedList.Add(configItem);
            }
            return sortedList;
        }

        private static string ExpandFilePathVariables(string internalLogFile)
        {
            try
            {
#if !SILVERLIGHT
                if (ContainsSubStringIgnoreCase(internalLogFile, "${currentdir}", out string currentDirToken))
                    internalLogFile = internalLogFile.Replace(currentDirToken, System.IO.Directory.GetCurrentDirectory() + System.IO.Path.DirectorySeparatorChar.ToString());
                if (ContainsSubStringIgnoreCase(internalLogFile, "${basedir}", out string baseDirToken))
                    internalLogFile = internalLogFile.Replace(baseDirToken, LogFactory.CurrentAppDomain.BaseDirectory + System.IO.Path.DirectorySeparatorChar.ToString());
                if (ContainsSubStringIgnoreCase(internalLogFile, "${tempdir}", out string tempDirToken))
                    internalLogFile = internalLogFile.Replace(tempDirToken, System.IO.Path.GetTempPath() + System.IO.Path.DirectorySeparatorChar.ToString());
                if (internalLogFile.IndexOf("%", StringComparison.OrdinalIgnoreCase) >= 0)
                    internalLogFile = Environment.ExpandEnvironmentVariables(internalLogFile);
#endif
                return internalLogFile;
            }
            catch
            {
                return internalLogFile;
            }
        }

        private static bool ContainsSubStringIgnoreCase(string haystack, string needle, out string result)
        {
            int needlePos = haystack.IndexOf(needle, StringComparison.OrdinalIgnoreCase);
            result = needlePos >= 0 ? haystack.Substring(needlePos, needle.Length) : null;
            return result != null;
        }

        /// <summary>
        /// Parse loglevel, but don't throw if exception throwing is disabled
        /// </summary>
        /// <param name="attributeName">Name of attribute for logging.</param>
        /// <param name="attributeValue">Value of parse.</param>
        /// <param name="default">Used if there is an exception</param>
        /// <returns></returns>
        private LogLevel ParseLogLevelSafe(string attributeName, string attributeValue, LogLevel @default)
        {
            try
            {
                var internalLogLevel = LogLevel.FromString(attributeValue?.Trim());
                return internalLogLevel;
            }
            catch (Exception exception)
            {
                if (exception.MustBeRethrownImmediately())
                    throw;

                const string message = "attribute '{0}': '{1}' isn't valid LogLevel. {2} will be used.";
                var configException =
                    new NLogConfigurationException(exception, message, attributeName, attributeValue, @default);
                if (MustThrowConfigException(configException))
                    throw configException;

                return @default;
            }
        }

        /// <summary>
        /// Parses a single config section within the NLog-config
        /// </summary>
        /// <param name="configSection"></param>
        /// <returns>Section was recognized</returns>
        protected virtual bool ParseNLogSection(ILoggingConfigurationElement configSection)
        {
            switch (configSection.Name?.Trim().ToUpperInvariant())
            {
                case "TIME":
                    ParseTimeElement(ValidatedConfigurationElement.Create(configSection, LogFactory));
                    return true;

                case "VARIABLE":
                    ParseVariableElement(ValidatedConfigurationElement.Create(configSection, LogFactory));
                    return true;

                case "VARIABLES":
                    ParseVariablesElement(ValidatedConfigurationElement.Create(configSection, LogFactory));
                    return true;

                case "APPENDERS":
                case "TARGETS":
                    ParseTargetsElement(ValidatedConfigurationElement.Create(configSection, LogFactory));
                    return true;
            }

            return false;
        }

        [System.Diagnostics.CodeAnalysis.SuppressMessage("Microsoft.Reliability",
            "CA2001:AvoidCallingProblematicMethods", MessageId = "System.Reflection.Assembly.LoadFrom",
            Justification = "Need to load external assembly.")]
        private void ParseExtensionsElement(ValidatedConfigurationElement extensionsElement, string baseDirectory)
        {
            extensionsElement.AssertName("extensions");

            foreach (var childItem in extensionsElement.ValidChildren)
            {
                string prefix = null;
                string type = null;
                string assemblyFile = null;
                string assemblyName = null;

                foreach (var childProperty in childItem.Values)
                {
                    if (MatchesName(childProperty.Key, "prefix"))
                    {
                        prefix = childProperty.Value + ".";
                    }
                    else if (MatchesName(childProperty.Key, "type"))
                    {
                        type = childProperty.Value;
                    }
                    else if (MatchesName(childProperty.Key, "assemblyFile"))
                    {
                        assemblyFile = childProperty.Value;
                    }
                    else if (MatchesName(childProperty.Key, "assembly"))
                    {
                        assemblyName = childProperty.Value;
                    }
                    else
                    {
                        InternalLogger.Debug("Skipping unknown property {0} for element {1} in section {2}",
                            childProperty.Key, childItem.Name, extensionsElement.Name);
                    }
                }

                if (!StringHelpers.IsNullOrWhiteSpace(type))
                {
                    RegisterExtension(type, prefix);
                }

#if !NETSTANDARD1_3
                if (!StringHelpers.IsNullOrWhiteSpace(assemblyFile))
                {
                    ParseExtensionWithAssemblyFile(baseDirectory, assemblyFile, prefix);
                    continue;
                }
#endif
                if (!StringHelpers.IsNullOrWhiteSpace(assemblyName))
                {
                    ParseExtensionWithAssembly(assemblyName, prefix);
                }
            }
        }

        private void RegisterExtension(string type, string itemNamePrefix)
        {
            try
            {
                _configurationItemFactory.RegisterType(Type.GetType(type, true), itemNamePrefix);
            }
            catch (Exception exception)
            {
                if (exception.MustBeRethrownImmediately())
                    throw;

                var configException =
                    new NLogConfigurationException("Error loading extensions: " + type, exception);
                if (MustThrowConfigException(configException))
                    throw configException;
            }
        }

#if !NETSTANDARD1_3
        private void ParseExtensionWithAssemblyFile(string baseDirectory, string assemblyFile, string prefix)
        {
            try
            {
                Assembly asm = AssemblyHelpers.LoadFromPath(assemblyFile, baseDirectory);
                _configurationItemFactory.RegisterItemsFromAssembly(asm, prefix);
            }
            catch (Exception exception)
            {
                if (exception.MustBeRethrownImmediately())
                    throw;

                var configException =
                    new NLogConfigurationException("Error loading extensions: " + assemblyFile, exception);
                if (MustThrowConfigException(configException))
                    throw configException;
            }
        }
#endif

        private void ParseExtensionWithAssembly(string assemblyName, string prefix)
        {
            try
            {
                Assembly asm = AssemblyHelpers.LoadFromName(assemblyName);
                _configurationItemFactory.RegisterItemsFromAssembly(asm, prefix);
            }
            catch (Exception exception)
            {
                if (exception.MustBeRethrownImmediately())
                    throw;

                var configException =
                    new NLogConfigurationException("Error loading extensions: " + assemblyName, exception);
                if (MustThrowConfigException(configException))
                    throw configException;
            }
        }

        private void ParseVariableElement(ValidatedConfigurationElement variableElement)
        {
            string variableName = null;
            string variableValue = null;
            foreach (var childProperty in variableElement.Values)
            {
                if (MatchesName(childProperty.Key, "name"))
                    variableName = childProperty.Value;
                else if (MatchesName(childProperty.Key, "value") || MatchesName(childProperty.Key, "layout"))
                    variableValue = childProperty.Value;
                else
                    InternalLogger.Debug("Skipping unknown property {0} for element {1} in section {2}",
                        childProperty.Key, variableElement.Name, "variables");
            }

            if (!AssertNonEmptyValue(variableName, "name", variableElement.Name, "variables"))
                return;

            Layout variableLayout = variableValue != null ? (Layout)ExpandSimpleVariables(variableValue) : null;
            if (variableLayout == null)
            {
                var child = variableElement.ValidChildren.FirstOrDefault();
                if (child != null)
                {
                    variableLayout = TryCreateLayoutInstance(child, typeof(Layout));
                    if (variableLayout != null)
                    {
                        ConfigureFromAttributesAndElements(child, variableLayout);
                    }
                }
            }

            if (!AssertNotNullValue(variableLayout, "value or text", variableElement.Name, "variables"))
                return;

            Variables[variableName] = variableLayout;
        }

        private void ParseVariablesElement(ValidatedConfigurationElement variableElement)
        {
            variableElement.AssertName("variables");

            foreach (var childItem in variableElement.ValidChildren)
            {
                ParseVariableElement(childItem);
            }
        }

        private void ParseTimeElement(ValidatedConfigurationElement timeElement)
        {
            timeElement.AssertName("time");

            string timeSourceType = null;
            foreach (var childProperty in timeElement.Values)
            {
                if (MatchesName(childProperty.Key, "type"))
                    timeSourceType = childProperty.Value;
                else
                    InternalLogger.Debug("Skipping unknown property {0} for element {1} in section {2}",
                        childProperty.Key, timeElement.Name, timeElement.Name);
            }

            if (!AssertNonEmptyValue(timeSourceType, "type", timeElement.Name, string.Empty))
                return;

            TimeSource newTimeSource = _configurationItemFactory.TimeSources.CreateInstance(timeSourceType);
            ConfigureObjectFromAttributes(newTimeSource, timeElement, true);

            InternalLogger.Info("Selecting time source {0}", newTimeSource);
            TimeSource.Current = newTimeSource;
        }

        [ContractAnnotation("value:notnull => true")]
        private static bool AssertNotNullValue(object value, string propertyName, string elementName, string sectionName)
        {
            if (value != null)
                return true;

            return AssertNonEmptyValue(string.Empty, propertyName, elementName, sectionName);
        }

        [ContractAnnotation("value:null => false")]
        private static bool AssertNonEmptyValue(string value, string propertyName, string elementName, string sectionName)
        {
            if (!StringHelpers.IsNullOrWhiteSpace(value))
                return true;

            if (LogManager.ThrowConfigExceptions ?? LogManager.ThrowExceptions)
                throw new NLogConfigurationException(
                    $"Expected property {propertyName} on element name: {elementName} in section: {sectionName}");

            InternalLogger.Warn("Skipping element name: {0} in section: {1} because property {2} is blank", elementName,
                sectionName, propertyName);
            return false;
        }

        /// <summary>
        /// Parse {Rules} xml element
        /// </summary>
        /// <param name="rulesElement"></param>
        /// <param name="rulesCollection">Rules are added to this parameter.</param>
        private void ParseRulesElement(ValidatedConfigurationElement rulesElement, IList<LoggingRule> rulesCollection)
        {
            InternalLogger.Trace("ParseRulesElement");
            rulesElement.AssertName("rules");

            foreach (var childItem in rulesElement.ValidChildren)
            {
                LoggingRule loggingRule = ParseRuleElement(childItem);
                if (loggingRule != null)
                {
                    lock (rulesCollection)
                    {
                        rulesCollection.Add(loggingRule);
                    }
                }
            }
        }

        private LogLevel LogLevelFromString(string text)
        {
            return LogLevel.FromString(ExpandSimpleVariables(text).Trim());
        }

        /// <summary>
        /// Parse {Logger} xml element
        /// </summary>
        /// <param name="loggerElement"></param>
        private LoggingRule ParseRuleElement(ValidatedConfigurationElement loggerElement)
        {
            string minLevel = null;
            string maxLevel = null;
            string enableLevels = null;

            string ruleName = null;
            string namePattern = null;
            bool enabled = true;
            bool final = false;
            string writeTargets = null;
            foreach (var childProperty in loggerElement.Values)
            {
                switch (childProperty.Key?.Trim().ToUpperInvariant())
                {
                    case "NAME":
                        if (loggerElement.MatchesName("logger"))
                            namePattern = childProperty.Value; // Legacy Style
                        else
                            ruleName = childProperty.Value;
                        break;
                    case "RULENAME":
                        ruleName = childProperty.Value; // Legacy Style
                        break;
                    case "LOGGER":
                        namePattern = childProperty.Value;
                        break;
                    case "ENABLED":
                        enabled = ParseBooleanValue(childProperty.Key, childProperty.Value, true);
                        break;
                    case "APPENDTO":
                        writeTargets = childProperty.Value;
                        break;
                    case "WRITETO":
                        writeTargets = childProperty.Value;
                        break;
                    case "FINAL":
                        final = ParseBooleanValue(childProperty.Key, childProperty.Value, false);
                        break;
                    case "LEVEL":
                        enableLevels = childProperty.Value;
                        break;
                    case "LEVELS":
                        enableLevels = StringHelpers.IsNullOrWhiteSpace(childProperty.Value) ? "," : childProperty.Value;
                        break;
                    case "MINLEVEL":
                        minLevel = childProperty.Value;
                        break;
                    case "MAXLEVEL":
                        maxLevel = childProperty.Value;
                        break;
                    default:
                        InternalLogger.Debug("Skipping unknown property {0} for element {1} in section {2}",
                            childProperty.Key, loggerElement.Name, "rules");
                        break;
                }
            }

            if (string.IsNullOrEmpty(ruleName) && string.IsNullOrEmpty(namePattern) &&
                string.IsNullOrEmpty(writeTargets) && !final)
            {
                InternalLogger.Debug("Logging rule without name or filter or targets is ignored");
                return null;
            }

            namePattern = namePattern ?? "*";

            if (!enabled)
            {
                InternalLogger.Debug("Logging rule {0} with filter `{1}` is disabled", ruleName, namePattern);
                return null;
            }

            var rule = new LoggingRule(ruleName)
            {
                LoggerNamePattern = namePattern,
                Final = final,
            };

            EnableLevelsForRule(rule, enableLevels, minLevel, maxLevel);

            ParseLoggingRuleTargets(writeTargets, rule);

            ParseLoggingRuleChildren(loggerElement, rule);

            return rule;
        }

        private void EnableLevelsForRule(LoggingRule rule, string enableLevels, string minLevel, string maxLevel)
        {
            if (enableLevels != null)
            {
                enableLevels = ExpandSimpleVariables(enableLevels);
                if (enableLevels.IndexOf('{') >= 0)
                {
                    SimpleLayout simpleLayout = ParseLevelLayout(enableLevels);
                    rule.EnableLoggingForLevels(simpleLayout);
                }
                else
                {
                    if (enableLevels.IndexOf(',') >= 0)
                    {
                        IEnumerable<LogLevel> logLevels = ParseLevels(enableLevels);
                        foreach (var logLevel in logLevels)
                            rule.EnableLoggingForLevel(logLevel);
                    }
                    else
                    {
                        rule.EnableLoggingForLevel(LogLevelFromString(enableLevels));
                    }
                }
            }
            else
            {
                minLevel = minLevel != null ? ExpandSimpleVariables(minLevel) : minLevel;
                maxLevel = maxLevel != null ? ExpandSimpleVariables(maxLevel) : maxLevel;
                if (minLevel?.IndexOf('{') >= 0 || maxLevel?.IndexOf('{') >= 0)
                {
                    SimpleLayout minLevelLayout = ParseLevelLayout(minLevel);
                    SimpleLayout maxLevelLayout = ParseLevelLayout(maxLevel);
                    rule.EnableLoggingForRange(minLevelLayout, maxLevelLayout);
                }
                else
                {
                    LogLevel minLogLevel = minLevel != null ? LogLevelFromString(minLevel) : LogLevel.MinLevel;
                    LogLevel maxLogLevel = maxLevel != null ? LogLevelFromString(maxLevel) : LogLevel.MaxLevel;
                    rule.SetLoggingLevels(minLogLevel, maxLogLevel);
                }
            }
        }

        private SimpleLayout ParseLevelLayout(string levelLayout)
        {
            SimpleLayout simpleLayout = !StringHelpers.IsNullOrWhiteSpace(levelLayout) ? new SimpleLayout(levelLayout, _configurationItemFactory) : null;
            simpleLayout?.Initialize(this);
            return simpleLayout;
        }

        private IEnumerable<LogLevel> ParseLevels(string enableLevels)
        {
            string[] tokens = enableLevels.SplitAndTrimTokens(',');
            var logLevels = tokens.Select(LogLevelFromString);
            return logLevels;
        }

        private void ParseLoggingRuleTargets(string writeTargets, LoggingRule rule)
        {
            if (string.IsNullOrEmpty(writeTargets))
                return;

            foreach (string targetName in writeTargets.SplitAndTrimTokens(','))
            {
                Target target = FindTargetByName(targetName);
                if (target != null)
                {
                    rule.Targets.Add(target);
                }
                else
                {
                    var configException =
                        new NLogConfigurationException($"Target '{targetName}' not found for logging rule: {(string.IsNullOrEmpty(rule.RuleName) ? rule.LoggerNamePattern : rule.RuleName)}.");
                    if (MustThrowConfigException(configException))
                        throw configException;
                }
            }
        }

        private void ParseLoggingRuleChildren(ValidatedConfigurationElement loggerElement, LoggingRule rule)
        {
            foreach (var child in loggerElement.ValidChildren)
            {
                LoggingRule childRule = null;
                if (child.MatchesName("filters"))
                {
                    ParseFilters(rule, child);
                }
                else if (child.MatchesName("logger") && loggerElement.MatchesName("logger"))
                {
                    childRule = ParseRuleElement(child);
                }
                else if (child.MatchesName("rule") && loggerElement.MatchesName("rule"))
                {
                    childRule = ParseRuleElement(child);
                }
                else
                {
                    InternalLogger.Debug("Skipping unknown child {0} for element {1} in section {2}", child.Name,
                        loggerElement.Name, "rules");
                }

                if (childRule != null)
                {
                    lock (rule.ChildRules)
                    {
                        rule.ChildRules.Add(childRule);
                    }
                }
            }
        }

        private void ParseFilters(LoggingRule rule, ValidatedConfigurationElement filtersElement)
        {
            filtersElement.AssertName("filters");

            var defaultActionResult = filtersElement.GetOptionalValue("defaultAction", null);
            if (defaultActionResult != null)
            {
                PropertyHelper.SetPropertyFromString(rule, nameof(rule.DefaultFilterResult), defaultActionResult,
                    _configurationItemFactory);
            }

            foreach (var filterElement in filtersElement.ValidChildren)
            {
                string name = filterElement.Name;

                Filter filter = _configurationItemFactory.Filters.CreateInstance(name);
                ConfigureObjectFromAttributes(filter, filterElement, false);
                rule.Filters.Add(filter);
            }
        }

        private void ParseTargetsElement(ValidatedConfigurationElement targetsElement)
        {
            targetsElement.AssertName("targets", "appenders");

            bool asyncWrap = ParseBooleanValue("async", targetsElement.GetOptionalValue("async", "false"), false);

            ValidatedConfigurationElement defaultWrapperElement = null;
            var typeNameToDefaultTargetParameters =
                new Dictionary<string, ValidatedConfigurationElement>(StringComparer.OrdinalIgnoreCase);

            foreach (var targetElement in targetsElement.ValidChildren)
            {
<<<<<<< HEAD
                string targetTypeName = GetConfigItemTypeAttribute(targetElement, null);
=======
                string targetTypeName = targetElement.GetConfigItemTypeAttribute();
>>>>>>> b038eee0
                string targetValueName = targetElement.GetOptionalValue("name", null);
                Target newTarget = null;
                if (!string.IsNullOrEmpty(targetValueName))
                    targetValueName = $"{targetElement.Name}(Name={targetValueName})";
                else
                    targetValueName = targetElement.Name;

                switch (targetElement.Name?.Trim().ToUpperInvariant())
                {
                    case "DEFAULT-WRAPPER":
                        if (AssertNonEmptyValue(targetTypeName, "type", targetValueName, targetsElement.Name))
                        {
                            defaultWrapperElement = targetElement;
                        }
                        break;

                    case "DEFAULT-TARGET-PARAMETERS":
                        if (AssertNonEmptyValue(targetTypeName, "type", targetValueName, targetsElement.Name))
                        {
                            typeNameToDefaultTargetParameters[targetTypeName.Trim()] = targetElement;
                        }
                        break;

                    case "TARGET":
                    case "APPENDER":
                    case "WRAPPER":
                    case "WRAPPER-TARGET":
                    case "COMPOUND-TARGET":
                        if (AssertNonEmptyValue(targetTypeName, "type", targetValueName, targetsElement.Name))
                        {
                            newTarget = CreateTargetType(targetTypeName);
                            if (newTarget != null)
                            {
                                ParseTargetElement(newTarget, targetElement, typeNameToDefaultTargetParameters);
                            }
                        }
                        break;

                    default:
                        InternalLogger.Debug("Skipping unknown element {0} in section {1}", targetValueName,
                            targetsElement.Name);
                        break;
                }

                if (newTarget != null)
                {
                    if (asyncWrap)
                    {
                        newTarget = WrapWithAsyncTargetWrapper(newTarget);
                    }

                    if (defaultWrapperElement != null)
                    {
                        newTarget = WrapWithDefaultWrapper(newTarget, defaultWrapperElement);
                    }

                    InternalLogger.Info("Adding target {0}(Name={1})", newTarget.GetType().Name, newTarget.Name);
                    AddTarget(newTarget.Name, newTarget);
                }
            }
        }

        private Target CreateTargetType(string targetTypeName)
        {
            Target newTarget = null;

            try
            {
                newTarget = _configurationItemFactory.Targets.CreateInstance(targetTypeName);
                if (newTarget == null)
                    throw new NLogConfigurationException($"Factory returned null for target type: {targetTypeName}");
            }
            catch (Exception ex)
            {
                if (ex.MustBeRethrownImmediately())
                    throw;

                var configException = new NLogConfigurationException($"Failed to create target type: {targetTypeName}", ex);
                if (MustThrowConfigException(configException))
                    throw configException;
            }

            return newTarget;
        }

        private void ParseTargetElement(Target target, ValidatedConfigurationElement targetElement,
            Dictionary<string, ValidatedConfigurationElement> typeNameToDefaultTargetParameters = null)
        {
<<<<<<< HEAD
            string targetTypeName = GetConfigItemTypeAttribute(targetElement, "targets");
=======
            string targetTypeName = targetElement.GetConfigItemTypeAttribute("targets");
            ILoggingConfigurationElement defaults;
>>>>>>> b038eee0
            if (typeNameToDefaultTargetParameters != null &&
                typeNameToDefaultTargetParameters.TryGetValue(targetTypeName, out var defaults))
            {
                ParseTargetElement(target, defaults, null);
            }

            var compound = target as CompoundTargetBase;
            var wrapper = target as WrapperTargetBase;

            ConfigureObjectFromAttributes(target, targetElement, true);

            foreach (var childElement in targetElement.ValidChildren)
            {
                if (compound != null &&
                    ParseCompoundTarget(compound, childElement, typeNameToDefaultTargetParameters, null))
                {
                    continue;
                }

                if (wrapper != null &&
                    ParseTargetWrapper(wrapper, childElement, typeNameToDefaultTargetParameters))
                {
                    continue;
                }

                SetPropertyFromElement(target, childElement, targetElement);
            }
        }

        private bool ParseTargetWrapper(
            WrapperTargetBase wrapper,
            ValidatedConfigurationElement childElement,
            Dictionary<string, ValidatedConfigurationElement> typeNameToDefaultTargetParameters)
        {
            if (IsTargetRefElement(childElement.Name))
            {
                var targetName = childElement.GetRequiredValue("name", GetName(wrapper));

                Target newTarget = FindTargetByName(targetName);
                if (newTarget == null)
                {
                    var configException = new NLogConfigurationException($"Referenced target '{targetName}' not found.");
                    if (MustThrowConfigException(configException))
                        throw configException;
                }

                wrapper.WrappedTarget = newTarget;
                return true;
            }

            if (IsTargetElement(childElement.Name))
            {
                string targetTypeName = childElement.GetConfigItemTypeAttribute(GetName(wrapper));

                Target newTarget = CreateTargetType(targetTypeName);
                if (newTarget != null)
                {
                    ParseTargetElement(newTarget, childElement, typeNameToDefaultTargetParameters);
                    if (newTarget.Name != null)
                    {
                        // if the new target has name, register it
                        AddTarget(newTarget.Name, newTarget);
                    }

                    if (wrapper.WrappedTarget != null)
                    {
                        var configException = new NLogConfigurationException($"Failed to assign wrapped target {targetTypeName}, because target {wrapper.Name} already has one.");
                        if (MustThrowConfigException(configException))
                            throw configException;
                    }
                }

                wrapper.WrappedTarget = newTarget;
                return true;
            }

            return false;
        }

<<<<<<< HEAD
        private static string GetConfigItemTypeAttribute(ValidatedConfigurationElement element, string sectionNameForRequiredValue = null)
        {
            var typeAttributeValue = sectionNameForRequiredValue != null ? element.GetRequiredValue("type", sectionNameForRequiredValue) : element.GetOptionalValue("type", null);
            return StripOptionalNamespacePrefix(typeAttributeValue);
        }

=======
>>>>>>> b038eee0
        private bool ParseCompoundTarget(
            CompoundTargetBase compound,
            ValidatedConfigurationElement childElement,
            Dictionary<string, ValidatedConfigurationElement> typeNameToDefaultTargetParameters,
            string targetName)
        {
            if (MatchesName(childElement.Name, "targets") || MatchesName(childElement.Name, "appenders"))
            {
                foreach (var child in childElement.ValidChildren)
                {
                    ParseCompoundTarget(compound, child, typeNameToDefaultTargetParameters, null);
                }

                return true;
            }

            if (IsTargetRefElement(childElement.Name))
            {
                targetName = childElement.GetRequiredValue("name", GetName(compound));

                Target newTarget = FindTargetByName(targetName);
                if (newTarget == null)
                {
                    throw new NLogConfigurationException("Referenced target '" + targetName + "' not found.");
                }

                compound.Targets.Add(newTarget);
                return true;
            }

            if (IsTargetElement(childElement.Name))
            {
                string targetTypeName = childElement.GetConfigItemTypeAttribute(GetName(compound));

                Target newTarget = CreateTargetType(targetTypeName);
                if (newTarget != null)
                {
                    if (targetName != null)
                        newTarget.Name = targetName;

                    ParseTargetElement(newTarget, childElement, typeNameToDefaultTargetParameters);
                    if (newTarget.Name != null)
                    {
                        // if the new target has name, register it
                        AddTarget(newTarget.Name, newTarget);
                    }

                    compound.Targets.Add(newTarget);
                }

                return true;
            }

            return false;
        }

<<<<<<< HEAD

        private void ConfigureObjectFromAttributes(object targetObject, ValidatedConfigurationElement element, bool ignoreType)
=======
        private void ConfigureObjectFromAttributes(object targetObject, ILoggingConfigurationElement element, bool ignoreType)
>>>>>>> b038eee0
        {
            foreach (var kvp in element.ValueLookup)
            {
                string childName = kvp.Key;
                string childValue = kvp.Value;

                if (ignoreType && MatchesName(childName, "type"))
                {
                    continue;
                }

                try
                {
                    PropertyHelper.SetPropertyFromString(targetObject, childName, ExpandSimpleVariables(childValue),
                        _configurationItemFactory);
                }
                catch (Exception ex)
                {
                    InternalLogger.Warn(ex, "Error when setting '{0}' on attibute '{1}'", childValue, childName);
                    throw;
                }
            }
        }

<<<<<<< HEAD

        private void SetPropertyFromElement(object o, ValidatedConfigurationElement childElement, ILoggingConfigurationElement parentElement)
=======
        private void SetPropertyFromElement(object o, ILoggingConfigurationElement childElement, ILoggingConfigurationElement parentElement)
>>>>>>> b038eee0
        {
            if (!PropertyHelper.TryGetPropertyInfo(o, childElement.Name, out var propInfo))
            {
                InternalLogger.Debug("Skipping unknown element {0} in section {1}. Not matching any property on {2} - {3}", childElement.Name, parentElement.Name, o, o?.GetType());
                return;
            }

            if (AddArrayItemFromElement(o, propInfo, childElement))
            {
                return;
            }

            if (SetLayoutFromElement(o, propInfo, childElement))
            {
                return;
            }

            if (SetFilterFromElement(o, propInfo, childElement))
            {
                return;
            }

            SetItemFromElement(o, propInfo, childElement);
        }

        private bool AddArrayItemFromElement(object o, PropertyInfo propInfo, ValidatedConfigurationElement element)
        {
            Type elementType = PropertyHelper.GetArrayItemType(propInfo);
            if (elementType != null)
            {
                IList propertyValue = (IList)propInfo.GetValue(o, null);

                if (string.Equals(propInfo.Name, element.Name, StringComparison.OrdinalIgnoreCase))
                {
                    bool foundChild = false;
                    foreach (var child in element.ValidChildren)
                    {
                        foundChild = true;
                        propertyValue.Add(ParseArrayItemFromElement(elementType, child));
                    }
                    if (foundChild)
                        return true;
                }

                object arrayItem = ParseArrayItemFromElement(elementType, element);
                propertyValue.Add(arrayItem);
                return true;
            }

            return false;
        }

        private object ParseArrayItemFromElement(Type elementType, ValidatedConfigurationElement element)
        {
            object arrayItem = TryCreateLayoutInstance(element, elementType);
            // arrayItem is not a layout
            if (arrayItem == null)
                arrayItem = FactoryHelper.CreateInstance(elementType);

            ConfigureObjectFromAttributes(arrayItem, element, true);
            ConfigureObjectFromElement(arrayItem, element);
            return arrayItem;
        }

        private bool SetLayoutFromElement(object o, PropertyInfo propInfo, ValidatedConfigurationElement element)
        {
            var layout = TryCreateLayoutInstance(element, propInfo.PropertyType);

            // and is a Layout and 'type' attribute has been specified
            if (layout != null)
            {
                SetItemOnProperty(o, propInfo, element, layout);
                return true;
            }

            return false;
        }

        private bool SetFilterFromElement(object o, PropertyInfo propInfo, ValidatedConfigurationElement element)
        {
            var type = propInfo.PropertyType;

            Filter filter = TryCreateFilterInstance(element, type);
            // and is a Filter and 'type' attribute has been specified
            if (filter != null)
            {
                SetItemOnProperty(o, propInfo, element, filter);
                return true;
            }

            return false;
        }

        private Layout TryCreateLayoutInstance(ValidatedConfigurationElement element, Type type)
        {
            return TryCreateInstance(element, type, _configurationItemFactory.Layouts);
        }

        private Filter TryCreateFilterInstance(ValidatedConfigurationElement element, Type type)
        {
            return TryCreateInstance(element, type, _configurationItemFactory.Filters);
        }

        private T TryCreateInstance<T>(ValidatedConfigurationElement element, Type type, INamedItemFactory<T, Type> factory)
            where T : class
        {
            // Check if correct type
            if (!IsAssignableFrom<T>(type))
                return null;

            // Check if the 'type' attribute has been specified
            string layoutTypeName = element.GetConfigItemTypeAttribute();
            if (layoutTypeName == null)
                return null;

            return factory.CreateInstance(ExpandSimpleVariables(layoutTypeName));
        }

        private static bool IsAssignableFrom<T>(Type type)
        {
            return typeof(T).IsAssignableFrom(type);
        }

        private void SetItemOnProperty(object o, PropertyInfo propInfo, ValidatedConfigurationElement element, object properyValue)
        {
            ConfigureFromAttributesAndElements(element, properyValue);
            propInfo.SetValue(o, properyValue, null);
        }

        private void SetItemFromElement(object o, PropertyInfo propInfo, ValidatedConfigurationElement element)
        {
            object item = propInfo.GetValue(o, null);
            ConfigureFromAttributesAndElements(element, item);
        }

        private void ConfigureFromAttributesAndElements(ValidatedConfigurationElement element, object item)
        {
            ConfigureObjectFromAttributes(item, element, true);
            ConfigureObjectFromElement(item, element);
        }

        private void ConfigureObjectFromElement(object targetObject, ValidatedConfigurationElement element)
        {
            foreach (var child in element.ValidChildren)
            {
                SetPropertyFromElement(targetObject, child, element);
            }
        }

        [System.Diagnostics.CodeAnalysis.SuppressMessage("Microsoft.Reliability",
            "CA2000:Dispose objects before losing scope", Justification = "Target is disposed elsewhere.")]
        private static Target WrapWithAsyncTargetWrapper(Target target)
        {
#if !NET3_5 && !SILVERLIGHT4
            if (target is AsyncTaskTarget)
            {
                InternalLogger.Debug("Skip wrapping target '{0}' with AsyncTargetWrapper", target.Name);
                return target;
            }
#endif

            var asyncTargetWrapper = new AsyncTargetWrapper();
            asyncTargetWrapper.WrappedTarget = target;
            asyncTargetWrapper.Name = target.Name;
            target.Name = target.Name + "_wrapped";
            InternalLogger.Debug("Wrapping target '{0}' with AsyncTargetWrapper and renaming to '{1}",
                asyncTargetWrapper.Name, target.Name);
            target = asyncTargetWrapper;
            return target;
        }

        private Target WrapWithDefaultWrapper(Target target, ValidatedConfigurationElement defaultWrapperElement)
        {
<<<<<<< HEAD
            string wrapperTypeName = GetConfigItemTypeAttribute(defaultWrapperElement, "targets");
=======
            string wrapperTypeName = defaultParameters.GetConfigItemTypeAttribute("targets");
>>>>>>> b038eee0
            Target wrapperTargetInstance = CreateTargetType(wrapperTypeName);
            WrapperTargetBase wtb = wrapperTargetInstance as WrapperTargetBase;
            if (wtb == null)
            {
                throw new NLogConfigurationException("Target type specified on <default-wrapper /> is not a wrapper.");
            }

            ParseTargetElement(wrapperTargetInstance, defaultWrapperElement);
            while (wtb.WrappedTarget != null)
            {
                wtb = wtb.WrappedTarget as WrapperTargetBase;
                if (wtb == null)
                {
                    throw new NLogConfigurationException(
                        "Child target type specified on <default-wrapper /> is not a wrapper.");
                }
            }

#if !NET3_5 && !SILVERLIGHT4
            if (target is AsyncTaskTarget && wrapperTargetInstance is AsyncTargetWrapper && ReferenceEquals(wrapperTargetInstance, wtb))
            {
                InternalLogger.Debug("Skip wrapping target '{0}' with AsyncTargetWrapper", target.Name);
                return target;
            }
#endif

            wtb.WrappedTarget = target;
            wrapperTargetInstance.Name = target.Name;
            target.Name = target.Name + "_wrapped";

            InternalLogger.Debug("Wrapping target '{0}' with '{1}' and renaming to '{2}", wrapperTargetInstance.Name,
                wrapperTargetInstance.GetType().Name, target.Name);
            return wrapperTargetInstance;
        }

        /// <summary>
        /// Parse boolean
        /// </summary>
        /// <param name="propertyName">Name of the property for logging.</param>
        /// <param name="value">value to parse</param>
        /// <param name="defaultValue">Default value to return if the parse failed</param>
        /// <returns>Boolean attribute value or default.</returns>
        private bool ParseBooleanValue(string propertyName, string value, bool defaultValue)
        {
            try
            {
                return Convert.ToBoolean(value?.Trim(), CultureInfo.InvariantCulture);
            }
            catch (Exception exception)
            {
                if (exception.MustBeRethrownImmediately())
                    throw;

                var configException = new NLogConfigurationException(exception, $"'{propertyName}' hasn't a valid boolean value '{value}'. {defaultValue} will be used");
                if (MustThrowConfigException(configException))
                    throw configException;
                return defaultValue;
            }
        }

        private bool? ParseNullableBooleanValue(string propertyName, string value, bool defaultValue)
        {
            return StringHelpers.IsNullOrWhiteSpace(value)
                ? (bool?)null
                : ParseBooleanValue(propertyName, value, defaultValue);
        }

        private bool MustThrowConfigException(NLogConfigurationException configException)
        {
            if (configException.MustBeRethrown())
                return true;    // Global LogManager says throw

            if (LogFactory.ThrowConfigExceptions ?? LogFactory.ThrowExceptions)
                return true;    // Local LogFactory says throw

            return false;
        }

        private static bool MatchesName(string key, string expectedKey)
        {
            return string.Equals(key?.Trim(), expectedKey, StringComparison.OrdinalIgnoreCase);
        }

        private static bool IsTargetElement(string name)
        {
            return name.Equals("target", StringComparison.OrdinalIgnoreCase)
                   || name.Equals("wrapper", StringComparison.OrdinalIgnoreCase)
                   || name.Equals("wrapper-target", StringComparison.OrdinalIgnoreCase)
                   || name.Equals("compound-target", StringComparison.OrdinalIgnoreCase);
        }

        private static bool IsTargetRefElement(string name)
        {
            return name.Equals("target-ref", StringComparison.OrdinalIgnoreCase)
                   || name.Equals("wrapper-target-ref", StringComparison.OrdinalIgnoreCase)
                   || name.Equals("compound-target-ref", StringComparison.OrdinalIgnoreCase);
        }

        private static string GetName(Target target)
        {
            return string.IsNullOrEmpty(target.Name) ? target.GetType().Name : target.Name;
        }
        /// <summary>
        /// Config element that's validated and having extra context
        /// </summary>
        private class ValidatedConfigurationElement : ILoggingConfigurationElement
        {
            private static readonly IDictionary<string, string> EmptyDefaultDictionary = new SortHelpers.ReadOnlySingleBucketDictionary<string, string>();

            private readonly ILoggingConfigurationElement _element;
            private readonly bool _throwConfigExceptions;
            private IList<ValidatedConfigurationElement> _validChildren;

            public static ValidatedConfigurationElement Create(ILoggingConfigurationElement element, LogFactory logFactory)
            {
                if (element is ValidatedConfigurationElement validConfig)
                    return validConfig;
                else
                    return new ValidatedConfigurationElement(element, logFactory.ThrowConfigExceptions ?? logFactory.ThrowExceptions);
            }

            public ValidatedConfigurationElement(ILoggingConfigurationElement element, bool throwConfigExceptions)
            {
                _throwConfigExceptions = throwConfigExceptions;
                Name = element.Name.Trim();
                ValueLookup = CreateValueLookup(element, throwConfigExceptions);
                _element = element;
            }

            public string Name { get; }

            public IDictionary<string, string> ValueLookup { get; }

            public IEnumerable<ValidatedConfigurationElement> ValidChildren
            {
                get
                {
                    if (_validChildren != null)
                        return _validChildren;
                    else
                        return YieldAndCacheValidChildren();
                }
            }

            IEnumerable<ValidatedConfigurationElement> YieldAndCacheValidChildren()
            {
                foreach (var child in _element.Children)
                {
                    _validChildren = _validChildren ?? new List<ValidatedConfigurationElement>();
                    var validChild = new ValidatedConfigurationElement(child, _throwConfigExceptions);
                    _validChildren.Add(validChild);
                    yield return validChild;
                }
                _validChildren = _validChildren ?? ArrayHelper.Empty<ValidatedConfigurationElement>();
            }

            public IEnumerable<KeyValuePair<string, string>> Values => ValueLookup;

            /// <remarks>
            /// Explicit cast because net3_5 doesn't support covariance.
            /// </remarks>
            IEnumerable<ILoggingConfigurationElement> ILoggingConfigurationElement.Children => ValidChildren.Cast<ILoggingConfigurationElement>();

            public string GetRequiredValue(string attributeName, string section)
            {
                string value = GetOptionalValue(attributeName, null);
                if (value == null)
                {
                    throw new NLogConfigurationException($"Expected {attributeName} on {Name} in {section}");
                }

                if (StringHelpers.IsNullOrWhiteSpace(value))
                {
                    throw new NLogConfigurationException(
                        $"Expected non-empty {attributeName} on {Name} in {section}");
                }

                return value;
            }

            public string GetOptionalValue(string attributeName, string defaultValue)
            {
                ValueLookup.TryGetValue(attributeName, out string value);
                return value ?? defaultValue;
            }

            private static IDictionary<string, string> CreateValueLookup(ILoggingConfigurationElement element, bool throwConfigExceptions)
            {
                IDictionary<string, string> valueLookup = null;
                List<string> warnings = null;
                foreach (var attribute in element.Values)
                {
                    var attributeKey = attribute.Key?.Trim() ?? string.Empty;
                    valueLookup = valueLookup ?? new Dictionary<string, string>(StringComparer.OrdinalIgnoreCase);
                    if (!string.IsNullOrEmpty(attributeKey) && !valueLookup.ContainsKey(attributeKey))
                    {
                        valueLookup[attributeKey] = attribute.Value;
                    }
                    else
                    {
                        string validationError = string.IsNullOrEmpty(attributeKey) ? $"Invalid property for '{element.Name}' without name. Value={attribute.Value}"
                            : $"Duplicate value for '{element.Name}'. PropertyName={attributeKey}. Skips Value={attribute.Value}. Existing Value={valueLookup[attributeKey]}";
                        InternalLogger.Debug("Skipping {0}", validationError);
                        if (throwConfigExceptions)
                        {
                            warnings = warnings ?? new List<string>();
                            warnings.Add(validationError);
                        }
                    }
                }
                if (throwConfigExceptions && warnings?.Count > 0)
                {
                    throw new NLogConfigurationException(StringHelpers.Join(Environment.NewLine, warnings));
                }
                return valueLookup ?? EmptyDefaultDictionary;
            }
        }
    }
<<<<<<< HEAD

    internal static class LoggingConfigurationSectionExtensions
    {
        public static bool MatchesName(this ILoggingConfigurationElement section, string expectedName)
        {
            return string.Equals(section?.Name?.Trim(), expectedName, StringComparison.OrdinalIgnoreCase);
        }

        public static void AssertName(this ILoggingConfigurationElement section, params string[] allowedNames)
        {
            foreach (var en in allowedNames)
            {
                if (section.MatchesName(en))
                    return;
            }

            throw new InvalidOperationException(
                $"Assertion failed. Expected element name '{string.Join("|", allowedNames)}', actual: '{section?.Name}'.");
        }

        public static string GetRequiredValue(this ILoggingConfigurationElement element, string attributeName, string section)
        {
            string value = element.GetOptionalValue(attributeName, null);
            if (value == null)
            {
                throw new NLogConfigurationException($"Expected {attributeName} on {element.Name} in {section}");
            }

            if (StringHelpers.IsNullOrWhiteSpace(value))
            {
                throw new NLogConfigurationException(
                    $"Expected non-empty {attributeName} on {element.Name} in {section}");
            }

            return value;
        }

        public static string GetOptionalValue(this ILoggingConfigurationElement section, string attributeName, string defaultValue)
        {
            return section.Values
                .Where(configItem => string.Equals(configItem.Key, attributeName, StringComparison.OrdinalIgnoreCase))
                .Select(configItem => configItem.Value).FirstOrDefault() ?? defaultValue;
        }

        /// <summary>
        /// Gets the optional boolean attribute value.
        /// </summary>
        /// <param name="section"></param>
        /// <param name="attributeName">Name of the attribute.</param>
        /// <param name="defaultValue">Default value to return if the attribute is not found or if there is a parse error</param>
        /// <returns>Boolean attribute value or default.</returns>
        public static bool GetOptionalBooleanValue(this ILoggingConfigurationElement section, string attributeName,
            bool defaultValue)
        {
            string value = section.GetOptionalValue(attributeName, null);
            if (string.IsNullOrEmpty(value))
            {
                return defaultValue;
            }

            try
            {
                return Convert.ToBoolean(value.Trim(), CultureInfo.InvariantCulture);
            }
            catch (Exception exception)
            {
                var configException = new NLogConfigurationException(exception, $"'{attributeName}' hasn't a valid boolean value '{value}'. {defaultValue} will be used");
                if (configException.MustBeRethrown())
                {
                    throw configException;
                }
                InternalLogger.Error(exception, configException.Message);
                return defaultValue;
            }
        }
    }
=======
>>>>>>> b038eee0
}<|MERGE_RESOLUTION|>--- conflicted
+++ resolved
@@ -801,11 +801,7 @@
 
             foreach (var targetElement in targetsElement.ValidChildren)
             {
-<<<<<<< HEAD
-                string targetTypeName = GetConfigItemTypeAttribute(targetElement, null);
-=======
                 string targetTypeName = targetElement.GetConfigItemTypeAttribute();
->>>>>>> b038eee0
                 string targetValueName = targetElement.GetOptionalValue("name", null);
                 Target newTarget = null;
                 if (!string.IsNullOrEmpty(targetValueName))
@@ -894,12 +890,7 @@
         private void ParseTargetElement(Target target, ValidatedConfigurationElement targetElement,
             Dictionary<string, ValidatedConfigurationElement> typeNameToDefaultTargetParameters = null)
         {
-<<<<<<< HEAD
-            string targetTypeName = GetConfigItemTypeAttribute(targetElement, "targets");
-=======
             string targetTypeName = targetElement.GetConfigItemTypeAttribute("targets");
-            ILoggingConfigurationElement defaults;
->>>>>>> b038eee0
             if (typeNameToDefaultTargetParameters != null &&
                 typeNameToDefaultTargetParameters.TryGetValue(targetTypeName, out var defaults))
             {
@@ -979,15 +970,6 @@
             return false;
         }
 
-<<<<<<< HEAD
-        private static string GetConfigItemTypeAttribute(ValidatedConfigurationElement element, string sectionNameForRequiredValue = null)
-        {
-            var typeAttributeValue = sectionNameForRequiredValue != null ? element.GetRequiredValue("type", sectionNameForRequiredValue) : element.GetOptionalValue("type", null);
-            return StripOptionalNamespacePrefix(typeAttributeValue);
-        }
-
-=======
->>>>>>> b038eee0
         private bool ParseCompoundTarget(
             CompoundTargetBase compound,
             ValidatedConfigurationElement childElement,
@@ -1044,12 +1026,7 @@
             return false;
         }
 
-<<<<<<< HEAD
-
         private void ConfigureObjectFromAttributes(object targetObject, ValidatedConfigurationElement element, bool ignoreType)
-=======
-        private void ConfigureObjectFromAttributes(object targetObject, ILoggingConfigurationElement element, bool ignoreType)
->>>>>>> b038eee0
         {
             foreach (var kvp in element.ValueLookup)
             {
@@ -1074,12 +1051,7 @@
             }
         }
 
-<<<<<<< HEAD
-
         private void SetPropertyFromElement(object o, ValidatedConfigurationElement childElement, ILoggingConfigurationElement parentElement)
-=======
-        private void SetPropertyFromElement(object o, ILoggingConfigurationElement childElement, ILoggingConfigurationElement parentElement)
->>>>>>> b038eee0
         {
             if (!PropertyHelper.TryGetPropertyInfo(o, childElement.Name, out var propInfo))
             {
@@ -1253,11 +1225,7 @@
 
         private Target WrapWithDefaultWrapper(Target target, ValidatedConfigurationElement defaultWrapperElement)
         {
-<<<<<<< HEAD
-            string wrapperTypeName = GetConfigItemTypeAttribute(defaultWrapperElement, "targets");
-=======
-            string wrapperTypeName = defaultParameters.GetConfigItemTypeAttribute("targets");
->>>>>>> b038eee0
+            string wrapperTypeName = defaultWrapperElement.GetConfigItemTypeAttribute("targets");
             Target wrapperTargetInstance = CreateTargetType(wrapperTypeName);
             WrapperTargetBase wtb = wrapperTargetInstance as WrapperTargetBase;
             if (wtb == null)
@@ -1360,6 +1328,7 @@
         {
             return string.IsNullOrEmpty(target.Name) ? target.GetType().Name : target.Name;
         }
+
         /// <summary>
         /// Config element that's validated and having extra context
         /// </summary>
@@ -1476,83 +1445,4 @@
             }
         }
     }
-<<<<<<< HEAD
-
-    internal static class LoggingConfigurationSectionExtensions
-    {
-        public static bool MatchesName(this ILoggingConfigurationElement section, string expectedName)
-        {
-            return string.Equals(section?.Name?.Trim(), expectedName, StringComparison.OrdinalIgnoreCase);
-        }
-
-        public static void AssertName(this ILoggingConfigurationElement section, params string[] allowedNames)
-        {
-            foreach (var en in allowedNames)
-            {
-                if (section.MatchesName(en))
-                    return;
-            }
-
-            throw new InvalidOperationException(
-                $"Assertion failed. Expected element name '{string.Join("|", allowedNames)}', actual: '{section?.Name}'.");
-        }
-
-        public static string GetRequiredValue(this ILoggingConfigurationElement element, string attributeName, string section)
-        {
-            string value = element.GetOptionalValue(attributeName, null);
-            if (value == null)
-            {
-                throw new NLogConfigurationException($"Expected {attributeName} on {element.Name} in {section}");
-            }
-
-            if (StringHelpers.IsNullOrWhiteSpace(value))
-            {
-                throw new NLogConfigurationException(
-                    $"Expected non-empty {attributeName} on {element.Name} in {section}");
-            }
-
-            return value;
-        }
-
-        public static string GetOptionalValue(this ILoggingConfigurationElement section, string attributeName, string defaultValue)
-        {
-            return section.Values
-                .Where(configItem => string.Equals(configItem.Key, attributeName, StringComparison.OrdinalIgnoreCase))
-                .Select(configItem => configItem.Value).FirstOrDefault() ?? defaultValue;
-        }
-
-        /// <summary>
-        /// Gets the optional boolean attribute value.
-        /// </summary>
-        /// <param name="section"></param>
-        /// <param name="attributeName">Name of the attribute.</param>
-        /// <param name="defaultValue">Default value to return if the attribute is not found or if there is a parse error</param>
-        /// <returns>Boolean attribute value or default.</returns>
-        public static bool GetOptionalBooleanValue(this ILoggingConfigurationElement section, string attributeName,
-            bool defaultValue)
-        {
-            string value = section.GetOptionalValue(attributeName, null);
-            if (string.IsNullOrEmpty(value))
-            {
-                return defaultValue;
-            }
-
-            try
-            {
-                return Convert.ToBoolean(value.Trim(), CultureInfo.InvariantCulture);
-            }
-            catch (Exception exception)
-            {
-                var configException = new NLogConfigurationException(exception, $"'{attributeName}' hasn't a valid boolean value '{value}'. {defaultValue} will be used");
-                if (configException.MustBeRethrown())
-                {
-                    throw configException;
-                }
-                InternalLogger.Error(exception, configException.Message);
-                return defaultValue;
-            }
-        }
-    }
-=======
->>>>>>> b038eee0
 }