// 
// Copyright (c) 2004-2019 Jaroslaw Kowalski <jaak@jkowalski.net>, Kim Christensen, Julian Verdurmen
// 
// All rights reserved.
// 
// Redistribution and use in source and binary forms, with or without 
// modification, are permitted provided that the following conditions 
// are met:
// 
// * Redistributions of source code must retain the above copyright notice, 
//   this list of conditions and the following disclaimer. 
// 
// * Redistributions in binary form must reproduce the above copyright notice,
//   this list of conditions and the following disclaimer in the documentation
//   and/or other materials provided with the distribution. 
// 
// * Neither the name of Jaroslaw Kowalski nor the names of its 
//   contributors may be used to endorse or promote products derived from this
//   software without specific prior written permission. 
// 
// THIS SOFTWARE IS PROVIDED BY THE COPYRIGHT HOLDERS AND CONTRIBUTORS "AS IS"
// AND ANY EXPRESS OR IMPLIED WARRANTIES, INCLUDING, BUT NOT LIMITED TO, THE 
// IMPLIED WARRANTIES OF MERCHANTABILITY AND FITNESS FOR A PARTICULAR PURPOSE 
// ARE DISCLAIMED. IN NO EVENT SHALL THE COPYRIGHT OWNER OR CONTRIBUTORS BE 
// LIABLE FOR ANY DIRECT, INDIRECT, INCIDENTAL, SPECIAL, EXEMPLARY, OR 
// CONSEQUENTIAL DAMAGES (INCLUDING, BUT NOT LIMITED TO, PROCUREMENT OF
// SUBSTITUTE GOODS OR SERVICES; LOSS OF USE, DATA, OR PROFITS; OR BUSINESS 
// INTERRUPTION) HOWEVER CAUSED AND ON ANY THEORY OF LIABILITY, WHETHER IN 
// CONTRACT, STRICT LIABILITY, OR TORT (INCLUDING NEGLIGENCE OR OTHERWISE) 
// ARISING IN ANY WAY OUT OF THE USE OF THIS SOFTWARE, EVEN IF ADVISED OF 
// THE POSSIBILITY OF SUCH DAMAGE.
// 

using System;
using System.Collections;
using System.Collections.Generic;
using System.Globalization;
using System.Linq;
using System.Reflection;
using JetBrains.Annotations;
using NLog.Common;
using NLog.Filters;
using NLog.Internal;
using NLog.Layouts;
using NLog.Targets;
using NLog.Targets.Wrappers;
using NLog.Time;

namespace NLog.Config
{
    /// <summary>
    /// Loads NLog configuration from <see cref="ILoggingConfigurationElement"/>
    /// </summary>
    public abstract class LoggingConfigurationParser : LoggingConfiguration
    {
        private ConfigurationItemFactory _configurationItemFactory;

        /// <summary>
        /// Constructor
        /// </summary>
        /// <param name="logFactory"></param>
        protected LoggingConfigurationParser(LogFactory logFactory)
            : base(logFactory)
        {
        }

        /// <summary>
        /// Loads NLog configuration from provided config section
        /// </summary>
        /// <param name="nlogConfig"></param>
        /// <param name="basePath"></param>
        protected void LoadConfig(ILoggingConfigurationElement nlogConfig, string basePath)
        {
            InternalLogger.Trace("ParseNLogConfig");
            nlogConfig.AssertName("nlog");

            SetNLogElementSettings(nlogConfig);

            var validatedConfig = ValidatedConfigurationElement.Create(nlogConfig, LogFactory); // Validate after having loaded initial settings

            //first load the extensions, as the can be used in other elements (targets etc)
            foreach (var extensionsChild in validatedConfig.ValidChildren)
            {
                if (extensionsChild.MatchesName("extensions"))
                {
                    ParseExtensionsElement(extensionsChild, basePath);
                }
            }

            var rulesList = new List<ValidatedConfigurationElement>();

            //parse all other direct elements
            foreach (var child in validatedConfig.ValidChildren)
            {
                if (child.MatchesName("rules"))
                {
                    //postpone parsing <rules> to the end
                    rulesList.Add(child);
                }
                else if (child.MatchesName("extensions"))
                {
                    //already parsed
                }
                else if (!ParseNLogSection(child))
                {
                    InternalLogger.Warn("Skipping unknown 'NLog' child node: {0}", child.Name);
                }
            }

            foreach (var ruleChild in rulesList)
            {
                ParseRulesElement(ruleChild, LoggingRules);
            }
        }

        private void SetNLogElementSettings(ILoggingConfigurationElement nlogConfig)
        {
            var sortedList = CreateUniqueSortedListFromConfig(nlogConfig);

            bool? parseMessageTemplates = null;
            bool internalLoggerEnabled = false;
            foreach (var configItem in sortedList)
            {
                switch (configItem.Key.ToUpperInvariant())
                {
                    case "THROWEXCEPTIONS":
                        LogFactory.ThrowExceptions = ParseBooleanValue(configItem.Key, configItem.Value, LogFactory.ThrowExceptions);
                        break;
                    case "THROWCONFIGEXCEPTIONS":
                        LogFactory.ThrowConfigExceptions = StringHelpers.IsNullOrWhiteSpace(configItem.Value)
                            ? (bool?)null
                            : ParseBooleanValue(configItem.Key, configItem.Value, false);
                        break;
                    case "INTERNALLOGLEVEL":
                        InternalLogger.LogLevel = ParseLogLevelSafe(configItem.Key, configItem.Value, InternalLogger.LogLevel);
                        internalLoggerEnabled = InternalLogger.LogLevel != LogLevel.Off;
                        break;
                    case "USEINVARIANTCULTURE":
                        if (ParseBooleanValue(configItem.Key, configItem.Value, false))
                            DefaultCultureInfo = CultureInfo.InvariantCulture;
                        break;
                    case "KEEPVARIABLESONRELOAD":
                        LogFactory.KeepVariablesOnReload = ParseBooleanValue(configItem.Key, configItem.Value, LogFactory.KeepVariablesOnReload);
                        break;
                    case "INTERNALLOGTOCONSOLE":
                        InternalLogger.LogToConsole = ParseBooleanValue(configItem.Key, configItem.Value, InternalLogger.LogToConsole);
                        break;
                    case "INTERNALLOGTOCONSOLEERROR":
                        InternalLogger.LogToConsoleError = ParseBooleanValue(configItem.Key, configItem.Value, InternalLogger.LogToConsoleError);
                        break;
                    case "INTERNALLOGFILE":
                        var internalLogFile = configItem.Value?.Trim();
                        if (!string.IsNullOrEmpty(internalLogFile))
                        {
                            internalLogFile = ExpandFilePathVariables(internalLogFile);
                            InternalLogger.LogFile = internalLogFile;
                        }
                        break;
#if !SILVERLIGHT && !__IOS__ && !__ANDROID__
                    case "INTERNALLOGTOTRACE":
                        InternalLogger.LogToTrace = ParseBooleanValue(configItem.Key, configItem.Value, InternalLogger.LogToTrace);
                        break;
#endif
                    case "INTERNALLOGINCLUDETIMESTAMP":
                        InternalLogger.IncludeTimestamp = ParseBooleanValue(configItem.Key, configItem.Value, InternalLogger.IncludeTimestamp);
                        break;
                    case "GLOBALTHRESHOLD":
                        LogFactory.GlobalThreshold = ParseLogLevelSafe(configItem.Key, configItem.Value, LogFactory.GlobalThreshold);
                        break; // expanding variables not possible here, they are created later
                    case "PARSEMESSAGETEMPLATES":
                        parseMessageTemplates = string.IsNullOrEmpty(configItem.Value)
                            ? (bool?)null
                            : ParseBooleanValue(configItem.Key, configItem.Value, true);
                        break;
                    case "AUTORELOAD":
                        break;  // Ignore here, used by other logic
                    default:
                        InternalLogger.Debug("Skipping unknown 'NLog' property {0}={1}", configItem.Key, configItem.Value);
                        break;
                }
            }

            if (!internalLoggerEnabled && !InternalLogger.HasActiveLoggers())
            {
                InternalLogger.LogLevel = LogLevel.Off; // Reduce overhead of the InternalLogger when not configured
            }

            _configurationItemFactory = ConfigurationItemFactory.Default;
            _configurationItemFactory.ParseMessageTemplates = parseMessageTemplates;
        }

        /// <summary>
        /// Builds list with unique keys, using last value of duplicates. High priority keys placed first.
        /// </summary>
        /// <param name="nlogConfig"></param>
        /// <returns></returns>
        private static IList<KeyValuePair<string, string>> CreateUniqueSortedListFromConfig(ILoggingConfigurationElement nlogConfig)
        {
            var dict = new Dictionary<string, string>(StringComparer.OrdinalIgnoreCase);
            foreach (var configItem in nlogConfig.Values)
            {
                if (!string.IsNullOrEmpty(configItem.Key))
                {
                    string key = configItem.Key.Trim();
                    if (!dict.ContainsKey(key))
                    {
                        dict[key] = configItem.Value;
                    }
                    else
                    {
                        InternalLogger.Debug("Skipping duplicate value for 'NLog'. PropertyName={0}. Skips Value={1}. Existing Value={2}", configItem.Key, configItem.Value, dict[key]);
                    }
                }
            }

            var sortedList = new List<KeyValuePair<string, string>>(dict.Count);
            var highPriorityList = new[]
            {
                "ThrowExceptions",
                "ThrowConfigExceptions",
                "InternalLogLevel",
                "InternalLogFile",
                "InternalLogToConsole",
            };
            foreach (var highPrioritySetting in highPriorityList)
            {
                if (dict.TryGetValue(highPrioritySetting, out var settingValue))
                {
                    sortedList.Add(new KeyValuePair<string, string>(highPrioritySetting, settingValue));
                    dict.Remove(highPrioritySetting);
                }
            }
            foreach (var configItem in dict)
            {
                sortedList.Add(configItem);
            }
            return sortedList;
        }

        private static string ExpandFilePathVariables(string internalLogFile)
        {
            try
            {
#if !SILVERLIGHT
                if (ContainsSubStringIgnoreCase(internalLogFile, "${currentdir}", out string currentDirToken))
                    internalLogFile = internalLogFile.Replace(currentDirToken, System.IO.Directory.GetCurrentDirectory() + System.IO.Path.DirectorySeparatorChar.ToString());
                if (ContainsSubStringIgnoreCase(internalLogFile, "${basedir}", out string baseDirToken))
                    internalLogFile = internalLogFile.Replace(baseDirToken, LogFactory.CurrentAppDomain.BaseDirectory + System.IO.Path.DirectorySeparatorChar.ToString());
                if (ContainsSubStringIgnoreCase(internalLogFile, "${tempdir}", out string tempDirToken))
                    internalLogFile = internalLogFile.Replace(tempDirToken, System.IO.Path.GetTempPath() + System.IO.Path.DirectorySeparatorChar.ToString());
                if (internalLogFile.IndexOf("%", StringComparison.OrdinalIgnoreCase) >= 0)
                    internalLogFile = Environment.ExpandEnvironmentVariables(internalLogFile);
#endif
                return internalLogFile;
            }
            catch
            {
                return internalLogFile;
            }
        }

        private static bool ContainsSubStringIgnoreCase(string haystack, string needle, out string result)
        {
            int needlePos = haystack.IndexOf(needle, StringComparison.OrdinalIgnoreCase);
            result = needlePos >= 0 ? haystack.Substring(needlePos, needle.Length) : null;
            return result != null;
        }

        /// <summary>
        /// Parse loglevel, but don't throw if exception throwing is disabled
        /// </summary>
        /// <param name="attributeName">Name of attribute for logging.</param>
        /// <param name="attributeValue">Value of parse.</param>
        /// <param name="default">Used if there is an exception</param>
        /// <returns></returns>
        private LogLevel ParseLogLevelSafe(string attributeName, string attributeValue, LogLevel @default)
        {
            try
            {
                var internalLogLevel = LogLevel.FromString(attributeValue?.Trim());
                return internalLogLevel;
            }
            catch (Exception exception)
            {
                if (exception.MustBeRethrownImmediately())
                    throw;

                const string message = "attribute '{0}': '{1}' isn't valid LogLevel. {2} will be used.";
                var configException =
                    new NLogConfigurationException(exception, message, attributeName, attributeValue, @default);
                if (MustThrowConfigException(configException))
                    throw configException;

                return @default;
            }
        }

        /// <summary>
        /// Parses a single config section within the NLog-config
        /// </summary>
        /// <param name="configSection"></param>
        /// <returns>Section was recognized</returns>
        protected virtual bool ParseNLogSection(ILoggingConfigurationElement configSection)
        {
            switch (configSection.Name?.Trim().ToUpperInvariant())
            {
                case "TIME":
                    ParseTimeElement(ValidatedConfigurationElement.Create(configSection, LogFactory));
                    return true;

                case "VARIABLE":
                    ParseVariableElement(ValidatedConfigurationElement.Create(configSection, LogFactory));
                    return true;

                case "VARIABLES":
                    ParseVariablesElement(ValidatedConfigurationElement.Create(configSection, LogFactory));
                    return true;

                case "APPENDERS":
                case "TARGETS":
                    ParseTargetsElement(ValidatedConfigurationElement.Create(configSection, LogFactory));
                    return true;
            }

            return false;
        }

        [System.Diagnostics.CodeAnalysis.SuppressMessage("Microsoft.Reliability",
            "CA2001:AvoidCallingProblematicMethods", MessageId = "System.Reflection.Assembly.LoadFrom",
            Justification = "Need to load external assembly.")]
        private void ParseExtensionsElement(ValidatedConfigurationElement extensionsElement, string baseDirectory)
        {
            extensionsElement.AssertName("extensions");

            foreach (var childItem in extensionsElement.ValidChildren)
            {
                string prefix = null;
                string type = null;
                string assemblyFile = null;
                string assemblyName = null;

                foreach (var childProperty in childItem.Values)
                {
                    if (MatchesName(childProperty.Key, "prefix"))
                    {
                        prefix = childProperty.Value + ".";
                    }
                    else if (MatchesName(childProperty.Key, "type"))
                    {
                        type = childProperty.Value;
                    }
                    else if (MatchesName(childProperty.Key, "assemblyFile"))
                    {
                        assemblyFile = childProperty.Value;
                    }
                    else if (MatchesName(childProperty.Key, "assembly"))
                    {
                        assemblyName = childProperty.Value;
                    }
                    else
                    {
                        InternalLogger.Debug("Skipping unknown property {0} for element {1} in section {2}",
                            childProperty.Key, childItem.Name, extensionsElement.Name);
                    }
                }

                if (!StringHelpers.IsNullOrWhiteSpace(type))
                {
                    RegisterExtension(type, prefix);
                }

#if !NETSTANDARD1_3
                if (!StringHelpers.IsNullOrWhiteSpace(assemblyFile))
                {
                    ParseExtensionWithAssemblyFile(baseDirectory, assemblyFile, prefix);
                    continue;
                }
#endif
                if (!StringHelpers.IsNullOrWhiteSpace(assemblyName))
                {
                    ParseExtensionWithAssembly(assemblyName, prefix);
                }
            }
        }

        private void RegisterExtension(string type, string itemNamePrefix)
        {
            try
            {
                _configurationItemFactory.RegisterType(Type.GetType(type, true), itemNamePrefix);
            }
            catch (Exception exception)
            {
                if (exception.MustBeRethrownImmediately())
                    throw;

                var configException =
                    new NLogConfigurationException("Error loading extensions: " + type, exception);
                if (MustThrowConfigException(configException))
                    throw configException;
            }
        }

#if !NETSTANDARD1_3
        private void ParseExtensionWithAssemblyFile(string baseDirectory, string assemblyFile, string prefix)
        {
            try
            {
                Assembly asm = AssemblyHelpers.LoadFromPath(assemblyFile, baseDirectory);
                _configurationItemFactory.RegisterItemsFromAssembly(asm, prefix);
            }
            catch (Exception exception)
            {
                if (exception.MustBeRethrownImmediately())
                    throw;

                var configException =
                    new NLogConfigurationException("Error loading extensions: " + assemblyFile, exception);
                if (MustThrowConfigException(configException))
                    throw configException;
            }
        }
#endif

        private void ParseExtensionWithAssembly(string assemblyName, string prefix)
        {
            try
            {
                Assembly asm = AssemblyHelpers.LoadFromName(assemblyName);
                _configurationItemFactory.RegisterItemsFromAssembly(asm, prefix);
            }
            catch (Exception exception)
            {
                if (exception.MustBeRethrownImmediately())
                    throw;

                var configException =
                    new NLogConfigurationException("Error loading extensions: " + assemblyName, exception);
                if (MustThrowConfigException(configException))
                    throw configException;
            }
        }

        private void ParseVariableElement(ValidatedConfigurationElement variableElement)
        {
            string variableName = null;
            string variableValue = null;
            foreach (var childProperty in variableElement.Values)
            {
                if (MatchesName(childProperty.Key, "name"))
                    variableName = childProperty.Value;
                else if (MatchesName(childProperty.Key, "value") || MatchesName(childProperty.Key, "layout"))
                    variableValue = childProperty.Value;
                else
                    InternalLogger.Debug("Skipping unknown property {0} for element {1} in section {2}",
                        childProperty.Key, variableElement.Name, "variables");
            }

            if (!AssertNonEmptyValue(variableName, "name", variableElement.Name, "variables"))
                return;

            Layout variableLayout = variableValue != null ? (Layout)ExpandSimpleVariables(variableValue) : null;
            if (variableLayout == null)
            {
                var child = variableElement.ValidChildren.FirstOrDefault();
                if (child != null)
                {
                    variableLayout = TryCreateLayoutInstance(child, typeof(Layout));
                    if (variableLayout != null)
                    {
                        ConfigureFromAttributesAndElements(child, variableLayout);
                    }
                }
            }

            if (!AssertNotNullValue(variableLayout, "value or text", variableElement.Name, "variables"))
                return;

            Variables[variableName] = variableLayout;
        }

        private void ParseVariablesElement(ValidatedConfigurationElement variableElement)
        {
            variableElement.AssertName("variables");

            foreach (var childItem in variableElement.ValidChildren)
            {
                ParseVariableElement(childItem);
            }
        }

        private void ParseTimeElement(ValidatedConfigurationElement timeElement)
        {
            timeElement.AssertName("time");

            string timeSourceType = null;
            foreach (var childProperty in timeElement.Values)
            {
                if (MatchesName(childProperty.Key, "type"))
                    timeSourceType = childProperty.Value;
                else
                    InternalLogger.Debug("Skipping unknown property {0} for element {1} in section {2}",
                        childProperty.Key, timeElement.Name, timeElement.Name);
            }

            if (!AssertNonEmptyValue(timeSourceType, "type", timeElement.Name, string.Empty))
                return;

            TimeSource newTimeSource = _configurationItemFactory.TimeSources.CreateInstance(timeSourceType);
            ConfigureObjectFromAttributes(newTimeSource, timeElement, true);

            InternalLogger.Info("Selecting time source {0}", newTimeSource);
            TimeSource.Current = newTimeSource;
        }

        [ContractAnnotation("value:notnull => true")]
        private static bool AssertNotNullValue(object value, string propertyName, string elementName, string sectionName)
        {
            if (value != null)
                return true;

            return AssertNonEmptyValue(string.Empty, propertyName, elementName, sectionName);
        }

        [ContractAnnotation("value:null => false")]
        private static bool AssertNonEmptyValue(string value, string propertyName, string elementName, string sectionName)
        {
            if (!StringHelpers.IsNullOrWhiteSpace(value))
                return true;

            if (LogManager.ThrowConfigExceptions ?? LogManager.ThrowExceptions)
                throw new NLogConfigurationException(
                    $"Expected property {propertyName} on element name: {elementName} in section: {sectionName}");

            InternalLogger.Warn("Skipping element name: {0} in section: {1} because property {2} is blank", elementName,
                sectionName, propertyName);
            return false;
        }

        /// <summary>
        /// Parse {Rules} xml element
        /// </summary>
        /// <param name="rulesElement"></param>
        /// <param name="rulesCollection">Rules are added to this parameter.</param>
        private void ParseRulesElement(ValidatedConfigurationElement rulesElement, IList<LoggingRule> rulesCollection)
        {
            InternalLogger.Trace("ParseRulesElement");
            rulesElement.AssertName("rules");

            foreach (var childItem in rulesElement.ValidChildren)
            {
                LoggingRule loggingRule = ParseRuleElement(childItem);
                if (loggingRule != null)
                {
                    lock (rulesCollection)
                    {
                        rulesCollection.Add(loggingRule);
                    }
                }
            }
        }

        private LogLevel LogLevelFromString(string text)
        {
            return LogLevel.FromString(ExpandSimpleVariables(text).Trim());
        }

        /// <summary>
        /// Parse {Logger} xml element
        /// </summary>
        /// <param name="loggerElement"></param>
        private LoggingRule ParseRuleElement(ValidatedConfigurationElement loggerElement)
        {
            string minLevel = null;
            string maxLevel = null;
            string enableLevels = null;

            string ruleName = null;
            string namePattern = null;
            bool enabled = true;
            bool final = false;
            string writeTargets = null;
            foreach (var childProperty in loggerElement.Values)
            {
                switch (childProperty.Key?.Trim().ToUpperInvariant())
                {
                    case "NAME":
                        if (loggerElement.MatchesName("logger"))
                            namePattern = childProperty.Value; // Legacy Style
                        else
                            ruleName = childProperty.Value;
                        break;
                    case "RULENAME":
                        ruleName = childProperty.Value; // Legacy Style
                        break;
                    case "LOGGER":
                        namePattern = childProperty.Value;
                        break;
                    case "ENABLED":
                        enabled = ParseBooleanValue(childProperty.Key, childProperty.Value, true);
                        break;
                    case "APPENDTO":
                        writeTargets = childProperty.Value;
                        break;
                    case "WRITETO":
                        writeTargets = childProperty.Value;
                        break;
                    case "FINAL":
                        final = ParseBooleanValue(childProperty.Key, childProperty.Value, false);
                        break;
                    case "LEVEL":
                        enableLevels = childProperty.Value;
                        break;
                    case "LEVELS":
                        enableLevels = StringHelpers.IsNullOrWhiteSpace(childProperty.Value) ? "," : childProperty.Value;
                        break;
                    case "MINLEVEL":
                        minLevel = childProperty.Value;
                        break;
                    case "MAXLEVEL":
                        maxLevel = childProperty.Value;
                        break;
                    default:
                        InternalLogger.Debug("Skipping unknown property {0} for element {1} in section {2}",
                            childProperty.Key, loggerElement.Name, "rules");
                        break;
                }
            }

            if (string.IsNullOrEmpty(ruleName) && string.IsNullOrEmpty(namePattern) &&
                string.IsNullOrEmpty(writeTargets) && !final)
            {
                InternalLogger.Debug("Logging rule without name or filter or targets is ignored");
                return null;
            }

            namePattern = namePattern ?? "*";

            if (!enabled)
            {
                InternalLogger.Debug("Logging rule {0} with filter `{1}` is disabled", ruleName, namePattern);
                return null;
            }

            var rule = new LoggingRule(ruleName)
            {
                LoggerNamePattern = namePattern
            };

            EnableLevelsForRule(rule, enableLevels, minLevel, maxLevel);

            ParseLoggingRuleTargets(writeTargets, rule);

            rule.Final = final;

            ParseLoggingRuleChildren(loggerElement, rule);

            return rule;
        }

        private void EnableLevelsForRule(LoggingRule rule, string enableLevels, string minLevel, string maxLevel)
        {
            if (enableLevels != null)
            {
                enableLevels = ExpandSimpleVariables(enableLevels);
                if (enableLevels.IndexOf('{') >= 0)
                {
                    SimpleLayout simpleLayout = ParseLevelLayout(enableLevels);
                    rule.EnableLoggingForLevels(simpleLayout);
                }
                else
                {
                    if (enableLevels.IndexOf(',') >= 0)
                    {
                        IEnumerable<LogLevel> logLevels = ParseLevels(enableLevels);
                        foreach (var logLevel in logLevels)
                            rule.EnableLoggingForLevel(logLevel);
                    }
                    else
                    {
                        rule.EnableLoggingForLevel(LogLevelFromString(enableLevels));
                    }
                }
            }
            else
            {
                minLevel = minLevel != null ? ExpandSimpleVariables(minLevel) : minLevel;
                maxLevel = maxLevel != null ? ExpandSimpleVariables(maxLevel) : maxLevel;
                if (minLevel?.IndexOf('{') >= 0 || maxLevel?.IndexOf('{') >= 0)
                {
                    SimpleLayout minLevelLayout = ParseLevelLayout(minLevel);
                    SimpleLayout maxLevelLayout = ParseLevelLayout(maxLevel);
                    rule.EnableLoggingForRange(minLevelLayout, maxLevelLayout);
                }
                else
                {
                    LogLevel minLogLevel = minLevel != null ? LogLevelFromString(minLevel) : LogLevel.MinLevel;
                    LogLevel maxLogLevel = maxLevel != null ? LogLevelFromString(maxLevel) : LogLevel.MaxLevel;
                    rule.SetLoggingLevels(minLogLevel, maxLogLevel);
                }
            }
        }

        private SimpleLayout ParseLevelLayout(string levelLayout)
        {
            SimpleLayout simpleLayout = !StringHelpers.IsNullOrWhiteSpace(levelLayout) ? new SimpleLayout(levelLayout, _configurationItemFactory) : null;
            simpleLayout?.Initialize(this);
            return simpleLayout;
        }

        private IEnumerable<LogLevel> ParseLevels(string enableLevels)
        {
            string[] tokens = enableLevels.SplitAndTrimTokens(',');
            var logLevels = tokens.Select(LogLevelFromString);
            return logLevels;
        }

        private void ParseLoggingRuleTargets(string writeTargets, LoggingRule rule)
        {
            if (string.IsNullOrEmpty(writeTargets))
                return;

            foreach (string targetName in writeTargets.SplitAndTrimTokens(','))
            {
                Target target = FindTargetByName(targetName);
                if (target != null)
                {
                    rule.Targets.Add(target);
                }
                else
                {
                    var configException = 
                        new NLogConfigurationException($"Target '{targetName}' not found for logging rule: {(string.IsNullOrEmpty(rule.RuleName) ? rule.LoggerNamePattern : rule.RuleName)}.");
                    if (MustThrowConfigException(configException))
                        throw configException;
                }
            }
        }

        private void ParseLoggingRuleChildren(ValidatedConfigurationElement loggerElement, LoggingRule rule)
        {
            foreach (var child in loggerElement.ValidChildren)
            {
                LoggingRule childRule = null;
                if (child.MatchesName("filters"))
                {
                    ParseFilters(rule, child);
                }
                else if (child.MatchesName("logger") && loggerElement.MatchesName("logger"))
                {
                    childRule = ParseRuleElement(child);
                }
                else if (child.MatchesName("rule") && loggerElement.MatchesName("rule"))
                {
                    childRule = ParseRuleElement(child);
                }
                else
                {
                    InternalLogger.Debug("Skipping unknown child {0} for element {1} in section {2}", child.Name,
                        loggerElement.Name, "rules");
                }

                if (childRule != null)
                {
                    lock (rule.ChildRules)
                    {
                        rule.ChildRules.Add(childRule);
                    }
                }
            }
        }

        private void ParseFilters(LoggingRule rule, ValidatedConfigurationElement filtersElement)
        {
            filtersElement.AssertName("filters");

            var defaultActionResult = filtersElement.GetOptionalValue("defaultAction", null);
            if (defaultActionResult != null)
            {
                PropertyHelper.SetPropertyFromString(rule, nameof(rule.DefaultFilterResult), defaultActionResult,
                    _configurationItemFactory);
            }

            foreach (var filterElement in filtersElement.ValidChildren)
            {
                string name = filterElement.Name;

                Filter filter = _configurationItemFactory.Filters.CreateInstance(name);
                ConfigureObjectFromAttributes(filter, filterElement, false);
                rule.Filters.Add(filter);
            }
        }

        private void ParseTargetsElement(ValidatedConfigurationElement targetsElement)
        {
            targetsElement.AssertName("targets", "appenders");

            bool asyncWrap = ParseBooleanValue("async", targetsElement.GetOptionalValue("async", "false"), false);

            ValidatedConfigurationElement defaultWrapperElement = null;
            var typeNameToDefaultTargetParameters =
                new Dictionary<string, ValidatedConfigurationElement>(StringComparer.OrdinalIgnoreCase);

            foreach (var targetElement in targetsElement.ValidChildren)
            {
                string targetTypeName = GetConfigItemTypeAttribute(targetElement, null);
                string targetValueName = targetElement.GetOptionalValue("name", null);
                Target newTarget = null;
                if (!string.IsNullOrEmpty(targetValueName))
                    targetValueName = $"{targetElement.Name}(Name={targetValueName})";
                else
                    targetValueName = targetElement.Name;

                switch (targetElement.Name?.Trim().ToUpperInvariant())
                {
                    case "DEFAULT-WRAPPER":
                        if (AssertNonEmptyValue(targetTypeName, "type", targetValueName, targetsElement.Name))
                        {
                            defaultWrapperElement = targetElement;
                        }
                        break;

                    case "DEFAULT-TARGET-PARAMETERS":
                        if (AssertNonEmptyValue(targetTypeName, "type", targetValueName, targetsElement.Name))
                        {
                            typeNameToDefaultTargetParameters[targetTypeName.Trim()] = targetElement;
                        }
                        break;

                    case "TARGET":
                    case "APPENDER":
                    case "WRAPPER":
                    case "WRAPPER-TARGET":
                    case "COMPOUND-TARGET":
                        if (AssertNonEmptyValue(targetTypeName, "type", targetValueName, targetsElement.Name))
                        {
                            newTarget = CreateTargetType(targetTypeName);
                            if (newTarget != null)
                            {
                                ParseTargetElement(newTarget, targetElement, typeNameToDefaultTargetParameters);
                            }
                        }
                        break;

                    default:
                        InternalLogger.Debug("Skipping unknown element {0} in section {1}", targetValueName,
                            targetsElement.Name);
                        break;
                }

                if (newTarget != null)
                {
                    if (asyncWrap)
                    {
                        newTarget = WrapWithAsyncTargetWrapper(newTarget);
                    }

                    if (defaultWrapperElement != null)
                    {
                        newTarget = WrapWithDefaultWrapper(newTarget, defaultWrapperElement);
                    }

                    InternalLogger.Info("Adding target {0}(Name={1})", newTarget.GetType().Name, newTarget.Name);
                    AddTarget(newTarget.Name, newTarget);
                }
            }
        }

<<<<<<< HEAD
        private void ParseTargetElement(Target target, ValidatedConfigurationElement targetElement,
            Dictionary<string, ValidatedConfigurationElement> typeNameToDefaultTargetParameters = null)
=======
        private Target CreateTargetType(string targetTypeName)
        {
            Target newTarget = null;

            try
            {
                newTarget = _configurationItemFactory.Targets.CreateInstance(targetTypeName);
                if (newTarget == null)
                    throw new NLogConfigurationException($"Factory returned null for target type: {targetTypeName}");
            }
            catch (Exception ex)
            {
                if (ex.MustBeRethrownImmediately())
                    throw;

                var configException = new NLogConfigurationException($"Failed to create target type: {targetTypeName}", ex);
                if (MustThrowConfigException(configException))
                    throw configException;
            }

            return newTarget;
        }

        void ParseDefaultTargetParameters(ILoggingConfigurationElement defaultTargetElement, string targetType,
            Dictionary<string, ILoggingConfigurationElement> typeNameToDefaultTargetParameters)
        {
            typeNameToDefaultTargetParameters[targetType.Trim()] = defaultTargetElement;
        }

        private void ParseTargetElement(Target target, ILoggingConfigurationElement targetElement,
            Dictionary<string, ILoggingConfigurationElement> typeNameToDefaultTargetParameters = null)
>>>>>>> 9358d3db
        {
            string targetTypeName = GetConfigItemTypeAttribute(targetElement, "targets");
            if (typeNameToDefaultTargetParameters != null &&
                typeNameToDefaultTargetParameters.TryGetValue(targetTypeName, out var defaults))
            {
                ParseTargetElement(target, defaults, null);
            }

            var compound = target as CompoundTargetBase;
            var wrapper = target as WrapperTargetBase;

            ConfigureObjectFromAttributes(target, targetElement, true);

            foreach (var childElement in targetElement.ValidChildren)
            {
                if (compound != null &&
                    ParseCompoundTarget(compound, childElement, typeNameToDefaultTargetParameters, null))
                {
                    continue;
                }

                if (wrapper != null &&
                    ParseTargetWrapper(wrapper, childElement, typeNameToDefaultTargetParameters))
                {
                    continue;
                }

                SetPropertyFromElement(target, childElement, targetElement);
            }
        }

        private bool ParseTargetWrapper(
            WrapperTargetBase wrapper,
            ValidatedConfigurationElement childElement,
            Dictionary<string, ValidatedConfigurationElement> typeNameToDefaultTargetParameters)
        {
            if (IsTargetRefElement(childElement.Name))
            {
                var targetName = childElement.GetRequiredValue("name", GetName(wrapper));

                Target newTarget = FindTargetByName(targetName);
                if (newTarget == null)
                {
                    var configException = new NLogConfigurationException($"Referenced target '{targetName}' not found.");
                    if (MustThrowConfigException(configException))
                        throw configException;
                }

                wrapper.WrappedTarget = newTarget;
                return true;
            }

            if (IsTargetElement(childElement.Name))
            {
                string targetTypeName = GetConfigItemTypeAttribute(childElement, GetName(wrapper));

                Target newTarget = CreateTargetType(targetTypeName);
                if (newTarget != null)
                {
                    ParseTargetElement(newTarget, childElement, typeNameToDefaultTargetParameters);
                    if (newTarget.Name != null)
                    {
                        // if the new target has name, register it
                        AddTarget(newTarget.Name, newTarget);
                    }

                    if (wrapper.WrappedTarget != null)
                    {
                        var configException = new NLogConfigurationException($"Failed to assign wrapped target {targetTypeName}, because target {wrapper.Name} already has one.");
                        if (MustThrowConfigException(configException))
                            throw configException;
                    }
                }

                wrapper.WrappedTarget = newTarget;
                return true;
            }

            return false;
        }

        private static string GetConfigItemTypeAttribute(ValidatedConfigurationElement element, string sectionNameForRequiredValue = null)
        {
            var typeAttributeValue = sectionNameForRequiredValue != null ? element.GetRequiredValue("type", sectionNameForRequiredValue) : element.GetOptionalValue("type", null);
            return StripOptionalNamespacePrefix(typeAttributeValue);
        }

        private bool ParseCompoundTarget(
            CompoundTargetBase compound,
            ValidatedConfigurationElement childElement,
            Dictionary<string, ValidatedConfigurationElement> typeNameToDefaultTargetParameters,
            string targetName)
        {
            if (MatchesName(childElement.Name, "targets") || MatchesName(childElement.Name, "appenders"))
            {
                foreach (var child in childElement.ValidChildren)
                {
                    ParseCompoundTarget(compound, child, typeNameToDefaultTargetParameters, null);
                }

                return true;
            }

            if (IsTargetRefElement(childElement.Name))
            {
                targetName = childElement.GetRequiredValue("name", GetName(compound));

                Target newTarget = FindTargetByName(targetName);
                if (newTarget == null)
                {
                    throw new NLogConfigurationException("Referenced target '" + targetName + "' not found.");
                }

                compound.Targets.Add(newTarget);
                return true;
            }

            if (IsTargetElement(childElement.Name))
            {
                string targetTypeName = GetConfigItemTypeAttribute(childElement, GetName(compound));

                Target newTarget = CreateTargetType(targetTypeName);
                if (newTarget != null)
                {
                    if (targetName != null)
                        newTarget.Name = targetName;

                    ParseTargetElement(newTarget, childElement, typeNameToDefaultTargetParameters);
                    if (newTarget.Name != null)
                    {
                        // if the new target has name, register it
                        AddTarget(newTarget.Name, newTarget);
                    }

                    compound.Targets.Add(newTarget);
                }

                return true;
            }

            return false;
        }


        private void ConfigureObjectFromAttributes(object targetObject, ValidatedConfigurationElement element, bool ignoreType)
        {
            foreach (var kvp in element.ValueLookup)
            {
                string childName = kvp.Key;
                string childValue = kvp.Value;

                if (ignoreType && MatchesName(childName, "type"))
                {
                    continue;
                }

                try
                {
                    PropertyHelper.SetPropertyFromString(targetObject, childName, ExpandSimpleVariables(childValue),
                        _configurationItemFactory);
                }
                catch (Exception ex)
                {
                    InternalLogger.Warn(ex, "Error when setting '{0}' on attibute '{1}'", childValue, childName);
                    throw;
                }
            }
        }


<<<<<<< HEAD
        private void SetPropertyFromElement(object o, ValidatedConfigurationElement element)
=======
        private void SetPropertyFromElement(object o, ILoggingConfigurationElement childElement, ILoggingConfigurationElement parentElement)
>>>>>>> 9358d3db
        {
            if (!PropertyHelper.TryGetPropertyInfo(o, childElement.Name, out var propInfo))
            {
                InternalLogger.Debug("Skipping unknown element {0} in section {1}. Not matching any property on {2} - {3}", childElement.Name, parentElement.Name, o, o?.GetType());
                return;
            }

            if (AddArrayItemFromElement(o, propInfo, childElement))
            {
                return;
            }

            if (SetLayoutFromElement(o, propInfo, childElement))
            {
                return;
            }

            if (SetFilterFromElement(o, propInfo, childElement))
            {
                return;
            }

            SetItemFromElement(o, propInfo, childElement);
        }

        private bool AddArrayItemFromElement(object o, PropertyInfo propInfo, ValidatedConfigurationElement element)
        {
            Type elementType = PropertyHelper.GetArrayItemType(propInfo);
            if (elementType != null)
            {
                IList propertyValue = (IList)propInfo.GetValue(o, null);

                if (string.Equals(propInfo.Name, element.Name, StringComparison.OrdinalIgnoreCase))
                {
                    bool foundChild = false;
                    foreach (var child in element.ValidChildren)
                    {
                        foundChild = true;
                        propertyValue.Add(ParseArrayItemFromElement(elementType, child));
                    }
                    if (foundChild)
                        return true;
                }

                object arrayItem = ParseArrayItemFromElement(elementType, element);
                propertyValue.Add(arrayItem);
                return true;
            }

            return false;
        }

        private object ParseArrayItemFromElement(Type elementType, ValidatedConfigurationElement element)
        {
            object arrayItem = TryCreateLayoutInstance(element, elementType);
            // arrayItem is not a layout
            if (arrayItem == null)
                arrayItem = FactoryHelper.CreateInstance(elementType);

            ConfigureObjectFromAttributes(arrayItem, element, true);
            ConfigureObjectFromElement(arrayItem, element);
            return arrayItem;
        }

        private bool SetLayoutFromElement(object o, PropertyInfo propInfo, ValidatedConfigurationElement element)
        {
            var layout = TryCreateLayoutInstance(element, propInfo.PropertyType);

            // and is a Layout and 'type' attribute has been specified
            if (layout != null)
            {
                SetItemOnProperty(o, propInfo, element, layout);
                return true;
            }

            return false;
        }

        private bool SetFilterFromElement(object o, PropertyInfo propInfo, ValidatedConfigurationElement element)
        {
            var type = propInfo.PropertyType;

            Filter filter = TryCreateFilterInstance(element, type);
            // and is a Filter and 'type' attribute has been specified
            if (filter != null)
            {
                SetItemOnProperty(o, propInfo, element, filter);
                return true;
            }

            return false;
        }

        private Layout TryCreateLayoutInstance(ValidatedConfigurationElement element, Type type)
        {
            return TryCreateInstance(element, type, _configurationItemFactory.Layouts);
        }

        private Filter TryCreateFilterInstance(ValidatedConfigurationElement element, Type type)
        {
            return TryCreateInstance(element, type, _configurationItemFactory.Filters);
        }

        private T TryCreateInstance<T>(ValidatedConfigurationElement element, Type type, INamedItemFactory<T, Type> factory)
            where T : class
        {
            // Check if correct type
            if (!IsAssignableFrom<T>(type))
                return null;

            // Check if the 'type' attribute has been specified
            string layoutTypeName = GetConfigItemTypeAttribute(element);
            if (layoutTypeName == null)
                return null;

            return factory.CreateInstance(ExpandSimpleVariables(layoutTypeName));
        }

        private static bool IsAssignableFrom<T>(Type type)
        {
            return typeof(T).IsAssignableFrom(type);
        }

        private void SetItemOnProperty(object o, PropertyInfo propInfo, ValidatedConfigurationElement element, object properyValue)
        {
            ConfigureFromAttributesAndElements(element, properyValue);
            propInfo.SetValue(o, properyValue, null);
        }

        private void SetItemFromElement(object o, PropertyInfo propInfo, ValidatedConfigurationElement element)
        {
            object item = propInfo.GetValue(o, null);
            ConfigureFromAttributesAndElements(element, item);
        }

        private void ConfigureFromAttributesAndElements(ValidatedConfigurationElement element, object item)
        {
            ConfigureObjectFromAttributes(item, element, true);
            ConfigureObjectFromElement(item, element);
        }

        private void ConfigureObjectFromElement(object targetObject, ValidatedConfigurationElement element)
        {
            foreach (var child in element.ValidChildren)
            {
                SetPropertyFromElement(targetObject, child, element);
            }
        }

        [System.Diagnostics.CodeAnalysis.SuppressMessage("Microsoft.Reliability",
            "CA2000:Dispose objects before losing scope", Justification = "Target is disposed elsewhere.")]
        private static Target WrapWithAsyncTargetWrapper(Target target)
        {
            var asyncTargetWrapper = new AsyncTargetWrapper();
            asyncTargetWrapper.WrappedTarget = target;
            asyncTargetWrapper.Name = target.Name;
            target.Name = target.Name + "_wrapped";
            InternalLogger.Debug("Wrapping target '{0}' with AsyncTargetWrapper and renaming to '{1}",
                asyncTargetWrapper.Name, target.Name);
            target = asyncTargetWrapper;
            return target;
        }

        private Target WrapWithDefaultWrapper(Target t, ValidatedConfigurationElement defaultWrapperElement)
        {
<<<<<<< HEAD
            string wrapperTypeName = GetConfigItemTypeAttribute(defaultWrapperElement, "targets");
            Target wrapperTargetInstance = _configurationItemFactory.Targets.CreateInstance(wrapperTypeName);
=======
            string wrapperTypeName = GetConfigItemTypeAttribute(defaultParameters, "targets");
            Target wrapperTargetInstance = CreateTargetType(wrapperTypeName);
>>>>>>> 9358d3db
            WrapperTargetBase wtb = wrapperTargetInstance as WrapperTargetBase;
            if (wtb == null)
            {
                throw new NLogConfigurationException("Target type specified on <default-wrapper /> is not a wrapper.");
            }

            ParseTargetElement(wrapperTargetInstance, defaultWrapperElement);
            while (wtb.WrappedTarget != null)
            {
                wtb = wtb.WrappedTarget as WrapperTargetBase;
                if (wtb == null)
                {
                    throw new NLogConfigurationException(
                        "Child target type specified on <default-wrapper /> is not a wrapper.");
                }
            }

            wtb.WrappedTarget = t;
            wrapperTargetInstance.Name = t.Name;
            t.Name = t.Name + "_wrapped";

            InternalLogger.Debug("Wrapping target '{0}' with '{1}' and renaming to '{2}", wrapperTargetInstance.Name,
                wrapperTargetInstance.GetType().Name, t.Name);
            return wrapperTargetInstance;
        }

        /// <summary>
        /// Parse boolean
        /// </summary>
        /// <param name="propertyName">Name of the property for logging.</param>
        /// <param name="value">value to parse</param>
        /// <param name="defaultValue">Default value to return if the parse failed</param>
        /// <returns>Boolean attribute value or default.</returns>
        private bool ParseBooleanValue(string propertyName, string value, bool defaultValue)
        {
            try
            {
                return Convert.ToBoolean(value?.Trim(), CultureInfo.InvariantCulture);
            }
            catch (Exception exception)
            {
                if (exception.MustBeRethrownImmediately())
                    throw;

                var configException = new NLogConfigurationException(exception, $"'{propertyName}' hasn't a valid boolean value '{value}'. {defaultValue} will be used");
                if (MustThrowConfigException(configException))
                    throw configException;
                return defaultValue;
            }
        }

        private bool MustThrowConfigException(NLogConfigurationException configException)
        {
            if (configException.MustBeRethrown())
                return true;    // Global LogManager says throw

            if (LogFactory.ThrowConfigExceptions ?? LogFactory.ThrowExceptions)
                return true;    // Local LogFactory says throw

            return false;
        }

        private static bool MatchesName(string key, string expectedKey)
        {
            return string.Equals(key?.Trim(), expectedKey, StringComparison.OrdinalIgnoreCase);
        }

        private static bool IsTargetElement(string name)
        {
            return name.Equals("target", StringComparison.OrdinalIgnoreCase)
                   || name.Equals("wrapper", StringComparison.OrdinalIgnoreCase)
                   || name.Equals("wrapper-target", StringComparison.OrdinalIgnoreCase)
                   || name.Equals("compound-target", StringComparison.OrdinalIgnoreCase);
        }

        private static bool IsTargetRefElement(string name)
        {
            return name.Equals("target-ref", StringComparison.OrdinalIgnoreCase)
                   || name.Equals("wrapper-target-ref", StringComparison.OrdinalIgnoreCase)
                   || name.Equals("compound-target-ref", StringComparison.OrdinalIgnoreCase);
        }

        /// <summary>
        /// Remove the namespace (before :)
        /// </summary>
        /// <example>
        /// x:a, will be a
        /// </example>
        /// <param name="attributeValue"></param>
        /// <returns></returns>
        private static string StripOptionalNamespacePrefix(string attributeValue)
        {
            if (attributeValue == null)
            {
                return null;
            }

            int p = attributeValue.IndexOf(':');
            if (p < 0)
            {
                return attributeValue;
            }

            return attributeValue.Substring(p + 1);
        }

        private static string GetName(Target target)
        {
            return string.IsNullOrEmpty(target.Name) ? target.GetType().Name : target.Name;
        }

        /// <summary>
        /// Config element that's validated and having extra context
        /// </summary>
        private class ValidatedConfigurationElement : ILoggingConfigurationElement
        {
            private static readonly IDictionary<string, string> EmptyDefaultDictionary = new SortHelpers.ReadOnlySingleBucketDictionary<string, string>();

            private readonly ILoggingConfigurationElement _element;
            private readonly bool _throwConfigExceptions;
            private IList<ValidatedConfigurationElement> _validChildren;

            public static ValidatedConfigurationElement Create(ILoggingConfigurationElement element, LogFactory logFactory)
            {
                if (element is ValidatedConfigurationElement validConfig)
                    return validConfig;
                else
                    return new ValidatedConfigurationElement(element, logFactory.ThrowConfigExceptions ?? logFactory.ThrowExceptions);
            }

            public ValidatedConfigurationElement(ILoggingConfigurationElement element, bool throwConfigExceptions)
            {
                _throwConfigExceptions = throwConfigExceptions;
                Name = element.Name.Trim();
                ValueLookup = CreateValueLookup(element, throwConfigExceptions);
                _element = element;
            }

            public string Name { get; }

            public IDictionary<string, string> ValueLookup { get; }

            public IEnumerable<ValidatedConfigurationElement> ValidChildren
            {
                get
                {
                    if (_validChildren != null)
                        return _validChildren;
                    else
                        return YieldAndCacheValidChildren();
                }
            }

            IEnumerable<ValidatedConfigurationElement> YieldAndCacheValidChildren()
            {
                foreach (var child in _element.Children)
                {
                    _validChildren = _validChildren ?? new List<ValidatedConfigurationElement>();
                    var validChild = new ValidatedConfigurationElement(child, _throwConfigExceptions);
                    _validChildren.Add(validChild);
                    yield return validChild;
                }
                _validChildren = _validChildren ?? ArrayHelper.Empty<ValidatedConfigurationElement>();
            }

            public IEnumerable<KeyValuePair<string, string>> Values => ValueLookup;

            /// <remarks>
            /// Explicit cast because net3_5 doesn't support covariance.
            /// </remarks>
            IEnumerable<ILoggingConfigurationElement> ILoggingConfigurationElement.Children => ValidChildren.Cast<ILoggingConfigurationElement>();

            public string GetRequiredValue(string attributeName, string section)
            {
                string value = GetOptionalValue(attributeName, null);
                if (value == null)
                {
                    throw new NLogConfigurationException($"Expected {attributeName} on {Name} in {section}");
                }

                if (StringHelpers.IsNullOrWhiteSpace(value))
                {
                    throw new NLogConfigurationException(
                        $"Expected non-empty {attributeName} on {Name} in {section}");
                }

                return value;
            }

            public string GetOptionalValue(string attributeName, string defaultValue)
            {
                ValueLookup.TryGetValue(attributeName, out string value);
                return value ?? defaultValue;
            }

            private static IDictionary<string, string> CreateValueLookup(ILoggingConfigurationElement element, bool throwConfigExceptions)
            {
                IDictionary<string, string> valueLookup = null;
                List<string> warnings = null;
                foreach (var attribute in element.Values)
                {
                    var attributeKey = attribute.Key?.Trim() ?? string.Empty;
                    valueLookup = valueLookup ?? new Dictionary<string, string>(StringComparer.OrdinalIgnoreCase);
                    if (!string.IsNullOrEmpty(attributeKey) && !valueLookup.ContainsKey(attributeKey))
                    {
                        valueLookup[attributeKey] = attribute.Value;
                    }
                    else
                    {
                        string validationError = string.IsNullOrEmpty(attributeKey) ? $"Invalid property for '{element.Name}' without name. Value={attribute.Value}"
                            : $"Duplicate value for '{element.Name}'. PropertyName={attributeKey}. Skips Value={attribute.Value}. Existing Value={valueLookup[attributeKey]}";
                        InternalLogger.Debug("Skipping {0}", validationError);
                        if (throwConfigExceptions)
                        {
                            warnings = warnings ?? new List<string>();
                            warnings.Add(validationError);
                        }
                    }
                }
                if (throwConfigExceptions && warnings?.Count > 0)
                {
                    throw new NLogConfigurationException(StringHelpers.Join(Environment.NewLine, warnings));
                }
                return valueLookup ?? EmptyDefaultDictionary;
            }
        }
    }

    internal static class LoggingConfigurationSectionExtensions
    {
        public static bool MatchesName(this ILoggingConfigurationElement section, string expectedName)
        {
            return string.Equals(section?.Name?.Trim(), expectedName, StringComparison.OrdinalIgnoreCase);
        }

        public static void AssertName(this ILoggingConfigurationElement section, params string[] allowedNames)
        {
            foreach (var en in allowedNames)
            {
                if (section.MatchesName(en))
                    return;
            }

            throw new InvalidOperationException(
                $"Assertion failed. Expected element name '{string.Join("|", allowedNames)}', actual: '{section?.Name}'.");
        }

        public static string GetRequiredValue(this ILoggingConfigurationElement element, string attributeName, string section)
        {
            string value = element.GetOptionalValue(attributeName, null);
            if (value == null)
            {
                throw new NLogConfigurationException($"Expected {attributeName} on {element.Name} in {section}");
            }

            if (StringHelpers.IsNullOrWhiteSpace(value))
            {
                throw new NLogConfigurationException(
                    $"Expected non-empty {attributeName} on {element.Name} in {section}");
            }

            return value;
        }

        public static string GetOptionalValue(this ILoggingConfigurationElement section, string attributeName, string defaultValue)
        {
            return section.Values
                .Where(configItem => string.Equals(configItem.Key, attributeName, StringComparison.OrdinalIgnoreCase))
                .Select(configItem => configItem.Value).FirstOrDefault() ?? defaultValue;
        }

        /// <summary>
        /// Gets the optional boolean attribute value.
        /// </summary>
        /// <param name="section"></param>
        /// <param name="attributeName">Name of the attribute.</param>
        /// <param name="defaultValue">Default value to return if the attribute is not found or if there is a parse error</param>
        /// <returns>Boolean attribute value or default.</returns>
        public static bool GetOptionalBooleanValue(this ILoggingConfigurationElement section, string attributeName,
            bool defaultValue)
        {
            string value = section.GetOptionalValue(attributeName, null);
            if (string.IsNullOrEmpty(value))
            {
                return defaultValue;
            }

            try
            {
                return Convert.ToBoolean(value.Trim(), CultureInfo.InvariantCulture);
            }
            catch (Exception exception)
            {
                var configException = new NLogConfigurationException(exception, $"'{attributeName}' hasn't a valid boolean value '{value}'. {defaultValue} will be used");
                if (configException.MustBeRethrown())
                {
                    throw configException;
                }
                InternalLogger.Error(exception, configException.Message);
                return defaultValue;
            }
        }
    }
}<|MERGE_RESOLUTION|>--- conflicted
+++ resolved
@@ -729,7 +729,7 @@
                 }
                 else
                 {
-                    var configException = 
+                    var configException =
                         new NLogConfigurationException($"Target '{targetName}' not found for logging rule: {(string.IsNullOrEmpty(rule.RuleName) ? rule.LoggerNamePattern : rule.RuleName)}.");
                     if (MustThrowConfigException(configException))
                         throw configException;
@@ -866,10 +866,6 @@
             }
         }
 
-<<<<<<< HEAD
-        private void ParseTargetElement(Target target, ValidatedConfigurationElement targetElement,
-            Dictionary<string, ValidatedConfigurationElement> typeNameToDefaultTargetParameters = null)
-=======
         private Target CreateTargetType(string targetTypeName)
         {
             Target newTarget = null;
@@ -893,15 +889,8 @@
             return newTarget;
         }
 
-        void ParseDefaultTargetParameters(ILoggingConfigurationElement defaultTargetElement, string targetType,
-            Dictionary<string, ILoggingConfigurationElement> typeNameToDefaultTargetParameters)
-        {
-            typeNameToDefaultTargetParameters[targetType.Trim()] = defaultTargetElement;
-        }
-
-        private void ParseTargetElement(Target target, ILoggingConfigurationElement targetElement,
-            Dictionary<string, ILoggingConfigurationElement> typeNameToDefaultTargetParameters = null)
->>>>>>> 9358d3db
+        private void ParseTargetElement(Target target, ValidatedConfigurationElement targetElement,
+            Dictionary<string, ValidatedConfigurationElement> typeNameToDefaultTargetParameters = null)
         {
             string targetTypeName = GetConfigItemTypeAttribute(targetElement, "targets");
             if (typeNameToDefaultTargetParameters != null &&
@@ -1072,11 +1061,7 @@
         }
 
 
-<<<<<<< HEAD
-        private void SetPropertyFromElement(object o, ValidatedConfigurationElement element)
-=======
-        private void SetPropertyFromElement(object o, ILoggingConfigurationElement childElement, ILoggingConfigurationElement parentElement)
->>>>>>> 9358d3db
+        private void SetPropertyFromElement(object o, ValidatedConfigurationElement childElement, ILoggingConfigurationElement parentElement)
         {
             if (!PropertyHelper.TryGetPropertyInfo(o, childElement.Name, out var propInfo))
             {
@@ -1242,13 +1227,8 @@
 
         private Target WrapWithDefaultWrapper(Target t, ValidatedConfigurationElement defaultWrapperElement)
         {
-<<<<<<< HEAD
             string wrapperTypeName = GetConfigItemTypeAttribute(defaultWrapperElement, "targets");
-            Target wrapperTargetInstance = _configurationItemFactory.Targets.CreateInstance(wrapperTypeName);
-=======
-            string wrapperTypeName = GetConfigItemTypeAttribute(defaultParameters, "targets");
             Target wrapperTargetInstance = CreateTargetType(wrapperTypeName);
->>>>>>> 9358d3db
             WrapperTargetBase wtb = wrapperTargetInstance as WrapperTargetBase;
             if (wtb == null)
             {
