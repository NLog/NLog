--- conflicted
+++ resolved
@@ -221,29 +221,29 @@
         /// </summary>
         public IEnumerable<string> GetDefaultCandidateConfigFilePaths(string filename = null)
         {
-            if (filename == null)
-            {
-                // Scan for process specific nlog-files
-                foreach (var filePath in GetAppSpecificNLogLocations())
-                    yield return filePath;
-            }
-
-            // NLog.config from application directory
-            string nlogConfigFile = filename ?? "NLog.config";
             string baseDirectory = PathHelpers.TrimDirectorySeparators(_appEnvironment.AppDomainBaseDirectory);
-            if (!string.IsNullOrEmpty(baseDirectory))
-                yield return Path.Combine(baseDirectory, nlogConfigFile);
-
-            string nLogConfigFileLowerCase = nlogConfigFile.ToLower();
-            bool platformFileSystemCaseInsensitive = nlogConfigFile == nLogConfigFileLowerCase || PlatformDetector.IsWin32;
-            if (!platformFileSystemCaseInsensitive && !string.IsNullOrEmpty(baseDirectory))
-                yield return Path.Combine(baseDirectory, nLogConfigFileLowerCase);
-
 #if !NETSTANDARD1_3
             string entryAssemblyLocation = PathHelpers.TrimDirectorySeparators(_appEnvironment.EntryAssemblyLocation);
 #else
             string entryAssemblyLocation = string.Empty;
 #endif
+            if (filename == null)
+            {
+                // Scan for process specific nlog-files
+                foreach (var filePath in GetAppSpecificNLogLocations(baseDirectory, entryAssemblyLocation))
+                    yield return filePath;
+            }
+
+            // NLog.config from application directory
+            string nlogConfigFile = filename ?? "NLog.config";
+            if (!string.IsNullOrEmpty(baseDirectory))
+                yield return Path.Combine(baseDirectory, nlogConfigFile);
+
+            string nLogConfigFileLowerCase = nlogConfigFile.ToLower();
+            bool platformFileSystemCaseInsensitive = nlogConfigFile == nLogConfigFileLowerCase || PlatformDetector.IsWin32;
+            if (!platformFileSystemCaseInsensitive && !string.IsNullOrEmpty(baseDirectory))
+                yield return Path.Combine(baseDirectory, nLogConfigFileLowerCase);
+
             if (!string.IsNullOrEmpty(entryAssemblyLocation) && !string.Equals(entryAssemblyLocation, baseDirectory, StringComparison.OrdinalIgnoreCase))
             {
                 yield return Path.Combine(entryAssemblyLocation, nlogConfigFile);
@@ -258,16 +258,6 @@
                     yield return nLogConfigFileLowerCase;
             }
 
-<<<<<<< HEAD
-=======
-            if (filename == null)
-            {
-                // Scan for process specific nlog-files
-                foreach (var filePath in GetAppSpecificNLogLocations(baseDirectory, entryAssemblyLocation))
-                    yield return filePath;
-            }
-
->>>>>>> 3755739d
             foreach (var filePath in GetPrivateBinPathNLogLocations(baseDirectory, nlogConfigFile, platformFileSystemCaseInsensitive ? nLogConfigFileLowerCase : string.Empty))
                 yield return filePath;
 
@@ -293,11 +283,7 @@
         /// <summary>
         /// Get default file paths (including filename) for possible NLog config files. 
         /// </summary>
-<<<<<<< HEAD
-        public IEnumerable<string> GetAppSpecificNLogLocations()
-=======
         public IEnumerable<string> GetAppSpecificNLogLocations(string baseDirectory, string entryAssemblyLocation)
->>>>>>> 3755739d
         {
             // Current config file with .config renamed to .nlog
             string configurationFile = _appEnvironment.AppDomainConfigurationFile;
@@ -315,14 +301,8 @@
 #if NETSTANDARD && !NETSTANDARD1_3
             else
             {
-<<<<<<< HEAD
-                string entryAssemblyLocation = PathHelpers.TrimDirectorySeparators(_appEnvironment.EntryAssemblyLocation);
-                string processFilePath = _appEnvironment.CurrentProcessFilePath;
-                string processDirectory = !string.IsNullOrEmpty(processFilePath) ? PathHelpers.TrimDirectorySeparators(Path.GetDirectoryName(processFilePath)) : string.Empty;
-=======
                 if (string.IsNullOrEmpty(entryAssemblyLocation))
                     entryAssemblyLocation = baseDirectory;
->>>>>>> 3755739d
 
                 if (PathHelpers.IsTempDir(entryAssemblyLocation, _appEnvironment.UserTempFilePath))
                 {
