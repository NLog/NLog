--- conflicted
+++ resolved
@@ -94,14 +94,10 @@
         {
             if (typeof(TBaseType).IsAssignableFrom(type))
             {
-<<<<<<< HEAD
-                foreach (var attr in attributes)
-=======
                 IEnumerable<TAttributeType> attributes = type.GetCustomAttributes<TAttributeType>(false);
                 if (attributes != null)
->>>>>>> 24312c35
-                {
-                    foreach (TAttributeType attr in attributes)
+                {
+                    foreach (var attr in attributes)
                     {
                         RegisterDefinition(itemNamePrefix + attr.Name, type);
                     }
