// 
// Copyright (c) 2004-2016 Jaroslaw Kowalski <jaak@jkowalski.net>, Kim Christensen, Julian Verdurmen
// 
// All rights reserved.
// 
// Redistribution and use in source and binary forms, with or without 
// modification, are permitted provided that the following conditions 
// are met:
// 
// * Redistributions of source code must retain the above copyright notice, 
//   this list of conditions and the following disclaimer. 
// 
// * Redistributions in binary form must reproduce the above copyright notice,
//   this list of conditions and the following disclaimer in the documentation
//   and/or other materials provided with the distribution. 
// 
// * Neither the name of Jaroslaw Kowalski nor the names of its 
//   contributors may be used to endorse or promote products derived from this
//   software without specific prior written permission. 
// 
// THIS SOFTWARE IS PROVIDED BY THE COPYRIGHT HOLDERS AND CONTRIBUTORS "AS IS"
// AND ANY EXPRESS OR IMPLIED WARRANTIES, INCLUDING, BUT NOT LIMITED TO, THE 
// IMPLIED WARRANTIES OF MERCHANTABILITY AND FITNESS FOR A PARTICULAR PURPOSE 
// ARE DISCLAIMED. IN NO EVENT SHALL THE COPYRIGHT OWNER OR CONTRIBUTORS BE 
// LIABLE FOR ANY DIRECT, INDIRECT, INCIDENTAL, SPECIAL, EXEMPLARY, OR 
// CONSEQUENTIAL DAMAGES (INCLUDING, BUT NOT LIMITED TO, PROCUREMENT OF
// SUBSTITUTE GOODS OR SERVICES; LOSS OF USE, DATA, OR PROFITS; OR BUSINESS 
// INTERRUPTION) HOWEVER CAUSED AND ON ANY THEORY OF LIABILITY, WHETHER IN 
// CONTRACT, STRICT LIABILITY, OR TORT (INCLUDING NEGLIGENCE OR OTHERWISE) 
// ARISING IN ANY WAY OUT OF THE USE OF THIS SOFTWARE, EVEN IF ADVISED OF 
// THE POSSIBILITY OF SUCH DAMAGE.
// 

using System.IO;
using System.Linq;
using NLog.Common;

namespace NLog.Config
{
    using System;
    using System.Collections.Generic;
    using System.Reflection;
    using NLog.Conditions;
    using NLog.Filters;
    using NLog.Internal;
    using NLog.LayoutRenderers;
    using NLog.Layouts;
    using NLog.Targets;
    using NLog.Time;

    /// <summary>
    /// Provides registration information for named items (targets, layouts, layout renderers, etc.) managed by NLog.
    /// </summary>
    public class ConfigurationItemFactory
    {
        private static ConfigurationItemFactory defaultInstance = null;

        private readonly IList<object> allFactories;
        private readonly Factory<Target, TargetAttribute> targets;
        private readonly Factory<Filter, FilterAttribute> filters;
        private readonly Factory<LayoutRenderer, LayoutRendererAttribute> layoutRenderers;
        private readonly Factory<Layout, LayoutAttribute> layouts;
        private readonly MethodFactory<ConditionMethodsAttribute, ConditionMethodAttribute> conditionMethods;
        private readonly Factory<LayoutRenderer, AmbientPropertyAttribute> ambientProperties;
        private readonly Factory<TimeSource, TimeSourceAttribute> timeSources;

<<<<<<< HEAD
        private ICompactJsonSerializer jsonSerializer = DefaultJsonSerializer.Instance;
        
=======
>>>>>>> 33035845
        /// <summary>
        /// Initializes a new instance of the <see cref="ConfigurationItemFactory"/> class.
        /// </summary>
        /// <param name="assemblies">The assemblies to scan for named items.</param>
        public ConfigurationItemFactory(params Assembly[] assemblies)
        {
            this.CreateInstance = FactoryHelper.CreateInstance;
            this.targets = new Factory<Target, TargetAttribute>(this);
            this.filters = new Factory<Filter, FilterAttribute>(this);
            this.layoutRenderers = new Factory<LayoutRenderer, LayoutRendererAttribute>(this);
            this.layouts = new Factory<Layout, LayoutAttribute>(this);
            this.conditionMethods = new MethodFactory<ConditionMethodsAttribute, ConditionMethodAttribute>();
            this.ambientProperties = new Factory<LayoutRenderer, AmbientPropertyAttribute>(this);
            this.timeSources = new Factory<TimeSource, TimeSourceAttribute>(this);
            this.allFactories = new List<object>
            {
                this.targets,
                this.filters,
                this.layoutRenderers,
                this.layouts,
                this.conditionMethods,
                this.ambientProperties,
                this.timeSources,
            };

            foreach (var asm in assemblies)
            {
                this.RegisterItemsFromAssembly(asm);
            }
        }

        /// <summary>
        /// Gets or sets default singleton instance of <see cref="ConfigurationItemFactory"/>.
        /// </summary>
        /// <remarks>
        /// This property implements lazy instantiation so that the <see cref="ConfigurationItemFactory"/> is not built before 
        /// the internal logger is configured.
        /// </remarks>
        public static ConfigurationItemFactory Default
        {
            get
            {
                if (defaultInstance == null)
                    defaultInstance = BuildDefaultFactory();
                return defaultInstance;
            }
            set { defaultInstance = value; }
        }

        /// <summary>
        /// Gets or sets the creator delegate used to instantiate configuration objects.
        /// </summary>
        /// <remarks>
        /// By overriding this property, one can enable dependency injection or interception for created objects.
        /// </remarks>
        public ConfigurationItemCreator CreateInstance { get; set; }

        /// <summary>
        /// Gets the <see cref="Target"/> factory.
        /// </summary>
        /// <value>The target factory.</value>
        public INamedItemFactory<Target, Type> Targets
        {
            get { return this.targets; }
        }

        /// <summary>
        /// Gets the <see cref="Filter"/> factory.
        /// </summary>
        /// <value>The filter factory.</value>
        public INamedItemFactory<Filter, Type> Filters
        {
            get { return this.filters; }
        }

        /// <summary>
        /// Gets the <see cref="LayoutRenderer"/> factory.
        /// </summary>
        /// <value>The layout renderer factory.</value>
        public INamedItemFactory<LayoutRenderer, Type> LayoutRenderers
        {
            get { return this.layoutRenderers; }
        }

        /// <summary>
        /// Gets the <see cref="LayoutRenderer"/> factory.
        /// </summary>
        /// <value>The layout factory.</value>
        public INamedItemFactory<Layout, Type> Layouts
        {
            get { return this.layouts; }
        }

        /// <summary>
        /// Gets the ambient property factory.
        /// </summary>
        /// <value>The ambient property factory.</value>
        public INamedItemFactory<LayoutRenderer, Type> AmbientProperties
        {
            get { return this.ambientProperties; }
        }

        /// <summary>
        /// Gets or sets the JSON serializer to use with <see cref="WebServiceTarget"/>.
        /// </summary>
        public ICompactJsonSerializer JsonSerializer
        {
            get { return jsonSerializer; }
            set { jsonSerializer = value ?? DefaultJsonSerializer.Instance; }
        }

        /// <summary>
        /// Gets the time source factory.
        /// </summary>
        /// <value>The time source factory.</value>
        public INamedItemFactory<TimeSource, Type> TimeSources
        {
            get { return this.timeSources; }
        }

        /// <summary>
        /// Gets the condition method factory.
        /// </summary>
        /// <value>The condition method factory.</value>
        public INamedItemFactory<MethodInfo, MethodInfo> ConditionMethods
        {
            get { return this.conditionMethods; }
        }

        /// <summary>
        /// Registers named items from the assembly.
        /// </summary>
        /// <param name="assembly">The assembly.</param>
        public void RegisterItemsFromAssembly(Assembly assembly)
        {
            this.RegisterItemsFromAssembly(assembly, string.Empty);
        }

        /// <summary>
        /// Registers named items from the assembly.
        /// </summary>
        /// <param name="assembly">The assembly.</param>
        /// <param name="itemNamePrefix">Item name prefix.</param>
        public void RegisterItemsFromAssembly(Assembly assembly, string itemNamePrefix)
        {
            InternalLogger.Debug("ScanAssembly('{0}')", assembly.FullName);
            var typesToScan = assembly.SafeGetTypes();
            foreach (IFactory f in this.allFactories)
            {
                f.ScanTypes(typesToScan, itemNamePrefix);
            }
        }

        /// <summary>
        /// Clears the contents of all factories.
        /// </summary>
        public void Clear()
        {
            foreach (IFactory f in this.allFactories)
            {
                f.Clear();
            }
        }

        /// <summary>
        /// Registers the type.
        /// </summary>
        /// <param name="type">The type to register.</param>
        /// <param name="itemNamePrefix">The item name prefix.</param>
        public void RegisterType(Type type, string itemNamePrefix)
        {
            foreach (IFactory f in this.allFactories)
            {
                f.RegisterType(type, itemNamePrefix);
            }
        }

        /// <summary>
        /// Builds the default configuration item factory.
        /// </summary>
        /// <returns>Default factory.</returns>
        private static ConfigurationItemFactory BuildDefaultFactory()
        {
            var nlogAssembly = typeof(ILogger).Assembly;
            var factory = new ConfigurationItemFactory(nlogAssembly);
            factory.RegisterExtendedItems();
#if !SILVERLIGHT

            var assemblyLocation = Path.GetDirectoryName(new Uri(nlogAssembly.CodeBase).LocalPath);
            if (assemblyLocation == null)
            {
                InternalLogger.Warn("No auto loading because Nlog.dll location is unknown");
                return factory;
            }
            if (!Directory.Exists(assemblyLocation))
            {
                InternalLogger.Warn("No auto loading because '{0}' doesn't exists", assemblyLocation);
                return factory;
            }

            try
            {

                var extensionDlls = Directory.GetFiles(assemblyLocation, "NLog*.dll")
                    .Select(Path.GetFileName)
                    .Where(x => !x.Equals("NLog.dll", StringComparison.OrdinalIgnoreCase))
                    .Where(x => !x.Equals("NLog.UnitTests.dll", StringComparison.OrdinalIgnoreCase))
                    .Where(x => !x.Equals("NLog.Extended.dll", StringComparison.OrdinalIgnoreCase))
                    .Select(x => Path.Combine(assemblyLocation, x));

                InternalLogger.Debug("Start auto loading, location: {0}", assemblyLocation);
                foreach (var extensionDll in extensionDlls)
                {
                    InternalLogger.Info("Auto loading assembly file: {0}", extensionDll);
                    var success = false;
                    try
                    {
                        var extensionAssembly = Assembly.LoadFrom(extensionDll);
                        InternalLogger.LogAssemblyVersion(extensionAssembly);
                        factory.RegisterItemsFromAssembly(extensionAssembly);
                        success = true;
                    }
                    catch (Exception ex)
                    {
                        if (ex.MustBeRethrownImmediately())
                        {
                            throw;
                        }

                        InternalLogger.Warn(ex, "Auto loading assembly file: {0} failed! Skipping this file.", extensionDll);
                        //TODO NLog 5, check MustBeRethrown()
                    }
                    if (success)
                    {
                        InternalLogger.Info("Auto loading assembly file: {0} succeeded!", extensionDll);
                    }

                }
            }
            catch (UnauthorizedAccessException ex)
            {
                InternalLogger.Warn(ex, "Seems that we do not have permission");
                if (ex.MustBeRethrown())
                {
                    throw;
                }
            }
            InternalLogger.Debug("Auto loading done");
#endif

            return factory;
        }

        /// <summary>
        /// Registers items in NLog.Extended.dll using late-bound types, so that we don't need a reference to NLog.Extended.dll.
        /// </summary>
        private void RegisterExtendedItems()
        {
            string suffix = typeof(ILogger).AssemblyQualifiedName;
            string myAssemblyName = "NLog,";
            string extendedAssemblyName = "NLog.Extended,";
            int p = suffix.IndexOf(myAssemblyName, StringComparison.OrdinalIgnoreCase);
            if (p >= 0)
            {
                suffix = ", " + extendedAssemblyName + suffix.Substring(p + myAssemblyName.Length);

                // register types
                string targetsNamespace = typeof(DebugTarget).Namespace;
                this.targets.RegisterNamedType("AspNetTrace", targetsNamespace + ".AspNetTraceTarget" + suffix);
                this.targets.RegisterNamedType("MSMQ", targetsNamespace + ".MessageQueueTarget" + suffix);
                this.targets.RegisterNamedType("AspNetBufferingWrapper", targetsNamespace + ".Wrappers.AspNetBufferingTargetWrapper" + suffix);

                // register layout renderers
                string layoutRenderersNamespace = typeof(MessageLayoutRenderer).Namespace;
                this.layoutRenderers.RegisterNamedType("appsetting", layoutRenderersNamespace + ".AppSettingLayoutRenderer" + suffix);
                this.layoutRenderers.RegisterNamedType("aspnet-application", layoutRenderersNamespace + ".AspNetApplicationValueLayoutRenderer" + suffix);
                this.layoutRenderers.RegisterNamedType("aspnet-request", layoutRenderersNamespace + ".AspNetRequestValueLayoutRenderer" + suffix);
                this.layoutRenderers.RegisterNamedType("aspnet-sessionid", layoutRenderersNamespace + ".AspNetSessionIDLayoutRenderer" + suffix);
                this.layoutRenderers.RegisterNamedType("aspnet-session", layoutRenderersNamespace + ".AspNetSessionValueLayoutRenderer" + suffix);
                this.layoutRenderers.RegisterNamedType("aspnet-user-authtype", layoutRenderersNamespace + ".AspNetUserAuthTypeLayoutRenderer" + suffix);
                this.layoutRenderers.RegisterNamedType("aspnet-user-identity", layoutRenderersNamespace + ".AspNetUserIdentityLayoutRenderer" + suffix);
            }
        }
    }
}<|MERGE_RESOLUTION|>--- conflicted
+++ resolved
@@ -64,11 +64,8 @@
         private readonly Factory<LayoutRenderer, AmbientPropertyAttribute> ambientProperties;
         private readonly Factory<TimeSource, TimeSourceAttribute> timeSources;
 
-<<<<<<< HEAD
         private ICompactJsonSerializer jsonSerializer = DefaultJsonSerializer.Instance;
         
-=======
->>>>>>> 33035845
         /// <summary>
         /// Initializes a new instance of the <see cref="ConfigurationItemFactory"/> class.
         /// </summary>
