--- conflicted
+++ resolved
@@ -31,11 +31,7 @@
 // THE POSSIBILITY OF SUCH DAMAGE.
 // 
 
-<<<<<<< HEAD
-using NLog.Common;
-=======
 using JetBrains.Annotations;
->>>>>>> 5de22608
 
 namespace NLog.Config
 {
@@ -44,6 +40,7 @@
     using System.Collections.Generic;
     using System.Reflection;
     using NLog.Internal;
+    using NLog.Common;
 
     /// <summary>
     /// Repository of interfaces used by NLog to allow override for dependency injection
@@ -90,12 +87,8 @@
 
         private object DefaultResolveInstance(Type itemType, HashSet<Type> seenTypes)
         {
-<<<<<<< HEAD
             InternalLogger.Trace("Resolve {0}", itemType.FullName);
-            if (_serviceRepository.TryGetValue(itemType, out var objectResolver))
-=======
             if (_creatorMap.TryGetValue(itemType, out var objectResolver))
->>>>>>> 5de22608
             {
                 InternalLogger.Trace("Resolve {0} done", itemType.FullName);
                 return objectResolver(itemType);
