// 
// Copyright (c) 2004-2017 Jaroslaw Kowalski <jaak@jkowalski.net>, Kim Christensen, Julian Verdurmen
// 
// All rights reserved.
// 
// Redistribution and use in source and binary forms, with or without 
// modification, are permitted provided that the following conditions 
// are met:
// 
// * Redistributions of source code must retain the above copyright notice, 
//   this list of conditions and the following disclaimer. 
// 
// * Redistributions in binary form must reproduce the above copyright notice,
//   this list of conditions and the following disclaimer in the documentation
//   and/or other materials provided with the distribution. 
// 
// * Neither the name of Jaroslaw Kowalski nor the names of its 
//   contributors may be used to endorse or promote products derived from this
//   software without specific prior written permission. 
// 
// THIS SOFTWARE IS PROVIDED BY THE COPYRIGHT HOLDERS AND CONTRIBUTORS "AS IS"
// AND ANY EXPRESS OR IMPLIED WARRANTIES, INCLUDING, BUT NOT LIMITED TO, THE 
// IMPLIED WARRANTIES OF MERCHANTABILITY AND FITNESS FOR A PARTICULAR PURPOSE 
// ARE DISCLAIMED. IN NO EVENT SHALL THE COPYRIGHT OWNER OR CONTRIBUTORS BE 
// LIABLE FOR ANY DIRECT, INDIRECT, INCIDENTAL, SPECIAL, EXEMPLARY, OR 
// CONSEQUENTIAL DAMAGES (INCLUDING, BUT NOT LIMITED TO, PROCUREMENT OF
// SUBSTITUTE GOODS OR SERVICES; LOSS OF USE, DATA, OR PROFITS; OR BUSINESS 
// INTERRUPTION) HOWEVER CAUSED AND ON ANY THEORY OF LIABILITY, WHETHER IN 
// CONTRACT, STRICT LIABILITY, OR TORT (INCLUDING NEGLIGENCE OR OTHERWISE) 
// ARISING IN ANY WAY OUT OF THE USE OF THIS SOFTWARE, EVEN IF ADVISED OF 
// THE POSSIBILITY OF SUCH DAMAGE.
// 

using System.Diagnostics.CodeAnalysis;
using NLog.MessageTemplates;

namespace NLog
{
    using System;
    using System.Collections;
    using System.Collections.Generic;
    using System.ComponentModel;
    using System.Diagnostics;
    using System.Globalization;
    using System.Threading;
    using NLog.Common;
    using NLog.Internal;
    using NLog.Layouts;
    using NLog.Time;

    /// <summary>
    /// Represents the logging event.
    /// </summary>
    public class LogEventInfo
    {
        /// <summary>
        /// Gets the date of the first log event created.
        /// </summary>
        public static readonly DateTime ZeroDate = DateTime.UtcNow;
        internal static readonly LogMessageFormatter StringFormatMessageFormatter = GetStringFormatMessageFormatter;
        internal static LogMessageFormatter DefaultMessageFormatter { get; set; } = LogMessageTemplateFormatter.DefaultAuto.MessageFormatter;

        private static int globalSequenceId;

<<<<<<< HEAD
        private string _formattedMessage;
        private string _message;
=======

        /// <summary>
        /// The formatted log message. 
        /// </summary>
        private string _formattedMessage;

        /// <summary>
        /// The log message including any parameter placeholders
        /// </summary>
        private string _message;

>>>>>>> 201acd9f
        private object[] _parameters;
        private IFormatProvider _formatProvider;
        private LogMessageFormatter _messageFormatter = DefaultMessageFormatter;
        private IDictionary<Layout, string> _layoutCache;
        private PropertiesDictionary _properties;

        /// <summary>
        /// Initializes a new instance of the <see cref="LogEventInfo" /> class.
        /// </summary>
        public LogEventInfo()
        {
            this.TimeStamp = TimeSource.Current.Time;
            this.SequenceID = Interlocked.Increment(ref globalSequenceId);
        }

        /// <summary>
        /// Initializes a new instance of the <see cref="LogEventInfo" /> class.
        /// </summary>
        /// <param name="level">Log level.</param>
        /// <param name="loggerName">Logger name.</param>
        /// <param name="message">Log message including parameter placeholders.</param>
        public LogEventInfo(LogLevel level, string loggerName, [Localizable(false)] string message)
            : this(level, loggerName, null, message, null, null)
        {
        }

        /// <summary>
        /// Initializes a new instance of the <see cref="LogEventInfo" /> class.
        /// </summary>
        /// <param name="level">Log level.</param>
        /// <param name="loggerName">Logger name.</param>
        /// <param name="message">Log message including parameter placeholders.</param>
        /// <param name="messageTemplateParameters">Log message including parameter placeholders.</param>
        public LogEventInfo(LogLevel level, string loggerName, [Localizable(false)] string message, IList<MessageTemplateParameter> messageTemplateParameters)
            : this(level, loggerName, null, message, null, null)
        {
            if (messageTemplateParameters != null && messageTemplateParameters.Count > 0)
            {
                this._properties = new PropertiesDictionary(messageTemplateParameters);
            }
        }

        /// <summary>
        /// Initializes a new instance of the <see cref="LogEventInfo" /> class.
        /// </summary>
        /// <param name="level">Log level.</param>
        /// <param name="loggerName">Logger name.</param>
        /// <param name="formatProvider">An IFormatProvider that supplies culture-specific formatting information.</param>
        /// <param name="message">Log message including parameter placeholders.</param>
        /// <param name="parameters">Parameter array.</param>
        public LogEventInfo(LogLevel level, string loggerName, IFormatProvider formatProvider, [Localizable(false)] string message, object[] parameters) 
            : this(level, loggerName, formatProvider, message, parameters, null)
        {
        }

        /// <summary>
        /// Initializes a new instance of the <see cref="LogEventInfo" /> class.
        /// </summary>
        /// <param name="level">Log level.</param>
        /// <param name="loggerName">Logger name.</param>
        /// <param name="formatProvider">An IFormatProvider that supplies culture-specific formatting information.</param>
        /// <param name="message">Log message including parameter placeholders.</param>
        /// <param name="parameters">Parameter array.</param>
        /// <param name="exception">Exception information.</param>
        public LogEventInfo(LogLevel level, string loggerName, IFormatProvider formatProvider, [Localizable(false)] string message, object[] parameters, Exception exception): this()
        {
            this.Level = level;
            this.LoggerName = loggerName;
            this.Message = message;
            this.Parameters = parameters;
            this.FormatProvider = formatProvider;
            this.Exception = exception;
         
            if (NeedToPreformatMessage(parameters))
            {
                this.CalcFormattedMessage();
            }
        }

        /// <summary>
        /// Gets the unique identifier of log event which is automatically generated
        /// and monotonously increasing.
        /// </summary>
        [SuppressMessage("Microsoft.Naming", "CA1709:IdentifiersShouldBeCasedCorrectly", MessageId = "ID", Justification = "Backwards compatibility")]
        // ReSharper disable once InconsistentNaming
        public int SequenceID { get; private set; }

        /// <summary>
        /// Gets or sets the timestamp of the logging event.
        /// </summary>
        [SuppressMessage("Microsoft.Naming", "CA1702:CompoundWordsShouldBeCasedCorrectly", MessageId = "TimeStamp", Justification = "Backwards compatibility.")]
        public DateTime TimeStamp { get; set; }

        /// <summary>
        /// Gets or sets the level of the logging event.
        /// </summary>
        public LogLevel Level { get; set; }

        /// <summary>
        /// Gets a value indicating whether stack trace has been set for this event.
        /// </summary>
        public bool HasStackTrace
        {
            get { return this.StackTrace != null; }
        }

        /// <summary>
        /// Gets the stack frame of the method that did the logging.
        /// </summary>
        public StackFrame UserStackFrame
        {
            get { return (this.StackTrace != null) ? this.StackTrace.GetFrame(this.UserStackFrameNumber) : null; }
        }

        /// <summary>
        /// Gets the number index of the stack frame that represents the user
        /// code (not the NLog code).
        /// </summary>
        public int UserStackFrameNumber { get; private set; }

        /// <summary>
        /// Gets the entire stack trace.
        /// </summary>
        public StackTrace StackTrace { get; private set; }

        /// <summary>
        /// Gets or sets the exception information.
        /// </summary>
        public Exception Exception { get; set; }

        /// <summary>
        /// Gets or sets the logger name.
        /// </summary>
        public string LoggerName { get; set; }

        /// <summary>
        /// Gets the logger short name.
        /// </summary>
        /// <remarks>This property was marked as obsolete on NLog 2.0 and it may be removed in a future release.</remarks>
        [Obsolete("This property should not be used. Marked obsolete on NLog 2.0")]
        public string LoggerShortName
        {
            // NOTE: This property is not referenced by NLog code anymore. 
            get
            {
                int lastDot = this.LoggerName.LastIndexOf('.');
                if (lastDot >= 0)
                {
                    return this.LoggerName.Substring(lastDot + 1);
                }

                return this.LoggerName;
            }
        }

        /// <summary>
        /// Gets or sets the log message including any parameter placeholders.
        /// </summary>
        public string Message
        {
            get { return this._message; }
            set
            {
                bool rebuildMessageTemplateParameters = ResetMessageTemplateParameters();
                this._message = value;
                ResetFormattedMessage(rebuildMessageTemplateParameters);
            }
        }

        /// <summary>
        /// Gets or sets the parameter values or null if no parameters have been specified.
        /// </summary>
        [SuppressMessage("Microsoft.Performance", "CA1819:PropertiesShouldNotReturnArrays", Justification = "For backwards compatibility.")]
        public object[] Parameters
        {
            get { return this._parameters; }
            set
            {
                bool rebuildMessageTemplateParameters = ResetMessageTemplateParameters();
                this._parameters = value;
                ResetFormattedMessage(rebuildMessageTemplateParameters);
            }
        }

        /// <summary>
        /// Gets or sets the format provider that was provided while logging or <see langword="null" />
        /// when no formatProvider was specified.
        /// </summary>
        public IFormatProvider FormatProvider
        {
            get { return this._formatProvider; }
            set
            {
                if (this._formatProvider != value)
                {
                    this._formatProvider = value;
                    ResetFormattedMessage(false);
                }
            }
        }

        /// <summary>
        /// Gets or sets the message formatter for generating <see cref="LogEventInfo.FormattedMessage"/>
        /// Uses string.Format(...) when nothing else has been configured.
        /// </summary>
        public LogMessageFormatter MessageFormatter
        {
            get { return this._messageFormatter; }
            set
            {
                this._messageFormatter = value ?? StringFormatMessageFormatter;
                ResetFormattedMessage(false);
            }
        }

        /// <summary>
        /// Gets the formatted message.
        /// </summary>
        public string FormattedMessage
        {
            get 
            {
                if (this._formattedMessage == null)
                {
                    this.CalcFormattedMessage();
                }

                return this._formattedMessage;
            }
        }

        /// <summary>
        /// Checks if any per-event context properties (Without allocation)
        /// </summary>
        public bool HasProperties
        {
            get
            {
                if (this._properties != null)
                {
                    return this._properties.Count > 0;
                }
                else
                {
                    return HasMessageTemplateParameters;
                }
            }
        }

        internal PropertiesDictionary PropertiesDictionary { get { return this._properties; } set { this._properties = value; } }

        /// <summary>
        /// Gets the dictionary of per-event context properties.
        /// </summary>
        public IDictionary<object, object> Properties 
        {
            get { return GetPropertiesInternal(); }
        }

        /// <summary>
        /// Gets the dictionary of per-event context properties. 
        /// Internal helper for the PropertiesDictionary type.
        /// </summary>
        /// <returns></returns>
        private PropertiesDictionary GetPropertiesInternal()
        {
            if (this._properties == null)
            {
                Interlocked.CompareExchange(ref this._properties, new PropertiesDictionary(), null);
                if (HasMessageTemplateParameters)
                {
                    this.CalcFormattedMessage();
                    // MessageTemplateParameters have probably been created
                }
            }
            return this._properties;
        }

        internal bool HasMessageTemplateParameters
        {
            get
            {
                var logMessageFormatter = this._messageFormatter?.Target as ILogMessageFormatter;
                return logMessageFormatter?.HasProperties(this) ?? false;
            }
        }

        /// <summary>
        /// Gets the named parameters extracted from parsing <see cref="Message"/> as MessageTemplate
        /// </summary>
        public IMessageTemplateParameters MessageTemplateParameters
        {
            get
            {
                if (this._properties != null && this._properties.MessageProperties.Count > 0)
                {
                    return new MessageTemplateParameters(this._properties.MessageProperties);
                }
                else
                {
<<<<<<< HEAD
                    return new MessageTemplateParameters(this._parameters);
=======
                    return new MessageTemplateParameters(this._message, this._parameters);
>>>>>>> 201acd9f
                }
            }
        }

        /// <summary>
        /// Gets the dictionary of per-event context properties.
        /// </summary>
        /// <remarks>This property was marked as obsolete on NLog 2.0 and it may be removed in a future release.</remarks>
        [Obsolete("Use LogEventInfo.Properties instead.  Marked obsolete on NLog 2.0", true)]
        public IDictionary Context { get { return GetPropertiesInternal().EventContext; } }

        /// <summary>
        /// Creates the null event.
        /// </summary>
        /// <returns>Null log event.</returns>
        public static LogEventInfo CreateNullEvent()
        {
            return new LogEventInfo(LogLevel.Off, String.Empty, String.Empty);
        }

        /// <summary>
        /// Creates the log event.
        /// </summary>
        /// <param name="logLevel">The log level.</param>
        /// <param name="loggerName">Name of the logger.</param>
        /// <param name="message">The message.</param>
        /// <returns>Instance of <see cref="LogEventInfo"/>.</returns>
        public static LogEventInfo Create(LogLevel logLevel, string loggerName, [Localizable(false)] string message)
        {
            return new LogEventInfo(logLevel, loggerName, null, message, null);
        }

        /// <summary>
        /// Creates the log event.
        /// </summary>
        /// <param name="logLevel">The log level.</param>
        /// <param name="loggerName">Name of the logger.</param>
        /// <param name="formatProvider">The format provider.</param>
        /// <param name="message">The message.</param>
        /// <param name="parameters">The parameters.</param>
        /// <returns>Instance of <see cref="LogEventInfo"/>.</returns>
        public static LogEventInfo Create(LogLevel logLevel, string loggerName, IFormatProvider formatProvider, [Localizable(false)] string message, object[] parameters)
        {
            return new LogEventInfo(logLevel, loggerName, formatProvider, message, parameters);
        }

        /// <summary>
        /// Creates the log event.
        /// </summary>
        /// <param name="logLevel">The log level.</param>
        /// <param name="loggerName">Name of the logger.</param>
        /// <param name="formatProvider">The format provider.</param>
        /// <param name="message">The message.</param>
        /// <returns>Instance of <see cref="LogEventInfo"/>.</returns>
        public static LogEventInfo Create(LogLevel logLevel, string loggerName, IFormatProvider formatProvider, object message)
        {
            return new LogEventInfo(logLevel, loggerName, formatProvider, "{0}", new[] { message });
        }

        /// <summary>
        /// Creates the log event.
        /// </summary>
        /// <param name="logLevel">The log level.</param>
        /// <param name="loggerName">Name of the logger.</param>
        /// <param name="message">The message.</param>
        /// <param name="exception">The exception.</param>
        /// <returns>Instance of <see cref="LogEventInfo"/>.</returns>
        /// <remarks>This method was marked as obsolete before NLog 4.3.11 and it may be removed in a future release.</remarks>
        [Obsolete("use Create(LogLevel logLevel, string loggerName, Exception exception, IFormatProvider formatProvider, string message) instead. Marked obsolete before v4.3.11")]
        public static LogEventInfo Create(LogLevel logLevel, string loggerName, [Localizable(false)] string message, Exception exception)
        {
            return new LogEventInfo(logLevel, loggerName, null, message, null, exception);
        }

        /// <summary>
        /// Creates the log event.
        /// </summary>
        /// <param name="logLevel">The log level.</param>
        /// <param name="loggerName">Name of the logger.</param>
        /// <param name="exception">The exception.</param>
        /// <param name="formatProvider">The format provider.</param>
        /// <param name="message">The message.</param>
        /// <returns>Instance of <see cref="LogEventInfo"/>.</returns>
        public static LogEventInfo Create(LogLevel logLevel, string loggerName, Exception exception, IFormatProvider formatProvider, [Localizable(false)] string message)
        {
            return Create(logLevel, loggerName, exception, formatProvider, message, null);
        }

        /// <summary>
        /// Creates the log event.
        /// </summary>
        /// <param name="logLevel">The log level.</param>
        /// <param name="loggerName">Name of the logger.</param>
        /// <param name="exception">The exception.</param>
        /// <param name="formatProvider">The format provider.</param>
        /// <param name="message">The message.</param>
        /// <param name="parameters">The parameters.</param>
        /// <returns>Instance of <see cref="LogEventInfo"/>.</returns>
        public static LogEventInfo Create(LogLevel logLevel, string loggerName, Exception exception, IFormatProvider formatProvider, [Localizable(false)] string message, object[] parameters)
        {
            return new LogEventInfo(logLevel, loggerName,formatProvider, message, parameters, exception);
        }

        /// <summary>
        /// Creates <see cref="AsyncLogEventInfo"/> from this <see cref="LogEventInfo"/> by attaching the specified asynchronous continuation.
        /// </summary>
        /// <param name="asyncContinuation">The asynchronous continuation.</param>
        /// <returns>Instance of <see cref="AsyncLogEventInfo"/> with attached continuation.</returns>
        public AsyncLogEventInfo WithContinuation(AsyncContinuation asyncContinuation)
        {
            return new AsyncLogEventInfo(this, asyncContinuation);
        }

        /// <summary>
        /// Returns a string representation of this log event.
        /// </summary>
        /// <returns>String representation of the log event.</returns>
        public override string ToString()
        {
            return "Log Event: Logger='" + this.LoggerName + "' Level=" + this.Level + " Message='" + this.FormattedMessage + "' SequenceID=" + this.SequenceID;
        }

        /// <summary>
        /// Sets the stack trace for the event info.
        /// </summary>
        /// <param name="stackTrace">The stack trace.</param>
        /// <param name="userStackFrame">Index of the first user stack frame within the stack trace.</param>
        public void SetStackTrace(StackTrace stackTrace, int userStackFrame)
        {
            this.StackTrace = stackTrace;
            this.UserStackFrameNumber = userStackFrame;
        }

        internal string AddCachedLayoutValue(Layout layout, string value)
        {
            if (this._layoutCache == null)
            {
                Interlocked.CompareExchange(ref this._layoutCache, new Dictionary<Layout, string>(), null);
            }
            lock (this._layoutCache)
            {
                this._layoutCache[layout] = value;
            }

            return value;
        }

        internal bool TryGetCachedLayoutValue(Layout layout, out string value)
        {
            if (this._layoutCache == null)
            {
                // We don't need lock to see if dictionary has been created
                value = null;
                return false;
            }

            lock (this._layoutCache)
            {
                if (this._layoutCache.Count == 0)
                {
                    value = null;
                    return false;
                }

                return this._layoutCache.TryGetValue(layout, out value);
            }
        }

        private static bool NeedToPreformatMessage(object[] parameters)
        {
            // we need to preformat message if it contains any parameters which could possibly
            // do logging in their ToString()
            if (parameters == null || parameters.Length == 0)
            {
                return false;
            }

            if (parameters.Length > 3)
            {
                // too many parameters, too costly to check
                return true;
            }

            if (!IsSafeToDeferFormatting(parameters[0]))
            {
                return true;
            }

            if (parameters.Length >= 2 && !IsSafeToDeferFormatting(parameters[1]))
            {
                return true;
            }

            if (parameters.Length >= 3 && !IsSafeToDeferFormatting(parameters[2]))
            {
                return true;
            }

            return false;
        }

        private static bool IsSafeToDeferFormatting(object value)
        {
            if (value == null)
            {
                return true;
            }

            return value.GetType().IsPrimitive() || (value is string);
        }

        private static string GetStringFormatMessageFormatter(LogEventInfo logEvent)
        {
            if (logEvent.Parameters == null || logEvent.Parameters.Length == 0)
            {
                return logEvent.Message;
            }
            else
            {
                return String.Format(logEvent.FormatProvider ?? CultureInfo.CurrentCulture, logEvent.Message, logEvent.Parameters);
            }
        }

        private void CalcFormattedMessage()
        {
            try
            {
                this._formattedMessage = this._messageFormatter(this);
            }
            catch (Exception exception)
            {
                this._formattedMessage = this.Message;
                InternalLogger.Warn(exception, "Error when formatting a message.");

                if (exception.MustBeRethrown())
                {
                    throw;
                }
            }
        }

        private void ResetFormattedMessage(bool rebuildMessageTemplateParameters)
        {
            this._formattedMessage = null;
            if (rebuildMessageTemplateParameters && HasMessageTemplateParameters)
            {
                this.CalcFormattedMessage();
<<<<<<< HEAD
            }
        }

        private bool ResetMessageTemplateParameters()
        {
            if (this._properties != null && HasMessageTemplateParameters)
            {
                this._properties.MessageProperties = null;
                return true;
=======
>>>>>>> 201acd9f
            }
            return false;
        }

<<<<<<< HEAD
        /// <summary>
        /// Set the <see cref="DefaultMessageFormatter"/>
        /// </summary>
        /// <param name="mode">true = Always, false = Never, null = Auto Detect</param>
        internal static void SetDefaultMessageFormatter(bool? mode)
        {
=======
        private bool ResetMessageTemplateParameters()
        {
            if (this._properties != null && HasMessageTemplateParameters)
            {
                this._properties.MessageProperties = null;
                return true;
            }
            return false;
        }

        /// <summary>
        /// Set the <see cref="DefaultMessageFormatter"/>
        /// </summary>
        /// <param name="mode">true = Always, false = Never, null = Auto Detect</param>
        internal static void SetDefaultMessageFormatter(bool? mode)
        {
>>>>>>> 201acd9f
            if (mode == true)
            {
                InternalLogger.Info("Message Template Format always enabled");
                DefaultMessageFormatter = LogMessageTemplateFormatter.Default.MessageFormatter;
            }
            else if (mode == false)
            {
                InternalLogger.Info("Message Template String Format always enabled");
                DefaultMessageFormatter = LogEventInfo.StringFormatMessageFormatter;
            }
            else
            {
                //null = auto
                InternalLogger.Info("Message Template Auto Format enabled");
                DefaultMessageFormatter = LogMessageTemplateFormatter.DefaultAuto.MessageFormatter;
            }
        }
    }
}<|MERGE_RESOLUTION|>--- conflicted
+++ resolved
@@ -62,22 +62,17 @@
 
         private static int globalSequenceId;
 
-<<<<<<< HEAD
+
+        /// <summary>
+        /// The formatted log message. 
+        /// </summary>
         private string _formattedMessage;
+
+        /// <summary>
+        /// The log message including any parameter placeholders
+        /// </summary>
         private string _message;
-=======
-
-        /// <summary>
-        /// The formatted log message. 
-        /// </summary>
-        private string _formattedMessage;
-
-        /// <summary>
-        /// The log message including any parameter placeholders
-        /// </summary>
-        private string _message;
-
->>>>>>> 201acd9f
+
         private object[] _parameters;
         private IFormatProvider _formatProvider;
         private LogMessageFormatter _messageFormatter = DefaultMessageFormatter;
@@ -378,11 +373,7 @@
                 }
                 else
                 {
-<<<<<<< HEAD
-                    return new MessageTemplateParameters(this._parameters);
-=======
                     return new MessageTemplateParameters(this._message, this._parameters);
->>>>>>> 201acd9f
                 }
             }
         }
@@ -630,7 +621,6 @@
             if (rebuildMessageTemplateParameters && HasMessageTemplateParameters)
             {
                 this.CalcFormattedMessage();
-<<<<<<< HEAD
             }
         }
 
@@ -640,37 +630,16 @@
             {
                 this._properties.MessageProperties = null;
                 return true;
-=======
->>>>>>> 201acd9f
             }
             return false;
         }
 
-<<<<<<< HEAD
         /// <summary>
         /// Set the <see cref="DefaultMessageFormatter"/>
         /// </summary>
         /// <param name="mode">true = Always, false = Never, null = Auto Detect</param>
         internal static void SetDefaultMessageFormatter(bool? mode)
         {
-=======
-        private bool ResetMessageTemplateParameters()
-        {
-            if (this._properties != null && HasMessageTemplateParameters)
-            {
-                this._properties.MessageProperties = null;
-                return true;
-            }
-            return false;
-        }
-
-        /// <summary>
-        /// Set the <see cref="DefaultMessageFormatter"/>
-        /// </summary>
-        /// <param name="mode">true = Always, false = Never, null = Auto Detect</param>
-        internal static void SetDefaultMessageFormatter(bool? mode)
-        {
->>>>>>> 201acd9f
             if (mode == true)
             {
                 InternalLogger.Info("Message Template Format always enabled");
