--- conflicted
+++ resolved
@@ -100,16 +100,7 @@
             return new ConditionMethodExpression(conditionMethodName, methodParameters, new EvaluateMethodTwoParameters(method, (logEvent) => methodParameterArg1.Evaluate(logEvent), (logEvent) => methodParameterArg2.Evaluate(logEvent)));
         }
 
-<<<<<<< HEAD
-        /// <summary>
-        /// Gets the method parameters
-        /// </summary>
-        public IList<ConditionExpression> MethodParameters => _methodParameters;
-
-        private static object[] CreateMethodDefaultParameters(ParameterInfo[] formalParameters, ConditionExpression[] methodParameters, int parameterOffset)
-=======
         public static ConditionMethodExpression CreateMethodThreeParameters(string conditionMethodName, Func<LogEventInfo, object, object, object, object> method, IList<ConditionExpression> methodParameters)
->>>>>>> dfdf1a46
         {
             var methodParameterArg1 = methodParameters[0];
             var methodParameterArg2 = methodParameters[1];
