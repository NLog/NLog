// 
// Copyright (c) 2004-2011 Jaroslaw Kowalski <jaak@jkowalski.net>
// 
// All rights reserved.
// 
// Redistribution and use in source and binary forms, with or without 
// modification, are permitted provided that the following conditions 
// are met:
// 
// * Redistributions of source code must retain the above copyright notice, 
//   this list of conditions and the following disclaimer. 
// 
// * Redistributions in binary form must reproduce the above copyright notice,
//   this list of conditions and the following disclaimer in the documentation
//   and/or other materials provided with the distribution. 
// 
// * Neither the name of Jaroslaw Kowalski nor the names of its 
//   contributors may be used to endorse or promote products derived from this
//   software without specific prior written permission. 
// 
// THIS SOFTWARE IS PROVIDED BY THE COPYRIGHT HOLDERS AND CONTRIBUTORS "AS IS"
// AND ANY EXPRESS OR IMPLIED WARRANTIES, INCLUDING, BUT NOT LIMITED TO, THE 
// IMPLIED WARRANTIES OF MERCHANTABILITY AND FITNESS FOR A PARTICULAR PURPOSE 
// ARE DISCLAIMED. IN NO EVENT SHALL THE COPYRIGHT OWNER OR CONTRIBUTORS BE 
// LIABLE FOR ANY DIRECT, INDIRECT, INCIDENTAL, SPECIAL, EXEMPLARY, OR 
// CONSEQUENTIAL DAMAGES (INCLUDING, BUT NOT LIMITED TO, PROCUREMENT OF
// SUBSTITUTE GOODS OR SERVICES; LOSS OF USE, DATA, OR PROFITS; OR BUSINESS 
// INTERRUPTION) HOWEVER CAUSED AND ON ANY THEORY OF LIABILITY, WHETHER IN 
// CONTRACT, STRICT LIABILITY, OR TORT (INCLUDING NEGLIGENCE OR OTHERWISE) 
// ARISING IN ANY WAY OUT OF THE USE OF THIS SOFTWARE, EVEN IF ADVISED OF 
// THE POSSIBILITY OF SUCH DAMAGE.
// 

using JetBrains.Annotations;

namespace NLog
{
    using System;
    using System.Collections.Generic;
    using System.Diagnostics;
    using System.Linq;
    using System.Reflection;
    using System.Threading;
    using JetBrains.Annotations;
    using NLog.Common;
    using NLog.Config;
    using NLog.Filters;
    using NLog.Internal;
    using NLog.Targets;

    /// <summary>
    /// Implementation of logging engine.
    /// </summary>
    internal static class LoggerImpl
    {
        private const int StackTraceSkipMethods = 0;
        private static readonly Assembly nlogAssembly = typeof(LoggerImpl).GetAssembly();
        private static readonly Assembly mscorlibAssembly = typeof(string).GetAssembly();
        private static readonly Assembly systemAssembly = typeof(Debug).GetAssembly();

        [System.Diagnostics.CodeAnalysis.SuppressMessage("Microsoft.Naming", "CA2204:Literals should be spelled correctly", Justification = "Using 'NLog' in message.")]
        internal static void Write([NotNull] Type loggerType, TargetWithFilterChain targets, LogEventInfo logEvent, LogFactory factory)
        {
            if (targets == null)
            {
                return;
            }

            StackTraceUsage stu = targets.GetStackTraceUsage();

            if (stu != StackTraceUsage.None && !logEvent.HasStackTrace)
            {
                StackTrace stackTrace;
#if UWP10 || DNX
#if !DEBUG
#error check this
#endif
                var stackTraceCtor = typeof(StackTrace).GetConstructor(new Type[] { typeof(bool) });
                stackTrace = (StackTrace)stackTraceCtor.Invoke(new object[] { stu == StackTraceUsage.WithSource });
#elif !SILVERLIGHT
                stackTrace = new StackTrace(StackTraceSkipMethods, stu == StackTraceUsage.WithSource);
#else
                stackTrace = new StackTrace();
#endif

                int firstUserFrame = FindCallingMethodOnStackTrace(stackTrace, loggerType);

                logEvent.SetStackTrace(stackTrace, firstUserFrame);
            }

            int originalThreadId = Thread.CurrentThread.ManagedThreadId;
            AsyncContinuation exceptionHandler = ex =>
                {
                    if (ex != null)
                    {
                        if (factory.ThrowExceptions && Thread.CurrentThread.ManagedThreadId == originalThreadId)
                        {
                            throw new NLogRuntimeException("Exception occurred in NLog", ex);
                        }
                    }
                };

            for (var t = targets; t != null; t = t.NextInChain)
            {
                if (!WriteToTargetWithFilterChain(t, logEvent, exceptionHandler))
                {
                    break;
                }
            }
        }

        /// <summary>
        ///  Finds first user stack frame in a stack trace
        /// </summary>
        /// <param name="stackTrace">The stack trace of the logging method invocation</param>
        /// <param name="loggerType">Type of the logger or logger wrapper. This is still Logger if it's a subclass of Logger.</param>
        /// <returns>Index of the first user stack frame or 0 if all stack frames are non-user</returns>
        private static int FindCallingMethodOnStackTrace([NotNull] StackTrace stackTrace, [NotNull] Type loggerType)
        {
<<<<<<< HEAD
            int? firstUserFrame = null;

            for (int i = 0; i < stackTrace.GetFrameCount(); ++i)
            {
                StackFrame frame = stackTrace.GetFrame(i);
                MethodBase mb = frame.GetMethod();
                if (IsNonUserStackFrame(mb, loggerType))
                    firstUserFrame = i + 1;
                else if (firstUserFrame != null)
                    return firstUserFrame.Value;
            }

            return 0;
=======
            var stackFrames = stackTrace.GetFrames();
            if (stackFrames == null)
                return 0;
            var intermediate = stackFrames.Select((f, i) => new {index = i, frame = f});
            //find until logger type
            intermediate = intermediate.SkipWhile(p => !IsLoggerType(p.frame, loggerType));
            //skip to next
            intermediate = intermediate.Skip(1);
            //skip while in "skip" assemlbl
            intermediate = intermediate.SkipWhile(p => SkipAssembly(p.frame));
            var last = intermediate.FirstOrDefault();

            if (last != null)
            {
                return last.index;
            }
            return 0;

>>>>>>> 33377f40
        }

        /// <summary>
        /// Assembly to skip?
        /// </summary>
        /// <param name="frame">Find assembly via this frame. </param>
        /// <returns><c>true</c>, we should skip.</returns>
        private static bool SkipAssembly(StackFrame frame)
        {
<<<<<<< HEAD
            var declaringType = method.DeclaringType;
            // get assembly by declaring type or by module for global methods
            var assembly = declaringType != null ? declaringType.GetAssembly() : method.Module.GetAssembly();
=======
            var method = frame.GetMethod();
            var assembly = method.DeclaringType != null ? method.DeclaringType.Assembly : method.Module.Assembly;
>>>>>>> 33377f40
            // skip stack frame if the method declaring type assembly is from hidden assemblies list
            return SkipAssembly(assembly);
        }

        /// <summary>
        /// Is this the type of the logger?
        /// </summary>
        /// <param name="frame">get type of this logger in this frame.</param>
        /// <param name="loggerType">Type of the logger.</param>
        /// <returns></returns>
        private static bool IsLoggerType(StackFrame frame, Type loggerType)
        {
            var method = frame.GetMethod();
            Type declaringType = method.DeclaringType;
            var isLoggerType = declaringType != null && loggerType == declaringType;
            return isLoggerType;
        }

        private static bool SkipAssembly(Assembly assembly)
        {
            if (assembly == nlogAssembly)
            {
                return true;
            }

            if (assembly == mscorlibAssembly)
            {
                return true;
            }

            if (assembly == systemAssembly)
            {
                return true;
            }

            if (LogManager.IsHiddenAssembly(assembly))
            {
                return true;
            }

            return false;
        }

        private static bool WriteToTargetWithFilterChain(TargetWithFilterChain targetListHead, LogEventInfo logEvent, AsyncContinuation onException)
        {
            Target target = targetListHead.Target;
            FilterResult result = GetFilterResult(targetListHead.FilterChain, logEvent);

            if ((result == FilterResult.Ignore) || (result == FilterResult.IgnoreFinal))
            {
                if (InternalLogger.IsDebugEnabled)
                {
                    InternalLogger.Debug("{0}.{1} Rejecting message because of a filter.", logEvent.LoggerName, logEvent.Level);
                }

                if (result == FilterResult.IgnoreFinal)
                {
                    return false;
                }

                return true;
            }

            target.WriteAsyncLogEvent(logEvent.WithContinuation(onException));
            if (result == FilterResult.LogFinal)
            {
                return false;
            }

            return true;
        }

        /// <summary>
        /// Gets the filter result.
        /// </summary>
        /// <param name="filterChain">The filter chain.</param>
        /// <param name="logEvent">The log event.</param>
        /// <returns>The result of the filter.</returns>
        private static FilterResult GetFilterResult(IList<Filter> filterChain, LogEventInfo logEvent)
        {
            FilterResult result = FilterResult.Neutral;

            try
            {
                //Memory profiling pointed out that using a foreach-loop was allocating
                //an Enumerator. Switching to a for-loop avoids the memory allocation.
                for (int i = 0; i < filterChain.Count; i++)
                {
                    Filter f = filterChain[i];
                    result = f.GetFilterResult(logEvent);
                    if (result != FilterResult.Neutral)
                    {
                        break;
                    }
                }

                return result;
            }
            catch (Exception exception)
            {
                if (exception.MustBeRethrown())
                {
                    throw;
                }

                InternalLogger.Warn("Exception during filter evaluation: {0}", exception);
                return FilterResult.Ignore;
            }
        }
    }
}<|MERGE_RESOLUTION|>--- conflicted
+++ resolved
@@ -113,63 +113,70 @@
         ///  Finds first user stack frame in a stack trace
         /// </summary>
         /// <param name="stackTrace">The stack trace of the logging method invocation</param>
-        /// <param name="loggerType">Type of the logger or logger wrapper. This is still Logger if it's a subclass of Logger.</param>
+        /// <param name="loggerType">Type of the logger or logger wrapper</param>
         /// <returns>Index of the first user stack frame or 0 if all stack frames are non-user</returns>
+        /// <seealso cref="IsNonUserStackFrame"/>
         private static int FindCallingMethodOnStackTrace([NotNull] StackTrace stackTrace, [NotNull] Type loggerType)
         {
-<<<<<<< HEAD
             int? firstUserFrame = null;
 
-            for (int i = 0; i < stackTrace.GetFrameCount(); ++i)
-            {
-                StackFrame frame = stackTrace.GetFrame(i);
-                MethodBase mb = frame.GetMethod();
+                for (int i = 0; i < stackTrace.FrameCount; ++i)
+                {
+                    StackFrame frame = stackTrace.GetFrame(i);
+                    MethodBase mb = frame.GetMethod();
                 if (IsNonUserStackFrame(mb, loggerType))
-                    firstUserFrame = i + 1;
-                else if (firstUserFrame != null)
+                        firstUserFrame = i + 1;
+                    else if (firstUserFrame != null)
                     return firstUserFrame.Value;
-            }
+                }
 
             return 0;
-=======
-            var stackFrames = stackTrace.GetFrames();
-            if (stackFrames == null)
-                return 0;
-            var intermediate = stackFrames.Select((f, i) => new {index = i, frame = f});
-            //find until logger type
-            intermediate = intermediate.SkipWhile(p => !IsLoggerType(p.frame, loggerType));
-            //skip to next
-            intermediate = intermediate.Skip(1);
-            //skip while in "skip" assemlbl
-            intermediate = intermediate.SkipWhile(p => SkipAssembly(p.frame));
-            var last = intermediate.FirstOrDefault();
-
-            if (last != null)
-            {
-                return last.index;
-            }
-            return 0;
-
->>>>>>> 33377f40
-        }
-
-        /// <summary>
-        /// Assembly to skip?
-        /// </summary>
-        /// <param name="frame">Find assembly via this frame. </param>
-        /// <returns><c>true</c>, we should skip.</returns>
-        private static bool SkipAssembly(StackFrame frame)
-        {
-<<<<<<< HEAD
+                    }
+
+        /// <summary>
+        ///  Defines whether a stack frame belongs to non-user code
+        /// </summary>
+        /// <param name="method">Method of the stack frame</param>
+        /// <param name="loggerType">Type of the logger or logger wrapper</param>
+        /// <returns><see langword="true"/>, if the method is from non-user code and should be skipped</returns>
+        /// <remarks>
+        ///  The method is classified as non-user if its declaring assembly is from hidden assemblies list
+        ///  or its declaring type is <paramref name="loggerType"/> or one of its subtypes.
+        /// </remarks>
+        private static bool IsNonUserStackFrame([NotNull] MethodBase method, [NotNull] Type loggerType)
+        {
             var declaringType = method.DeclaringType;
             // get assembly by declaring type or by module for global methods
-            var assembly = declaringType != null ? declaringType.GetAssembly() : method.Module.GetAssembly();
-=======
-            var method = frame.GetMethod();
-            var assembly = method.DeclaringType != null ? method.DeclaringType.Assembly : method.Module.Assembly;
->>>>>>> 33377f40
+            var assembly = declaringType != null ? declaringType.Assembly : method.Module.Assembly; 
             // skip stack frame if the method declaring type assembly is from hidden assemblies list
-            return SkipAssembly(assembly);
+            if (SkipAssembly(assembly)) return true;
+            // or if that type is the loggerType or one of its subtypes
+            return declaringType != null && loggerType.IsAssignableFrom(declaringType);
+        }
+
+        private static bool SkipAssembly(Assembly assembly)
+        {
+            if (assembly == nlogAssembly)
+            {
+                return true;
+            }
+
+            if (assembly == mscorlibAssembly)
+            {
+                return true;
+            }
+
+            if (assembly == systemAssembly)
+            {
+                return true;
+            }
+
+            if (LogManager.IsHiddenAssembly(assembly))
+            {
+                return true;
+            }
+
+            return false;
         }
 
         /// <summary>
