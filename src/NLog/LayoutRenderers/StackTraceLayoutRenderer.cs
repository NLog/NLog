// 
// Copyright (c) 2004-2017 Jaroslaw Kowalski <jaak@jkowalski.net>, Kim Christensen, Julian Verdurmen
// 
// All rights reserved.
// 
// Redistribution and use in source and binary forms, with or without 
// modification, are permitted provided that the following conditions 
// are met:
// 
// * Redistributions of source code must retain the above copyright notice, 
//   this list of conditions and the following disclaimer. 
// 
// * Redistributions in binary form must reproduce the above copyright notice,
//   this list of conditions and the following disclaimer in the documentation
//   and/or other materials provided with the distribution. 
// 
// * Neither the name of Jaroslaw Kowalski nor the names of its 
//   contributors may be used to endorse or promote products derived from this
//   software without specific prior written permission. 
// 
// THIS SOFTWARE IS PROVIDED BY THE COPYRIGHT HOLDERS AND CONTRIBUTORS "AS IS"
// AND ANY EXPRESS OR IMPLIED WARRANTIES, INCLUDING, BUT NOT LIMITED TO, THE 
// IMPLIED WARRANTIES OF MERCHANTABILITY AND FITNESS FOR A PARTICULAR PURPOSE 
// ARE DISCLAIMED. IN NO EVENT SHALL THE COPYRIGHT OWNER OR CONTRIBUTORS BE 
// LIABLE FOR ANY DIRECT, INDIRECT, INCIDENTAL, SPECIAL, EXEMPLARY, OR 
// CONSEQUENTIAL DAMAGES (INCLUDING, BUT NOT LIMITED TO, PROCUREMENT OF
// SUBSTITUTE GOODS OR SERVICES; LOSS OF USE, DATA, OR PROFITS; OR BUSINESS 
// INTERRUPTION) HOWEVER CAUSED AND ON ANY THEORY OF LIABILITY, WHETHER IN 
// CONTRACT, STRICT LIABILITY, OR TORT (INCLUDING NEGLIGENCE OR OTHERWISE) 
// ARISING IN ANY WAY OUT OF THE USE OF THIS SOFTWARE, EVEN IF ADVISED OF 
// THE POSSIBILITY OF SUCH DAMAGE.
// 

namespace NLog.LayoutRenderers
{
    using System.ComponentModel;
    using System.Diagnostics;
    using System.Text;
    using Config;
    using Internal;

    /// <summary>
    /// Stack trace renderer.
    /// </summary>
    [LayoutRenderer("stacktrace")]
    [ThreadAgnostic]
    public class StackTraceLayoutRenderer : LayoutRenderer, IUsesStackTrace
    {
        /// <summary>
        /// Initializes a new instance of the <see cref="StackTraceLayoutRenderer" /> class.
        /// </summary>
        public StackTraceLayoutRenderer()
        {
            Separator = " => ";
            TopFrames = 3;
            Format = StackTraceFormat.Flat;
        }

        /// <summary>
        /// Gets or sets the output format of the stack trace.
        /// </summary>
        /// <docgen category='Rendering Options' order='10' />
        [DefaultValue("Flat")]
        public StackTraceFormat Format { get; set; }

        /// <summary>
        /// Gets or sets the number of top stack frames to be rendered.
        /// </summary>
        /// <docgen category='Rendering Options' order='10' />
        [DefaultValue(3)]
        public int TopFrames { get; set; }

        /// <summary>
        /// Gets or sets the number of frames to skip.
        /// </summary>
        /// <docgen category='Rendering Options' order='10' />
        [DefaultValue(0)]
        public int SkipFrames { get; set; }

        /// <summary>
        /// Gets or sets the stack frame separator string.
        /// </summary>
        /// <docgen category='Rendering Options' order='10' />
        [DefaultValue(" => ")]
        public string Separator { get; set; }

        /// <summary>
        /// Gets the level of stack trace information required by the implementing class.
        /// </summary>
        /// <value></value>
        StackTraceUsage IUsesStackTrace.StackTraceUsage
        {
            get { return (Format == StackTraceFormat.Raw) ? StackTraceUsage.Max : StackTraceUsage.WithoutSource; }
        }

        /// <summary>
        /// Renders the call site and appends it to the specified <see cref="StringBuilder" />.
        /// </summary>
        /// <param name="builder">The <see cref="StringBuilder"/> to append the rendered data to.</param>
        /// <param name="logEvent">Logging event.</param>
        protected override void Append(StringBuilder builder, LogEventInfo logEvent)
        {
            if (logEvent.StackTrace == null)
                return;

            bool first = true;
<<<<<<< HEAD
            int startingFrame = logEvent.UserStackFrameNumber + TopFrames - 1;
            if (startingFrame >= logEvent.StackTrace.FrameCount)
=======
            int startingFrame = logEvent.UserStackFrameNumber + this.TopFrames - 1;
            if (startingFrame >= logEvent.StackTrace.GetFrameCount())
>>>>>>> 201acd9f
            {
                startingFrame = logEvent.StackTrace.GetFrameCount() - 1;
            }

            int endingFrame = logEvent.UserStackFrameNumber + SkipFrames;
            switch (Format)
            {
                case StackTraceFormat.Raw:
                    for (int i = startingFrame; i >= endingFrame; --i)
                    {
                        StackFrame f = logEvent.StackTrace.GetFrame(i);
                        builder.Append(f.ToString());
                    }
                    break;

                case StackTraceFormat.Flat:
                    for (int i = startingFrame; i >= endingFrame; --i)
                    {
                        StackFrame f = logEvent.StackTrace.GetFrame(i);
                        if (!first)
                        {
                            builder.Append(Separator);
                        }

                        var type = f.GetMethod().DeclaringType;

                        if (type != null)
                        {
                            builder.Append(type.Name);
                        }
                        else
                        {
                            builder.Append("<no type>");
                        }

                        builder.Append(".");
                        builder.Append(f.GetMethod().Name);
                        first = false;
                    }
                    break;

                case StackTraceFormat.DetailedFlat:
                    for (int i = startingFrame; i >= endingFrame; --i)
                    {
                        StackFrame f = logEvent.StackTrace.GetFrame(i);
                        if (!first)
                        {
                            builder.Append(Separator);
                        }

                        builder.Append("[");
                        builder.Append(f.GetMethod());
                        builder.Append("]");
                        first = false;
                    }
                    break;
            }
        }
    }
}<|MERGE_RESOLUTION|>--- conflicted
+++ resolved
@@ -104,13 +104,8 @@
                 return;
 
             bool first = true;
-<<<<<<< HEAD
             int startingFrame = logEvent.UserStackFrameNumber + TopFrames - 1;
-            if (startingFrame >= logEvent.StackTrace.FrameCount)
-=======
-            int startingFrame = logEvent.UserStackFrameNumber + this.TopFrames - 1;
             if (startingFrame >= logEvent.StackTrace.GetFrameCount())
->>>>>>> 201acd9f
             {
                 startingFrame = logEvent.StackTrace.GetFrameCount() - 1;
             }
