// 
// Copyright (c) 2004-2017 Jaroslaw Kowalski <jaak@jkowalski.net>, Kim Christensen, Julian Verdurmen
// 
// All rights reserved.
// 
// Redistribution and use in source and binary forms, with or without 
// modification, are permitted provided that the following conditions 
// are met:
// 
// * Redistributions of source code must retain the above copyright notice, 
//   this list of conditions and the following disclaimer. 
// 
// * Redistributions in binary form must reproduce the above copyright notice,
//   this list of conditions and the following disclaimer in the documentation
//   and/or other materials provided with the distribution. 
// 
// * Neither the name of Jaroslaw Kowalski nor the names of its 
//   contributors may be used to endorse or promote products derived from this
//   software without specific prior written permission. 
// 
// THIS SOFTWARE IS PROVIDED BY THE COPYRIGHT HOLDERS AND CONTRIBUTORS "AS IS"
// AND ANY EXPRESS OR IMPLIED WARRANTIES, INCLUDING, BUT NOT LIMITED TO, THE 
// IMPLIED WARRANTIES OF MERCHANTABILITY AND FITNESS FOR A PARTICULAR PURPOSE 
// ARE DISCLAIMED. IN NO EVENT SHALL THE COPYRIGHT OWNER OR CONTRIBUTORS BE 
// LIABLE FOR ANY DIRECT, INDIRECT, INCIDENTAL, SPECIAL, EXEMPLARY, OR 
// CONSEQUENTIAL DAMAGES (INCLUDING, BUT NOT LIMITED TO, PROCUREMENT OF
// SUBSTITUTE GOODS OR SERVICES; LOSS OF USE, DATA, OR PROFITS; OR BUSINESS 
// INTERRUPTION) HOWEVER CAUSED AND ON ANY THEORY OF LIABILITY, WHETHER IN 
// CONTRACT, STRICT LIABILITY, OR TORT (INCLUDING NEGLIGENCE OR OTHERWISE) 
// ARISING IN ANY WAY OUT OF THE USE OF THIS SOFTWARE, EVEN IF ADVISED OF 
// THE POSSIBILITY OF SUCH DAMAGE.
// 

using System.Globalization;

namespace NLog.LayoutRenderers
{
    using System;
    using System.Text;
    using Common;
    using Config;
    using Internal;

    /// <summary>
    /// Render environmental information related to logging events.
    /// </summary>
    [NLogConfigurationItem]
    public abstract class LayoutRenderer : ISupportsInitialize, IRenderable, IDisposable
    {
        private const int MaxInitialRenderBufferLength = 16384;
        private int _maxRenderedLength;
        private bool _isInitialized;

        /// <summary>
        /// Gets the logging configuration this target is part of.
        /// </summary>
        protected LoggingConfiguration LoggingConfiguration { get; private set; }

        /// <summary>
        /// Returns a <see cref="System.String"/> that represents this instance.
        /// </summary>
        /// <returns>
        /// A <see cref="System.String"/> that represents this instance.
        /// </returns>
        public override string ToString()
        {
<<<<<<< HEAD
            var lra = (LayoutRendererAttribute)Attribute.GetCustomAttribute(GetType(), typeof(LayoutRendererAttribute));
=======
            var lra = this.GetType().GetCustomAttribute<LayoutRendererAttribute>();
>>>>>>> 201acd9f
            if (lra != null)
            {
                return "Layout Renderer: ${" + lra.Name + "}";
            }

            return GetType().Name;
        }

        /// <summary>
        /// Performs application-defined tasks associated with freeing, releasing, or resetting unmanaged resources.
        /// </summary>
        public void Dispose()
        {
            Dispose(true);
            GC.SuppressFinalize(this);
        }

        /// <summary>
        /// Renders the the value of layout renderer in the context of the specified log event.
        /// </summary>
        /// <param name="logEvent">The log event.</param>
        /// <returns>String representation of a layout renderer.</returns>
        public string Render(LogEventInfo logEvent)
        {
            int initialLength = _maxRenderedLength;
            if (initialLength > MaxInitialRenderBufferLength)
            {
                initialLength = MaxInitialRenderBufferLength;
            }

            var builder = new StringBuilder(initialLength);
            RenderAppendBuilder(logEvent, builder);
            if (builder.Length > _maxRenderedLength)
            {
                _maxRenderedLength = builder.Length;
            }

            return builder.ToString();
        }

        /// <summary>
        /// Initializes this instance.
        /// </summary>
        /// <param name="configuration">The configuration.</param>
        void ISupportsInitialize.Initialize(LoggingConfiguration configuration)
        {
            Initialize(configuration);
        }

        /// <summary>
        /// Closes this instance.
        /// </summary>
        void ISupportsInitialize.Close()
        {
            Close();
        }

        /// <summary>
        /// Initializes this instance.
        /// </summary>
        /// <param name="configuration">The configuration.</param>
        internal void Initialize(LoggingConfiguration configuration)
        {
            if (LoggingConfiguration == null)
                LoggingConfiguration = configuration;

            if (!_isInitialized)
            {
                _isInitialized = true;
                InitializeLayoutRenderer();
            }
        }

        /// <summary>
        /// Closes this instance.
        /// </summary>
        internal void Close()
        {
            if (_isInitialized)
            {
                LoggingConfiguration = null;
                _isInitialized = false;
                CloseLayoutRenderer();
            }
        }

        /// <summary>
        /// Renders the the value of layout renderer in the context of the specified log event.
        /// </summary>
        /// <param name="logEvent">The log event.</param>
        /// <param name="builder">The layout render output is appended to builder</param>
        internal void RenderAppendBuilder(LogEventInfo logEvent, StringBuilder builder)
        {
            if (!_isInitialized)
            {
                _isInitialized = true;
                InitializeLayoutRenderer();
            }

            try
            {
                Append(builder, logEvent);
            }
            catch (Exception exception)
            {
                InternalLogger.Warn(exception, "Exception in layout renderer.");

                if (exception.MustBeRethrown())
                {
                    throw;
                }
            }
        }

        /// <summary>
        /// Renders the specified environmental information and appends it to the specified <see cref="StringBuilder" />.
        /// </summary>
        /// <param name="builder">The <see cref="StringBuilder"/> to append the rendered data to.</param>
        /// <param name="logEvent">Logging event.</param>
        protected abstract void Append(StringBuilder builder, LogEventInfo logEvent);

        /// <summary>
        /// Initializes the layout renderer.
        /// </summary>
        protected virtual void InitializeLayoutRenderer()
        {
        }

        /// <summary>
        /// Closes the layout renderer.
        /// </summary>      
        protected virtual void CloseLayoutRenderer()
        {
        }

        /// <summary>
        /// Releases unmanaged and - optionally - managed resources.
        /// </summary>
        /// <param name="disposing">True to release both managed and unmanaged resources; <c>false</c> to release only unmanaged resources.</param>
        protected virtual void Dispose(bool disposing)
        {
            if (disposing)
            {
                Close();
            }
        }

        /// <summary>
        /// Get the <see cref="IFormatProvider"/> for rendering the messages to a <see cref="string"/>
        /// </summary>
        /// <param name="logEvent">LogEvent with culture</param>
        /// <param name="layoutCulture">Culture in on Layout level</param>
        /// <returns></returns>
        protected IFormatProvider GetFormatProvider(LogEventInfo logEvent, IFormatProvider layoutCulture = null)
        {
            var culture = logEvent.FormatProvider;

            if (culture == null)
            {
                culture = layoutCulture;
            }

            if (culture == null && LoggingConfiguration != null)
            {
                culture = LoggingConfiguration.DefaultCultureInfo;
            }
            return culture;
        }

        /// <summary>
        /// Get the <see cref="CultureInfo"/> for rendering the messages to a <see cref="string"/>, needed for date and number formats
        /// </summary>
        /// <param name="logEvent">LogEvent with culture</param>
        /// <param name="layoutCulture">Culture in on Layout level</param>
        /// <returns></returns>
        /// <remarks>
        /// <see cref="GetFormatProvider"/> is preferred
        /// </remarks>
        protected CultureInfo GetCulture(LogEventInfo logEvent, CultureInfo layoutCulture = null)
        {
            var culture = logEvent.FormatProvider as CultureInfo;

            if (culture == null)
            {
                culture = layoutCulture;
            }

            if (culture == null && LoggingConfiguration != null)
            {
                culture =  LoggingConfiguration.DefaultCultureInfo;
            }
            return culture;
        }

        /// <summary>
        /// Register a custom layout renderer.
        /// </summary>
        /// <remarks>Short-cut for registing to default <see cref="ConfigurationItemFactory"/></remarks>
        /// <typeparam name="T"> Type of the layout renderer.</typeparam>
        /// <param name="name"> Name of the layout renderer - without ${}.</param>
        public static void Register<T>(string name)
            where T: LayoutRenderer
        {
            var layoutRendererType = typeof(T);
            Register(name, layoutRendererType);
        }

        /// <summary>
        /// Register a custom layout renderer.
        /// </summary>
        /// <remarks>Short-cut for registing to default <see cref="ConfigurationItemFactory"/></remarks>
        /// <param name="layoutRendererType"> Type of the layout renderer.</param>
        /// <param name="name"> Name of the layout renderer - without ${}.</param>
        public static void Register(string name, Type layoutRendererType)
        {
            ConfigurationItemFactory.Default.LayoutRenderers
                .RegisterDefinition(name, layoutRendererType);
        }

        /// <summary>
        /// Register a custom layout renderer with a callback function <paramref name="func"/>. The callback recieves the logEvent.
        /// </summary>
        /// <param name="name">Name of the layout renderer - without ${}.</param>
        /// <param name="func">Callback that returns the value for the layout renderer.</param>
        public static void Register(string name, Func<LogEventInfo, object> func)
        {
            Register(name, (info, configuration) => func(info));
        }

        /// <summary>
        /// Register a custom layout renderer with a callback function <paramref name="func"/>. The callback recieves the logEvent and the current configuration.
        /// </summary>
        /// <param name="name">Name of the layout renderer - without ${}.</param>
        /// <param name="func">Callback that returns the value for the layout renderer.</param>
        public static void Register(string name, Func<LogEventInfo, LoggingConfiguration, object> func)
        {
            var layoutRenderer = new FuncLayoutRenderer(name, func);
            
            ConfigurationItemFactory.Default.GetLayoutRenderers().RegisterFuncLayout(name, layoutRenderer);
        }
    }
}<|MERGE_RESOLUTION|>--- conflicted
+++ resolved
@@ -64,11 +64,7 @@
         /// </returns>
         public override string ToString()
         {
-<<<<<<< HEAD
-            var lra = (LayoutRendererAttribute)Attribute.GetCustomAttribute(GetType(), typeof(LayoutRendererAttribute));
-=======
-            var lra = this.GetType().GetCustomAttribute<LayoutRendererAttribute>();
->>>>>>> 201acd9f
+            var lra = GetType().GetCustomAttribute<LayoutRendererAttribute>();
             if (lra != null)
             {
                 return "Layout Renderer: ${" + lra.Name + "}";
