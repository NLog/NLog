// 
// Copyright (c) 2004-2020 Jaroslaw Kowalski <jaak@jkowalski.net>, Kim Christensen, Julian Verdurmen
// 
// All rights reserved.
// 
// Redistribution and use in source and binary forms, with or without 
// modification, are permitted provided that the following conditions 
// are met:
// 
// * Redistributions of source code must retain the above copyright notice, 
//   this list of conditions and the following disclaimer. 
// 
// * Redistributions in binary form must reproduce the above copyright notice,
//   this list of conditions and the following disclaimer in the documentation
//   and/or other materials provided with the distribution. 
// 
// * Neither the name of Jaroslaw Kowalski nor the names of its 
//   contributors may be used to endorse or promote products derived from this
//   software without specific prior written permission. 
// 
// THIS SOFTWARE IS PROVIDED BY THE COPYRIGHT HOLDERS AND CONTRIBUTORS "AS IS"
// AND ANY EXPRESS OR IMPLIED WARRANTIES, INCLUDING, BUT NOT LIMITED TO, THE 
// IMPLIED WARRANTIES OF MERCHANTABILITY AND FITNESS FOR A PARTICULAR PURPOSE 
// ARE DISCLAIMED. IN NO EVENT SHALL THE COPYRIGHT OWNER OR CONTRIBUTORS BE 
// LIABLE FOR ANY DIRECT, INDIRECT, INCIDENTAL, SPECIAL, EXEMPLARY, OR 
// CONSEQUENTIAL DAMAGES (INCLUDING, BUT NOT LIMITED TO, PROCUREMENT OF
// SUBSTITUTE GOODS OR SERVICES; LOSS OF USE, DATA, OR PROFITS; OR BUSINESS 
// INTERRUPTION) HOWEVER CAUSED AND ON ANY THEORY OF LIABILITY, WHETHER IN 
// CONTRACT, STRICT LIABILITY, OR TORT (INCLUDING NEGLIGENCE OR OTHERWISE) 
// ARISING IN ANY WAY OUT OF THE USE OF THIS SOFTWARE, EVEN IF ADVISED OF 
// THE POSSIBILITY OF SUCH DAMAGE.
// 

namespace NLog.LayoutRenderers
{
    using System;
    using System.Globalization;
    using System.Text;
    using NLog.Common;
    using NLog.Config;
    using NLog.Internal;

    /// <summary>
    /// Render environmental information related to logging events.
    /// </summary>
    [NLogConfigurationItem]
    public abstract class LayoutRenderer : ISupportsInitialize, IRenderable
    {
        private const int MaxInitialRenderBufferLength = 16384;
        private int _maxRenderedLength;
        private bool _isInitialized;
        private IValueFormatter _valueFormatter;

        /// <summary>
        /// Gets the logging configuration this target is part of.
        /// </summary>
        protected LoggingConfiguration LoggingConfiguration { get; private set; }

        /// <summary>
        /// Value formatter
        /// </summary>
        protected IValueFormatter ValueFormatter => _valueFormatter ?? (_valueFormatter = Resolve<IValueFormatter>());

        /// <summary>
        /// Returns a <see cref="System.String"/> that represents this instance.
        /// </summary>
        /// <returns>
        /// A <see cref="System.String"/> that represents this instance.
        /// </returns>
        public override string ToString()
        {
            var lra = GetType().GetFirstCustomAttribute<LayoutRendererAttribute>();
            if (lra != null)
            {
                return $"Layout Renderer: ${{{lra.Name}}}";
            }

            return GetType().Name;
        }

        /// <summary>
        /// Renders the the value of layout renderer in the context of the specified log event.
        /// </summary>
        /// <param name="logEvent">The log event.</param>
        /// <returns>String representation of a layout renderer.</returns>
        public string Render(LogEventInfo logEvent)
        {
            int initialLength = _maxRenderedLength;
            if (initialLength > MaxInitialRenderBufferLength)
            {
                initialLength = MaxInitialRenderBufferLength;
            }

            var builder = new StringBuilder(initialLength);
            RenderAppendBuilder(logEvent, builder);
            if (builder.Length > _maxRenderedLength)
            {
                _maxRenderedLength = builder.Length;
            }

            return builder.ToString();
        }

        /// <summary>
        /// Initializes this instance.
        /// </summary>
        /// <param name="configuration">The configuration.</param>
        void ISupportsInitialize.Initialize(LoggingConfiguration configuration)
        {
            Initialize(configuration);
        }

        /// <summary>
        /// Closes this instance.
        /// </summary>
        void ISupportsInitialize.Close()
        {
            Close();
        }

        /// <summary>
        /// Initializes this instance.
        /// </summary>
        /// <param name="configuration">The configuration.</param>
        internal void Initialize(LoggingConfiguration configuration)
        {
            if (LoggingConfiguration == null)
                LoggingConfiguration = configuration;

            if (!_isInitialized)
            {
                _isInitialized = true;
<<<<<<< HEAD
                Initialize();
            }
        }

        private void Initialize()
        {
            try
            {
=======
                PropertyHelper.CheckRequiredParameters(this);
>>>>>>> ed343d56
                InitializeLayoutRenderer();
            }
            catch (Exception ex)
            {
                InternalLogger.Error(ex, "Exception in layout renderer initialization.");
                if (ex.MustBeRethrown())
                {
                    throw;
                }
            }
        }

        /// <summary>
        /// Closes this instance.
        /// </summary>
        internal void Close()
        {
            if (_isInitialized)
            {
                LoggingConfiguration = null;
                _isInitialized = false;
                CloseLayoutRenderer();
            }
        }

        /// <summary>
        /// Renders the value of layout renderer in the context of the specified log event.
        /// </summary>
        /// <param name="logEvent">The log event.</param>
        /// <param name="builder">The layout render output is appended to builder</param>
        internal void RenderAppendBuilder(LogEventInfo logEvent, StringBuilder builder)
        {
            if (!_isInitialized)
            {
                _isInitialized = true;
                Initialize();
            }

            try
            {
                Append(builder, logEvent);
            }
            catch (Exception exception)
            {
                InternalLogger.Warn(exception, "Exception in layout renderer.");

                if (exception.MustBeRethrown())
                {
                    throw;
                }
            }
        }

        /// <summary>
        /// Renders the value of layout renderer in the context of the specified log event into <see cref="StringBuilder" />.
        /// </summary>
        /// <param name="builder">The <see cref="StringBuilder"/> to append the rendered data to.</param>
        /// <param name="logEvent">Logging event.</param>
        protected abstract void Append(StringBuilder builder, LogEventInfo logEvent);

        /// <summary>
        /// Initializes the layout renderer.
        /// </summary>
        protected virtual void InitializeLayoutRenderer()
        {
        }

        /// <summary>
        /// Closes the layout renderer.
        /// </summary>      
        protected virtual void CloseLayoutRenderer()
        {
        }

        /// <summary>
        /// Get the <see cref="IFormatProvider"/> for rendering the messages to a <see cref="string"/>
        /// </summary>
        /// <param name="logEvent">LogEvent with culture</param>
        /// <param name="layoutCulture">Culture in on Layout level</param>
        /// <returns></returns>
        protected IFormatProvider GetFormatProvider(LogEventInfo logEvent, IFormatProvider layoutCulture = null)
        {
            return logEvent.FormatProvider ?? layoutCulture ?? LoggingConfiguration?.DefaultCultureInfo;
        }

        /// <summary>
        /// Get the <see cref="CultureInfo"/> for rendering the messages to a <see cref="string"/>, needed for date and number formats
        /// </summary>
        /// <param name="logEvent">LogEvent with culture</param>
        /// <param name="layoutCulture">Culture in on Layout level</param>
        /// <returns></returns>
        /// <remarks>
        /// <see cref="GetFormatProvider"/> is preferred
        /// </remarks>
        protected CultureInfo GetCulture(LogEventInfo logEvent, CultureInfo layoutCulture = null)
        {
            return logEvent.FormatProvider as CultureInfo ?? layoutCulture ?? LoggingConfiguration?.DefaultCultureInfo;
        }

        /// <summary>
        /// Register a custom layout renderer.
        /// </summary>
        /// <remarks>Short-cut for registering to default <see cref="ConfigurationItemFactory"/></remarks>
        /// <typeparam name="T"> Type of the layout renderer.</typeparam>
        /// <param name="name"> Name of the layout renderer - without ${}.</param>
        public static void Register<T>(string name)
            where T: LayoutRenderer
        {
            var layoutRendererType = typeof(T);
            Register(name, layoutRendererType);
        }

        /// <summary>
        /// Register a custom layout renderer.
        /// </summary>
        /// <remarks>Short-cut for registering to default <see cref="ConfigurationItemFactory"/></remarks>
        /// <param name="layoutRendererType"> Type of the layout renderer.</param>
        /// <param name="name"> Name of the layout renderer - without ${}.</param>
        public static void Register(string name, Type layoutRendererType)
        {
            ConfigurationItemFactory.Default.LayoutRenderers
                .RegisterDefinition(name, layoutRendererType);
        }

        /// <summary>
        /// Register a custom layout renderer with a callback function <paramref name="func"/>. The callback receives the logEvent.
        /// </summary>
        /// <param name="name">Name of the layout renderer - without ${}.</param>
        /// <param name="func">Callback that returns the value for the layout renderer.</param>
        public static void Register(string name, Func<LogEventInfo, object> func)
        {
            Register(name, (info, configuration) => func(info));
        }

        /// <summary>
        /// Register a custom layout renderer with a callback function <paramref name="func"/>. The callback receives the logEvent and the current configuration.
        /// </summary>
        /// <param name="name">Name of the layout renderer - without ${}.</param>
        /// <param name="func">Callback that returns the value for the layout renderer.</param>
        public static void Register(string name, Func<LogEventInfo, LoggingConfiguration, object> func)
        {
            var layoutRenderer = new FuncLayoutRenderer(name, func);
            
            ConfigurationItemFactory.Default.GetLayoutRenderers().RegisterFuncLayout(name, layoutRenderer);
        }

        /// <summary>
        /// Resolve from DI
        /// </summary>
        /// <typeparam name="T"></typeparam>
        /// <returns></returns>
        protected T Resolve<T>() where T : class
        {
            return LoggingConfiguration.GetServiceProvider().ResolveService<T>(_isInitialized);
        }
    }
}<|MERGE_RESOLUTION|>--- conflicted
+++ resolved
@@ -130,7 +130,6 @@
             if (!_isInitialized)
             {
                 _isInitialized = true;
-<<<<<<< HEAD
                 Initialize();
             }
         }
@@ -139,9 +138,7 @@
         {
             try
             {
-=======
                 PropertyHelper.CheckRequiredParameters(this);
->>>>>>> ed343d56
                 InitializeLayoutRenderer();
             }
             catch (Exception ex)
