<<<<<<< HEAD
// 
// Copyright (c) 2004-2011 Jaroslaw Kowalski <jaak@jkowalski.net>
// 
// All rights reserved.
// 
// Redistribution and use in source and binary forms, with or without 
// modification, are permitted provided that the following conditions 
// are met:
// 
// * Redistributions of source code must retain the above copyright notice, 
//   this list of conditions and the following disclaimer. 
// 
// * Redistributions in binary form must reproduce the above copyright notice,
//   this list of conditions and the following disclaimer in the documentation
//   and/or other materials provided with the distribution. 
// 
// * Neither the name of Jaroslaw Kowalski nor the names of its 
//   contributors may be used to endorse or promote products derived from this
//   software without specific prior written permission. 
// 
// THIS SOFTWARE IS PROVIDED BY THE COPYRIGHT HOLDERS AND CONTRIBUTORS "AS IS"
// AND ANY EXPRESS OR IMPLIED WARRANTIES, INCLUDING, BUT NOT LIMITED TO, THE 
// IMPLIED WARRANTIES OF MERCHANTABILITY AND FITNESS FOR A PARTICULAR PURPOSE 
// ARE DISCLAIMED. IN NO EVENT SHALL THE COPYRIGHT OWNER OR CONTRIBUTORS BE 
// LIABLE FOR ANY DIRECT, INDIRECT, INCIDENTAL, SPECIAL, EXEMPLARY, OR 
// CONSEQUENTIAL DAMAGES (INCLUDING, BUT NOT LIMITED TO, PROCUREMENT OF
// SUBSTITUTE GOODS OR SERVICES; LOSS OF USE, DATA, OR PROFITS; OR BUSINESS 
// INTERRUPTION) HOWEVER CAUSED AND ON ANY THEORY OF LIABILITY, WHETHER IN 
// CONTRACT, STRICT LIABILITY, OR TORT (INCLUDING NEGLIGENCE OR OTHERWISE) 
// ARISING IN ANY WAY OUT OF THE USE OF THIS SOFTWARE, EVEN IF ADVISED OF 
// THE POSSIBILITY OF SUCH DAMAGE.
// 

namespace NLog.LayoutRenderers
{
    using System;
    using System.Collections.Generic;
    using System.ComponentModel;
    using System.Globalization;
    using System.IO;
    using System.Reflection;
    using System.Text;
    using System.Xml;
    using Internal.Fakeables;
    using NLog.Config;
    using NLog.Internal;
    using NLog.Targets;

    /// <summary>
    /// XML event description compatible with log4j, Chainsaw and NLogViewer.
    /// </summary>
    [LayoutRenderer("log4jxmlevent")]
    public class Log4JXmlEventLayoutRenderer : LayoutRenderer, IUsesStackTrace
    {
        private static readonly DateTime log4jDateBase = new DateTime(1970, 1, 1);

        private static readonly string dummyNamespace = "http://nlog-project.org/dummynamespace/" + Guid.NewGuid();

        private static readonly string dummyNLogNamespace = "http://nlog-project.org/dummynamespace/" + Guid.NewGuid();

        /// <summary>
        /// Initializes a new instance of the <see cref="Log4JXmlEventLayoutRenderer" /> class.
        /// </summary>
        public Log4JXmlEventLayoutRenderer() : this(AppDomainWrapper.CurrentDomain)
        {
        }
        
        /// <summary>
        /// Initializes a new instance of the <see cref="Log4JXmlEventLayoutRenderer" /> class.
        /// </summary>
        public Log4JXmlEventLayoutRenderer(IAppDomain appDomain)
        {
            this.IncludeNLogData = true;
            this.NdcItemSeparator = " ";

#if SILVERLIGHT
            this.AppInfo = "Silverlight Application";
#elif __IOS__
			this.AppInfo = "MonoTouch Application";
#else
            this.AppInfo = string.Format(
                CultureInfo.InvariantCulture,
                "{0}({1})", 
                appDomain.FriendlyName, 
                ThreadIDHelper.Instance.CurrentProcessID);
#endif

            this.Parameters = new List<NLogViewerParameterInfo>();
        }

        /// <summary>
        /// Gets or sets a value indicating whether to include NLog-specific extensions to log4j schema.
        /// </summary>
        /// <docgen category='Payload Options' order='10' />
        [DefaultValue(true)]
        public bool IncludeNLogData { get; set; }

        /// <summary>
        /// Gets or sets a value indicating whether the XML should use spaces for indentation.
        /// </summary>
        /// <docgen category='Payload Options' order='10' />
        public bool IndentXml { get; set; }

        /// <summary>
        /// Gets or sets the AppInfo field. By default it's the friendly name of the current AppDomain.
        /// </summary>
        /// <docgen category='Payload Options' order='10' />
        public string AppInfo { get; set; }

        /// <summary>
        /// Gets or sets a value indicating whether to include call site (class and method name) in the information sent over the network.
        /// </summary>
        /// <docgen category='Payload Options' order='10' />
        public bool IncludeCallSite { get; set; }

        /// <summary>
        /// Gets or sets a value indicating whether to include source info (file name and line number) in the information sent over the network.
        /// </summary>
        /// <docgen category='Payload Options' order='10' />
        public bool IncludeSourceInfo { get; set; }

        /// <summary>
        /// Gets or sets a value indicating whether to include contents of the <see cref="MappedDiagnosticsContext"/> dictionary.
        /// </summary>
        /// <docgen category='Payload Options' order='10' />
        public bool IncludeMdc { get; set; }

        /// <summary>
        /// Gets or sets a value indicating whether to include contents of the <see cref="NestedDiagnosticsContext"/> stack.
        /// </summary>
        /// <docgen category='Payload Options' order='10' />
        public bool IncludeNdc { get; set; }

        /// <summary>
        /// Gets or sets the NDC item separator.
        /// </summary>
        /// <docgen category='Payload Options' order='10' />
        [DefaultValue(" ")]
        public string NdcItemSeparator { get; set; }

        /// <summary>
        /// Gets the level of stack trace information required by the implementing class.
        /// </summary>
        StackTraceUsage IUsesStackTrace.StackTraceUsage
        {
            get
            {
                if (this.IncludeSourceInfo)
                {
                    return StackTraceUsage.Max;
                }

                if (this.IncludeCallSite)
                {
                    return StackTraceUsage.WithoutSource;
                }

                return StackTraceUsage.None;
            }
        }

        internal IList<NLogViewerParameterInfo> Parameters { get; set; }

        internal void AppendToStringBuilder(StringBuilder sb, LogEventInfo logEvent)
        {
            this.Append(sb, logEvent);
        }

        /// <summary>
        /// Renders the XML logging event and appends it to the specified <see cref="StringBuilder" />.
        /// </summary>
        /// <param name="builder">The <see cref="StringBuilder"/> to append the rendered data to.</param>
        /// <param name="logEvent">Logging event.</param>
        protected override void Append(StringBuilder builder, LogEventInfo logEvent)
        {
            var settings = new XmlWriterSettings
            {
                Indent = this.IndentXml,
                ConformanceLevel = ConformanceLevel.Fragment,
                IndentChars = "  ",
            };

            var sb = new StringBuilder();
            using (XmlWriter xtw = XmlWriter.Create(sb, settings))
            {
                xtw.WriteStartElement("log4j", "event", dummyNamespace);
                xtw.WriteAttributeSafeString("xmlns", "nlog", null, dummyNLogNamespace);
                xtw.WriteAttributeSafeString("logger", logEvent.LoggerName);
                xtw.WriteAttributeSafeString("level", logEvent.Level.Name.ToUpper(CultureInfo.InvariantCulture));
                xtw.WriteAttributeSafeString("timestamp", Convert.ToString((long)(logEvent.TimeStamp.ToUniversalTime() - log4jDateBase).TotalMilliseconds, CultureInfo.InvariantCulture));
                xtw.WriteAttributeSafeString("thread", System.Threading.Thread.CurrentThread.ManagedThreadId.ToString(CultureInfo.InvariantCulture));

                xtw.WriteElementSafeString("log4j", "message", dummyNamespace, logEvent.FormattedMessage);
                if (logEvent.Exception != null)
                {
                    xtw.WriteElementSafeString("log4j", "throwable", dummyNamespace, logEvent.Exception.ToString());
                }

                if (this.IncludeNdc)
                {
                    xtw.WriteElementSafeString("log4j", "NDC", dummyNamespace, string.Join(this.NdcItemSeparator, NestedDiagnosticsContext.GetAllMessages()));
                }

                if (logEvent.Exception != null)
                {
                    xtw.WriteStartElement("log4j", "throwable", dummyNamespace);
                    xtw.WriteSafeCData(logEvent.Exception.ToString());
                    xtw.WriteEndElement();
                }

                if (this.IncludeCallSite || this.IncludeSourceInfo)
                {
                    System.Diagnostics.StackFrame frame = logEvent.UserStackFrame;
                    if (frame != null)
                    {
                        MethodBase methodBase = frame.GetMethod();
                        Type type = methodBase.DeclaringType;

                        xtw.WriteStartElement("log4j", "locationInfo", dummyNamespace);
                        if (type != null)
                        {
                            xtw.WriteAttributeSafeString("class", type.FullName);
                        }

                        xtw.WriteAttributeSafeString("method", methodBase.ToString());
#if !SILVERLIGHT
                        if (this.IncludeSourceInfo)
                        {
                            xtw.WriteAttributeSafeString("file", frame.GetFileName());
                            xtw.WriteAttributeSafeString("line", frame.GetFileLineNumber().ToString(CultureInfo.InvariantCulture));
                        }
#endif
                        xtw.WriteEndElement();

                        if (this.IncludeNLogData)
                        {
                            xtw.WriteElementSafeString("nlog", "eventSequenceNumber", dummyNLogNamespace, logEvent.SequenceID.ToString(CultureInfo.InvariantCulture));
                            xtw.WriteStartElement("nlog", "locationInfo", dummyNLogNamespace);
                            if (type != null)
                            {
                                xtw.WriteAttributeSafeString("assembly", type.Assembly.FullName);
                            }

                            xtw.WriteEndElement();

                            xtw.WriteStartElement("nlog", "properties", dummyNLogNamespace);
                            foreach (var contextProperty in logEvent.Properties)
                            {
                                xtw.WriteStartElement("nlog", "data", dummyNLogNamespace);
                                xtw.WriteAttributeSafeString("name", Convert.ToString(contextProperty.Key, CultureInfo.InvariantCulture));
                                xtw.WriteAttributeSafeString("value", Convert.ToString(contextProperty.Value, CultureInfo.InvariantCulture));
                                xtw.WriteEndElement();
                            }
                            xtw.WriteEndElement();
                        }
                        
                    }
                }

                xtw.WriteStartElement("log4j", "properties", dummyNamespace);
                if (this.IncludeMdc)
                {
                    foreach (KeyValuePair<string, string> entry in MappedDiagnosticsContext.ThreadDictionary)
                    {
                        xtw.WriteStartElement("log4j", "data", dummyNamespace);
                        xtw.WriteAttributeSafeString("name", entry.Key);
                        xtw.WriteAttributeSafeString("value", entry.Value);
                        xtw.WriteEndElement();
                    }
                }

                foreach (NLogViewerParameterInfo parameter in this.Parameters)
                {
                    xtw.WriteStartElement("log4j", "data", dummyNamespace);
                    xtw.WriteAttributeSafeString("name", parameter.Name);
                    xtw.WriteAttributeSafeString("value", parameter.Layout.Render(logEvent));
                    xtw.WriteEndElement();
                }

                xtw.WriteStartElement("log4j", "data", dummyNamespace);
                xtw.WriteAttributeSafeString("name", "log4japp");
                xtw.WriteAttributeSafeString("value", this.AppInfo);
                xtw.WriteEndElement();

                xtw.WriteStartElement("log4j", "data", dummyNamespace);
                xtw.WriteAttributeSafeString("name", "log4jmachinename");

#if SILVERLIGHT
            xtw.WriteAttributeSafeString("value", "silverlight");
#else
                xtw.WriteAttributeSafeString("value", Environment.MachineName);
#endif
                xtw.WriteEndElement();
                xtw.WriteEndElement();

                xtw.WriteEndElement();
                xtw.Flush();

                // get rid of 'nlog' and 'log4j' namespace declarations
                sb.Replace(" xmlns:log4j=\"" + dummyNamespace + "\"", string.Empty);
                sb.Replace(" xmlns:nlog=\"" + dummyNLogNamespace + "\"", string.Empty);

                builder.Append(sb.ToString());
            }
        }
    }
}
=======
// 
// Copyright (c) 2004-2011 Jaroslaw Kowalski <jaak@jkowalski.net>
// 
// All rights reserved.
// 
// Redistribution and use in source and binary forms, with or without 
// modification, are permitted provided that the following conditions 
// are met:
// 
// * Redistributions of source code must retain the above copyright notice, 
//   this list of conditions and the following disclaimer. 
// 
// * Redistributions in binary form must reproduce the above copyright notice,
//   this list of conditions and the following disclaimer in the documentation
//   and/or other materials provided with the distribution. 
// 
// * Neither the name of Jaroslaw Kowalski nor the names of its 
//   contributors may be used to endorse or promote products derived from this
//   software without specific prior written permission. 
// 
// THIS SOFTWARE IS PROVIDED BY THE COPYRIGHT HOLDERS AND CONTRIBUTORS "AS IS"
// AND ANY EXPRESS OR IMPLIED WARRANTIES, INCLUDING, BUT NOT LIMITED TO, THE 
// IMPLIED WARRANTIES OF MERCHANTABILITY AND FITNESS FOR A PARTICULAR PURPOSE 
// ARE DISCLAIMED. IN NO EVENT SHALL THE COPYRIGHT OWNER OR CONTRIBUTORS BE 
// LIABLE FOR ANY DIRECT, INDIRECT, INCIDENTAL, SPECIAL, EXEMPLARY, OR 
// CONSEQUENTIAL DAMAGES (INCLUDING, BUT NOT LIMITED TO, PROCUREMENT OF
// SUBSTITUTE GOODS OR SERVICES; LOSS OF USE, DATA, OR PROFITS; OR BUSINESS 
// INTERRUPTION) HOWEVER CAUSED AND ON ANY THEORY OF LIABILITY, WHETHER IN 
// CONTRACT, STRICT LIABILITY, OR TORT (INCLUDING NEGLIGENCE OR OTHERWISE) 
// ARISING IN ANY WAY OUT OF THE USE OF THIS SOFTWARE, EVEN IF ADVISED OF 
// THE POSSIBILITY OF SUCH DAMAGE.
// 

namespace NLog.LayoutRenderers
{
    using System;
    using System.Collections.Generic;
    using System.ComponentModel;
    using System.Globalization;
    using System.IO;
    using System.Reflection;
    using System.Text;
    using System.Xml;
    using Internal.Fakeables;
    using NLog.Config;
    using NLog.Internal;
    using NLog.Targets;

    /// <summary>
    /// XML event description compatible with log4j, Chainsaw and NLogViewer.
    /// </summary>
    [LayoutRenderer("log4jxmlevent")]
    public class Log4JXmlEventLayoutRenderer : LayoutRenderer, IUsesStackTrace
    {
        private static readonly DateTime log4jDateBase = new DateTime(1970, 1, 1);

        private static readonly string dummyNamespace = "http://nlog-project.org/dummynamespace/" + Guid.NewGuid();

        private static readonly string dummyNLogNamespace = "http://nlog-project.org/dummynamespace/" + Guid.NewGuid();

        /// <summary>
        /// Initializes a new instance of the <see cref="Log4JXmlEventLayoutRenderer" /> class.
        /// </summary>
        public Log4JXmlEventLayoutRenderer() : this(AppDomainWrapper.CurrentDomain)
        {
        }
        
        /// <summary>
        /// Initializes a new instance of the <see cref="Log4JXmlEventLayoutRenderer" /> class.
        /// </summary>
        public Log4JXmlEventLayoutRenderer(IAppDomain appDomain)
        {
            this.IncludeNLogData = true;
            this.NdcItemSeparator = " ";

#if SILVERLIGHT
            this.AppInfo = "Silverlight Application";
#else
            this.AppInfo = string.Format(
                CultureInfo.InvariantCulture,
                "{0}({1})", 
                appDomain.FriendlyName, 
                ThreadIDHelper.Instance.CurrentProcessID);
#endif

            this.Parameters = new List<NLogViewerParameterInfo>();
        }

        /// <summary>
        /// Gets or sets a value indicating whether to include NLog-specific extensions to log4j schema.
        /// </summary>
        /// <docgen category='Payload Options' order='10' />
        [DefaultValue(true)]
        public bool IncludeNLogData { get; set; }

        /// <summary>
        /// Gets or sets a value indicating whether the XML should use spaces for indentation.
        /// </summary>
        /// <docgen category='Payload Options' order='10' />
        public bool IndentXml { get; set; }

        /// <summary>
        /// Gets or sets the AppInfo field. By default it's the friendly name of the current AppDomain.
        /// </summary>
        /// <docgen category='Payload Options' order='10' />
        public string AppInfo { get; set; }

        /// <summary>
        /// Gets or sets a value indicating whether to include call site (class and method name) in the information sent over the network.
        /// </summary>
        /// <docgen category='Payload Options' order='10' />
        public bool IncludeCallSite { get; set; }

        /// <summary>
        /// Gets or sets a value indicating whether to include source info (file name and line number) in the information sent over the network.
        /// </summary>
        /// <docgen category='Payload Options' order='10' />
        public bool IncludeSourceInfo { get; set; }

        /// <summary>
        /// Gets or sets a value indicating whether to include contents of the <see cref="MappedDiagnosticsContext"/> dictionary.
        /// </summary>
        /// <docgen category='Payload Options' order='10' />
        public bool IncludeMdc { get; set; }

        /// <summary>
        /// Gets or sets a value indicating whether to include contents of the <see cref="NestedDiagnosticsContext"/> stack.
        /// </summary>
        /// <docgen category='Payload Options' order='10' />
        public bool IncludeNdc { get; set; }

        /// <summary>
        /// Gets or sets the NDC item separator.
        /// </summary>
        /// <docgen category='Payload Options' order='10' />
        [DefaultValue(" ")]
        public string NdcItemSeparator { get; set; }

        /// <summary>
        /// Gets the level of stack trace information required by the implementing class.
        /// </summary>
        StackTraceUsage IUsesStackTrace.StackTraceUsage
        {
            get
            {
                if (this.IncludeSourceInfo)
                {
                    return StackTraceUsage.Max;
                }

                if (this.IncludeCallSite)
                {
                    return StackTraceUsage.WithoutSource;
                }

                return StackTraceUsage.None;
            }
        }

        internal IList<NLogViewerParameterInfo> Parameters { get; set; }

        internal void AppendToStringBuilder(StringBuilder sb, LogEventInfo logEvent)
        {
            this.Append(sb, logEvent);
        }

        /// <summary>
        /// Renders the XML logging event and appends it to the specified <see cref="StringBuilder" />.
        /// </summary>
        /// <param name="builder">The <see cref="StringBuilder"/> to append the rendered data to.</param>
        /// <param name="logEvent">Logging event.</param>
        protected override void Append(StringBuilder builder, LogEventInfo logEvent)
        {
            var settings = new XmlWriterSettings
            {
                Indent = this.IndentXml,
                ConformanceLevel = ConformanceLevel.Fragment,
                IndentChars = "  ",
            };

            var sb = new StringBuilder();
            using (XmlWriter xtw = XmlWriter.Create(sb, settings))
            {
                xtw.WriteStartElement("log4j", "event", dummyNamespace);
                xtw.WriteAttributeSafeString("xmlns", "nlog", null, dummyNLogNamespace);
                xtw.WriteAttributeSafeString("logger", logEvent.LoggerName);
                xtw.WriteAttributeSafeString("level", logEvent.Level.Name.ToUpper(CultureInfo.InvariantCulture));
                xtw.WriteAttributeSafeString("timestamp", Convert.ToString((long)(logEvent.TimeStamp.ToUniversalTime() - log4jDateBase).TotalMilliseconds, CultureInfo.InvariantCulture));
                xtw.WriteAttributeSafeString("thread", System.Threading.Thread.CurrentThread.ManagedThreadId.ToString(CultureInfo.InvariantCulture));

                xtw.WriteElementSafeString("log4j", "message", dummyNamespace, logEvent.FormattedMessage);
                if (logEvent.Exception != null)
                {
                    xtw.WriteElementSafeString("log4j", "throwable", dummyNamespace, logEvent.Exception.ToString());
                }

                if (this.IncludeNdc)
                {
                    xtw.WriteElementSafeString("log4j", "NDC", dummyNamespace, string.Join(this.NdcItemSeparator, NestedDiagnosticsContext.GetAllMessages()));
                }

                if (logEvent.Exception != null)
                {
                    xtw.WriteStartElement("log4j", "throwable", dummyNamespace);
                    xtw.WriteSafeCData(logEvent.Exception.ToString());
                    xtw.WriteEndElement();
                }

                if (this.IncludeCallSite || this.IncludeSourceInfo)
                {
                    System.Diagnostics.StackFrame frame = logEvent.UserStackFrame;
                    if (frame != null)
                    {
                        MethodBase methodBase = frame.GetMethod();
                        Type type = methodBase.DeclaringType;

                        xtw.WriteStartElement("log4j", "locationInfo", dummyNamespace);
                        if (type != null)
                        {
                            xtw.WriteAttributeSafeString("class", type.FullName);
                        }

                        xtw.WriteAttributeSafeString("method", methodBase.ToString());
#if !SILVERLIGHT
                        if (this.IncludeSourceInfo)
                        {
                            xtw.WriteAttributeSafeString("file", frame.GetFileName());
                            xtw.WriteAttributeSafeString("line", frame.GetFileLineNumber().ToString(CultureInfo.InvariantCulture));
                        }
#endif
                        xtw.WriteEndElement();

                        if (this.IncludeNLogData)
                        {
                            xtw.WriteElementSafeString("nlog", "eventSequenceNumber", dummyNLogNamespace, logEvent.SequenceID.ToString(CultureInfo.InvariantCulture));
                            xtw.WriteStartElement("nlog", "locationInfo", dummyNLogNamespace);
                            if (type != null)
                            {
                                xtw.WriteAttributeSafeString("assembly", type.Assembly.FullName);
                            }

                            xtw.WriteEndElement();

                            xtw.WriteStartElement("nlog", "properties", dummyNLogNamespace);
                            foreach (var contextProperty in logEvent.Properties)
                            {
                                xtw.WriteStartElement("nlog", "data", dummyNLogNamespace);
                                xtw.WriteAttributeSafeString("name", Convert.ToString(contextProperty.Key, CultureInfo.InvariantCulture));
                                xtw.WriteAttributeSafeString("value", Convert.ToString(contextProperty.Value, CultureInfo.InvariantCulture));
                                xtw.WriteEndElement();
                            }
                            xtw.WriteEndElement();
                        }
                        
                    }
                }

                xtw.WriteStartElement("log4j", "properties", dummyNamespace);
                if (this.IncludeMdc)
                {
                    foreach (KeyValuePair<string, object> entry in MappedDiagnosticsContext.ThreadDictionary)
                    {
                        xtw.WriteStartElement("log4j", "data", dummyNamespace);
                        xtw.WriteAttributeSafeString("name", entry.Key);
                        xtw.WriteAttributeSafeString("value", String.Format(logEvent.FormatProvider, "{0}", entry.Value));
                        xtw.WriteEndElement();
                    }
                }

                foreach (NLogViewerParameterInfo parameter in this.Parameters)
                {
                    xtw.WriteStartElement("log4j", "data", dummyNamespace);
                    xtw.WriteAttributeSafeString("name", parameter.Name);
                    xtw.WriteAttributeSafeString("value", parameter.Layout.Render(logEvent));
                    xtw.WriteEndElement();
                }

                xtw.WriteStartElement("log4j", "data", dummyNamespace);
                xtw.WriteAttributeSafeString("name", "log4japp");
                xtw.WriteAttributeSafeString("value", this.AppInfo);
                xtw.WriteEndElement();

                xtw.WriteStartElement("log4j", "data", dummyNamespace);
                xtw.WriteAttributeSafeString("name", "log4jmachinename");

#if SILVERLIGHT
            xtw.WriteAttributeSafeString("value", "silverlight");
#else
                xtw.WriteAttributeSafeString("value", Environment.MachineName);
#endif
                xtw.WriteEndElement();
                xtw.WriteEndElement();

                xtw.WriteEndElement();
                xtw.Flush();

                // get rid of 'nlog' and 'log4j' namespace declarations
                sb.Replace(" xmlns:log4j=\"" + dummyNamespace + "\"", string.Empty);
                sb.Replace(" xmlns:nlog=\"" + dummyNLogNamespace + "\"", string.Empty);

                builder.Append(sb.ToString());
            }
        }
    }
}
>>>>>>> 56a15f15
<|MERGE_RESOLUTION|>--- conflicted
+++ resolved
@@ -1,4 +1,3 @@
-<<<<<<< HEAD
 // 
 // Copyright (c) 2004-2011 Jaroslaw Kowalski <jaak@jkowalski.net>
 // 
@@ -261,11 +260,11 @@
                 xtw.WriteStartElement("log4j", "properties", dummyNamespace);
                 if (this.IncludeMdc)
                 {
-                    foreach (KeyValuePair<string, string> entry in MappedDiagnosticsContext.ThreadDictionary)
+                    foreach (KeyValuePair<string, object> entry in MappedDiagnosticsContext.ThreadDictionary)
                     {
                         xtw.WriteStartElement("log4j", "data", dummyNamespace);
                         xtw.WriteAttributeSafeString("name", entry.Key);
-                        xtw.WriteAttributeSafeString("value", entry.Value);
+                        xtw.WriteAttributeSafeString("value", String.Format(logEvent.FormatProvider, "{0}", entry.Value));
                         xtw.WriteEndElement();
                     }
                 }
@@ -305,311 +304,4 @@
             }
         }
     }
-}
-=======
-// 
-// Copyright (c) 2004-2011 Jaroslaw Kowalski <jaak@jkowalski.net>
-// 
-// All rights reserved.
-// 
-// Redistribution and use in source and binary forms, with or without 
-// modification, are permitted provided that the following conditions 
-// are met:
-// 
-// * Redistributions of source code must retain the above copyright notice, 
-//   this list of conditions and the following disclaimer. 
-// 
-// * Redistributions in binary form must reproduce the above copyright notice,
-//   this list of conditions and the following disclaimer in the documentation
-//   and/or other materials provided with the distribution. 
-// 
-// * Neither the name of Jaroslaw Kowalski nor the names of its 
-//   contributors may be used to endorse or promote products derived from this
-//   software without specific prior written permission. 
-// 
-// THIS SOFTWARE IS PROVIDED BY THE COPYRIGHT HOLDERS AND CONTRIBUTORS "AS IS"
-// AND ANY EXPRESS OR IMPLIED WARRANTIES, INCLUDING, BUT NOT LIMITED TO, THE 
-// IMPLIED WARRANTIES OF MERCHANTABILITY AND FITNESS FOR A PARTICULAR PURPOSE 
-// ARE DISCLAIMED. IN NO EVENT SHALL THE COPYRIGHT OWNER OR CONTRIBUTORS BE 
-// LIABLE FOR ANY DIRECT, INDIRECT, INCIDENTAL, SPECIAL, EXEMPLARY, OR 
-// CONSEQUENTIAL DAMAGES (INCLUDING, BUT NOT LIMITED TO, PROCUREMENT OF
-// SUBSTITUTE GOODS OR SERVICES; LOSS OF USE, DATA, OR PROFITS; OR BUSINESS 
-// INTERRUPTION) HOWEVER CAUSED AND ON ANY THEORY OF LIABILITY, WHETHER IN 
-// CONTRACT, STRICT LIABILITY, OR TORT (INCLUDING NEGLIGENCE OR OTHERWISE) 
-// ARISING IN ANY WAY OUT OF THE USE OF THIS SOFTWARE, EVEN IF ADVISED OF 
-// THE POSSIBILITY OF SUCH DAMAGE.
-// 
-
-namespace NLog.LayoutRenderers
-{
-    using System;
-    using System.Collections.Generic;
-    using System.ComponentModel;
-    using System.Globalization;
-    using System.IO;
-    using System.Reflection;
-    using System.Text;
-    using System.Xml;
-    using Internal.Fakeables;
-    using NLog.Config;
-    using NLog.Internal;
-    using NLog.Targets;
-
-    /// <summary>
-    /// XML event description compatible with log4j, Chainsaw and NLogViewer.
-    /// </summary>
-    [LayoutRenderer("log4jxmlevent")]
-    public class Log4JXmlEventLayoutRenderer : LayoutRenderer, IUsesStackTrace
-    {
-        private static readonly DateTime log4jDateBase = new DateTime(1970, 1, 1);
-
-        private static readonly string dummyNamespace = "http://nlog-project.org/dummynamespace/" + Guid.NewGuid();
-
-        private static readonly string dummyNLogNamespace = "http://nlog-project.org/dummynamespace/" + Guid.NewGuid();
-
-        /// <summary>
-        /// Initializes a new instance of the <see cref="Log4JXmlEventLayoutRenderer" /> class.
-        /// </summary>
-        public Log4JXmlEventLayoutRenderer() : this(AppDomainWrapper.CurrentDomain)
-        {
-        }
-        
-        /// <summary>
-        /// Initializes a new instance of the <see cref="Log4JXmlEventLayoutRenderer" /> class.
-        /// </summary>
-        public Log4JXmlEventLayoutRenderer(IAppDomain appDomain)
-        {
-            this.IncludeNLogData = true;
-            this.NdcItemSeparator = " ";
-
-#if SILVERLIGHT
-            this.AppInfo = "Silverlight Application";
-#else
-            this.AppInfo = string.Format(
-                CultureInfo.InvariantCulture,
-                "{0}({1})", 
-                appDomain.FriendlyName, 
-                ThreadIDHelper.Instance.CurrentProcessID);
-#endif
-
-            this.Parameters = new List<NLogViewerParameterInfo>();
-        }
-
-        /// <summary>
-        /// Gets or sets a value indicating whether to include NLog-specific extensions to log4j schema.
-        /// </summary>
-        /// <docgen category='Payload Options' order='10' />
-        [DefaultValue(true)]
-        public bool IncludeNLogData { get; set; }
-
-        /// <summary>
-        /// Gets or sets a value indicating whether the XML should use spaces for indentation.
-        /// </summary>
-        /// <docgen category='Payload Options' order='10' />
-        public bool IndentXml { get; set; }
-
-        /// <summary>
-        /// Gets or sets the AppInfo field. By default it's the friendly name of the current AppDomain.
-        /// </summary>
-        /// <docgen category='Payload Options' order='10' />
-        public string AppInfo { get; set; }
-
-        /// <summary>
-        /// Gets or sets a value indicating whether to include call site (class and method name) in the information sent over the network.
-        /// </summary>
-        /// <docgen category='Payload Options' order='10' />
-        public bool IncludeCallSite { get; set; }
-
-        /// <summary>
-        /// Gets or sets a value indicating whether to include source info (file name and line number) in the information sent over the network.
-        /// </summary>
-        /// <docgen category='Payload Options' order='10' />
-        public bool IncludeSourceInfo { get; set; }
-
-        /// <summary>
-        /// Gets or sets a value indicating whether to include contents of the <see cref="MappedDiagnosticsContext"/> dictionary.
-        /// </summary>
-        /// <docgen category='Payload Options' order='10' />
-        public bool IncludeMdc { get; set; }
-
-        /// <summary>
-        /// Gets or sets a value indicating whether to include contents of the <see cref="NestedDiagnosticsContext"/> stack.
-        /// </summary>
-        /// <docgen category='Payload Options' order='10' />
-        public bool IncludeNdc { get; set; }
-
-        /// <summary>
-        /// Gets or sets the NDC item separator.
-        /// </summary>
-        /// <docgen category='Payload Options' order='10' />
-        [DefaultValue(" ")]
-        public string NdcItemSeparator { get; set; }
-
-        /// <summary>
-        /// Gets the level of stack trace information required by the implementing class.
-        /// </summary>
-        StackTraceUsage IUsesStackTrace.StackTraceUsage
-        {
-            get
-            {
-                if (this.IncludeSourceInfo)
-                {
-                    return StackTraceUsage.Max;
-                }
-
-                if (this.IncludeCallSite)
-                {
-                    return StackTraceUsage.WithoutSource;
-                }
-
-                return StackTraceUsage.None;
-            }
-        }
-
-        internal IList<NLogViewerParameterInfo> Parameters { get; set; }
-
-        internal void AppendToStringBuilder(StringBuilder sb, LogEventInfo logEvent)
-        {
-            this.Append(sb, logEvent);
-        }
-
-        /// <summary>
-        /// Renders the XML logging event and appends it to the specified <see cref="StringBuilder" />.
-        /// </summary>
-        /// <param name="builder">The <see cref="StringBuilder"/> to append the rendered data to.</param>
-        /// <param name="logEvent">Logging event.</param>
-        protected override void Append(StringBuilder builder, LogEventInfo logEvent)
-        {
-            var settings = new XmlWriterSettings
-            {
-                Indent = this.IndentXml,
-                ConformanceLevel = ConformanceLevel.Fragment,
-                IndentChars = "  ",
-            };
-
-            var sb = new StringBuilder();
-            using (XmlWriter xtw = XmlWriter.Create(sb, settings))
-            {
-                xtw.WriteStartElement("log4j", "event", dummyNamespace);
-                xtw.WriteAttributeSafeString("xmlns", "nlog", null, dummyNLogNamespace);
-                xtw.WriteAttributeSafeString("logger", logEvent.LoggerName);
-                xtw.WriteAttributeSafeString("level", logEvent.Level.Name.ToUpper(CultureInfo.InvariantCulture));
-                xtw.WriteAttributeSafeString("timestamp", Convert.ToString((long)(logEvent.TimeStamp.ToUniversalTime() - log4jDateBase).TotalMilliseconds, CultureInfo.InvariantCulture));
-                xtw.WriteAttributeSafeString("thread", System.Threading.Thread.CurrentThread.ManagedThreadId.ToString(CultureInfo.InvariantCulture));
-
-                xtw.WriteElementSafeString("log4j", "message", dummyNamespace, logEvent.FormattedMessage);
-                if (logEvent.Exception != null)
-                {
-                    xtw.WriteElementSafeString("log4j", "throwable", dummyNamespace, logEvent.Exception.ToString());
-                }
-
-                if (this.IncludeNdc)
-                {
-                    xtw.WriteElementSafeString("log4j", "NDC", dummyNamespace, string.Join(this.NdcItemSeparator, NestedDiagnosticsContext.GetAllMessages()));
-                }
-
-                if (logEvent.Exception != null)
-                {
-                    xtw.WriteStartElement("log4j", "throwable", dummyNamespace);
-                    xtw.WriteSafeCData(logEvent.Exception.ToString());
-                    xtw.WriteEndElement();
-                }
-
-                if (this.IncludeCallSite || this.IncludeSourceInfo)
-                {
-                    System.Diagnostics.StackFrame frame = logEvent.UserStackFrame;
-                    if (frame != null)
-                    {
-                        MethodBase methodBase = frame.GetMethod();
-                        Type type = methodBase.DeclaringType;
-
-                        xtw.WriteStartElement("log4j", "locationInfo", dummyNamespace);
-                        if (type != null)
-                        {
-                            xtw.WriteAttributeSafeString("class", type.FullName);
-                        }
-
-                        xtw.WriteAttributeSafeString("method", methodBase.ToString());
-#if !SILVERLIGHT
-                        if (this.IncludeSourceInfo)
-                        {
-                            xtw.WriteAttributeSafeString("file", frame.GetFileName());
-                            xtw.WriteAttributeSafeString("line", frame.GetFileLineNumber().ToString(CultureInfo.InvariantCulture));
-                        }
-#endif
-                        xtw.WriteEndElement();
-
-                        if (this.IncludeNLogData)
-                        {
-                            xtw.WriteElementSafeString("nlog", "eventSequenceNumber", dummyNLogNamespace, logEvent.SequenceID.ToString(CultureInfo.InvariantCulture));
-                            xtw.WriteStartElement("nlog", "locationInfo", dummyNLogNamespace);
-                            if (type != null)
-                            {
-                                xtw.WriteAttributeSafeString("assembly", type.Assembly.FullName);
-                            }
-
-                            xtw.WriteEndElement();
-
-                            xtw.WriteStartElement("nlog", "properties", dummyNLogNamespace);
-                            foreach (var contextProperty in logEvent.Properties)
-                            {
-                                xtw.WriteStartElement("nlog", "data", dummyNLogNamespace);
-                                xtw.WriteAttributeSafeString("name", Convert.ToString(contextProperty.Key, CultureInfo.InvariantCulture));
-                                xtw.WriteAttributeSafeString("value", Convert.ToString(contextProperty.Value, CultureInfo.InvariantCulture));
-                                xtw.WriteEndElement();
-                            }
-                            xtw.WriteEndElement();
-                        }
-                        
-                    }
-                }
-
-                xtw.WriteStartElement("log4j", "properties", dummyNamespace);
-                if (this.IncludeMdc)
-                {
-                    foreach (KeyValuePair<string, object> entry in MappedDiagnosticsContext.ThreadDictionary)
-                    {
-                        xtw.WriteStartElement("log4j", "data", dummyNamespace);
-                        xtw.WriteAttributeSafeString("name", entry.Key);
-                        xtw.WriteAttributeSafeString("value", String.Format(logEvent.FormatProvider, "{0}", entry.Value));
-                        xtw.WriteEndElement();
-                    }
-                }
-
-                foreach (NLogViewerParameterInfo parameter in this.Parameters)
-                {
-                    xtw.WriteStartElement("log4j", "data", dummyNamespace);
-                    xtw.WriteAttributeSafeString("name", parameter.Name);
-                    xtw.WriteAttributeSafeString("value", parameter.Layout.Render(logEvent));
-                    xtw.WriteEndElement();
-                }
-
-                xtw.WriteStartElement("log4j", "data", dummyNamespace);
-                xtw.WriteAttributeSafeString("name", "log4japp");
-                xtw.WriteAttributeSafeString("value", this.AppInfo);
-                xtw.WriteEndElement();
-
-                xtw.WriteStartElement("log4j", "data", dummyNamespace);
-                xtw.WriteAttributeSafeString("name", "log4jmachinename");
-
-#if SILVERLIGHT
-            xtw.WriteAttributeSafeString("value", "silverlight");
-#else
-                xtw.WriteAttributeSafeString("value", Environment.MachineName);
-#endif
-                xtw.WriteEndElement();
-                xtw.WriteEndElement();
-
-                xtw.WriteEndElement();
-                xtw.Flush();
-
-                // get rid of 'nlog' and 'log4j' namespace declarations
-                sb.Replace(" xmlns:log4j=\"" + dummyNamespace + "\"", string.Empty);
-                sb.Replace(" xmlns:nlog=\"" + dummyNLogNamespace + "\"", string.Empty);
-
-                builder.Append(sb.ToString());
-            }
-        }
-    }
-}
->>>>>>> 56a15f15
+}