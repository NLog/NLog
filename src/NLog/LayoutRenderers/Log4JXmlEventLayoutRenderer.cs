--- conflicted
+++ resolved
@@ -186,22 +186,11 @@
         ///
         /// Gets or sets a value indicating whether to include contents of the <see cref="MappedDiagnosticsLogicalContext"/> dictionary.
         /// </summary>
-<<<<<<< HEAD
-        /// <docgen category='Payload Options' order='10' />
-        public bool IncludeScopeProperties { get => IncludeMdlc; set => IncludeMdlc = value; }
-
-        /// <summary>
-        /// Gets or sets a value indicating whether to include contents of the <see cref="MappedDiagnosticsLogicalContext"/> dictionary.
-        /// </summary>
-        /// <docgen category='Payload Options' order='10' />
-        public bool IncludeMdlc { get; set; }
-=======
         /// <docgen category='Layout Options' order='10' />
         [Obsolete("Replaced by IncludeScopeProperties. Marked obsolete on NLog 5.0")]
         [EditorBrowsable(EditorBrowsableState.Never)]
         public bool IncludeMdlc { get => _includeMdlc ?? false; set => _includeMdlc = value; }
         private bool? _includeMdlc;
->>>>>>> dfdf1a46
 
         /// <summary>
         /// Obsolete and replaced by <see cref="IncludeNdc"/> with NLog v5.
@@ -224,20 +213,9 @@
         /// <summary>
         /// Gets or sets whether to include the contents of the <see cref="ScopeContext"/> properties-dictionary.
         /// </summary>
-<<<<<<< HEAD
-        /// <docgen category='JSON Output' order='10' />
-        public bool IncludeEventProperties { get => IncludeAllProperties; set => IncludeAllProperties = value; }
-
-        /// <summary>
-        /// Gets or sets the option to include all properties from the log events
-        /// </summary>
-        /// <docgen category='Payload Options' order='10' />
-        public bool IncludeAllProperties { get; set; }
-=======
         /// <docgen category='Layout Options' order='10' />
         public bool IncludeScopeProperties { get => _includeScopeProperties ?? (_includeMdlc == true || _includeMdc == true); set => _includeScopeProperties = value; }
         private bool? _includeScopeProperties;
->>>>>>> dfdf1a46
 
         /// <summary>
         /// Gets or sets whether to include log4j:NDC in output from <see cref="ScopeContext"/> nested context.
