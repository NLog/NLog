// 
// Copyright (c) 2004-2011 Jaroslaw Kowalski <jaak@jkowalski.net>
// 
// All rights reserved.
// 
// Redistribution and use in source and binary forms, with or without 
// modification, are permitted provided that the following conditions 
// are met:
// 
// * Redistributions of source code must retain the above copyright notice, 
//   this list of conditions and the following disclaimer. 
// 
// * Redistributions in binary form must reproduce the above copyright notice,
//   this list of conditions and the following disclaimer in the documentation
//   and/or other materials provided with the distribution. 
// 
// * Neither the name of Jaroslaw Kowalski nor the names of its 
//   contributors may be used to endorse or promote products derived from this
//   software without specific prior written permission. 
// 
// THIS SOFTWARE IS PROVIDED BY THE COPYRIGHT HOLDERS AND CONTRIBUTORS "AS IS"
// AND ANY EXPRESS OR IMPLIED WARRANTIES, INCLUDING, BUT NOT LIMITED TO, THE 
// IMPLIED WARRANTIES OF MERCHANTABILITY AND FITNESS FOR A PARTICULAR PURPOSE 
// ARE DISCLAIMED. IN NO EVENT SHALL THE COPYRIGHT OWNER OR CONTRIBUTORS BE 
// LIABLE FOR ANY DIRECT, INDIRECT, INCIDENTAL, SPECIAL, EXEMPLARY, OR 
// CONSEQUENTIAL DAMAGES (INCLUDING, BUT NOT LIMITED TO, PROCUREMENT OF
// SUBSTITUTE GOODS OR SERVICES; LOSS OF USE, DATA, OR PROFITS; OR BUSINESS 
// INTERRUPTION) HOWEVER CAUSED AND ON ANY THEORY OF LIABILITY, WHETHER IN 
// CONTRACT, STRICT LIABILITY, OR TORT (INCLUDING NEGLIGENCE OR OTHERWISE) 
// ARISING IN ANY WAY OUT OF THE USE OF THIS SOFTWARE, EVEN IF ADVISED OF 
// THE POSSIBILITY OF SUCH DAMAGE.
// 

namespace NLog.LayoutRenderers
{
    using System;
    using System.Collections.Generic;
    using System.ComponentModel;
    using System.Globalization;
    using System.Text;
    using NLog.Common;
    using NLog.Config;
    using NLog.Internal;

    /// <summary>
    /// Exception information provided through 
    /// a call to one of the Logger.*Exception() methods.
    /// </summary>
    [LayoutRenderer("exception")]
    [ThreadAgnostic]
    public class ExceptionLayoutRenderer : LayoutRenderer
    {
        private string format;
        private string innerFormat = string.Empty;
        private ExceptionDataTarget[] exceptionDataTargets;
        private ExceptionDataTarget[] innerExceptionDataTargets;
        
        /// <summary>
        /// Initializes a new instance of the <see cref="ExceptionLayoutRenderer" /> class.
        /// </summary>
        public ExceptionLayoutRenderer()
        {
            this.Format = "message";
            this.Separator = " ";
            this.InnerExceptionSeparator = EnvironmentHelper.NewLine;
            this.MaxInnerExceptionLevel = 0;
        }

        private delegate void ExceptionDataTarget(StringBuilder sb, Exception ex);

        /// <summary>
        /// Gets or sets the format of the output. Must be a comma-separated list of exception
        /// properties: Message, Type, ShortType, ToString, Method, StackTrace.
        /// This parameter value is case-insensitive.
        /// </summary>
        /// <docgen category='Rendering Options' order='10' />
        [DefaultParameter]
        public string Format
        {
            get
            {
                return this.format;
            }

            set
            {
                this.format = value;
                this.exceptionDataTargets = CompileFormat(value);
            }
        }

        /// <summary>
        /// Gets or sets the format of the output of inner exceptions. Must be a comma-separated list of exception
        /// properties: Message, Type, ShortType, ToString, Method, StackTrace.
        /// This parameter value is case-insensitive.
        /// </summary>
        /// <docgen category='Rendering Options' order='10' />
        public string InnerFormat
        {
            get
            {
                return this.innerFormat;
            }

            set
            {
                this.innerFormat = value;
                this.innerExceptionDataTargets = CompileFormat(value);
            }
        }

        /// <summary>
        /// Gets or sets the separator used to concatenate parts specified in the Format.
        /// </summary>
        /// <docgen category='Rendering Options' order='10' />
        [DefaultValue(" ")]
        public string Separator { get; set; }

        /// <summary>
        /// Gets or sets the maximum number of inner exceptions to include in the output.
        /// By default inner exceptions are not enabled for compatibility with NLog 1.0.
        /// </summary>
        /// <docgen category='Rendering Options' order='10' />
        [DefaultValue(0)]
        public int MaxInnerExceptionLevel { get; set; }

        /// <summary>
        /// Gets or sets the separator between inner exceptions.
        /// </summary>
        /// <docgen category='Rendering Options' order='10' />
        public string InnerExceptionSeparator { get; set; }

        /// <summary>
        /// Renders the specified exception information and appends it to the specified <see cref="StringBuilder" />.
        /// </summary>
        /// <param name="builder">The <see cref="StringBuilder"/> to append the rendered data to.</param>
        /// <param name="logEvent">Logging event.</param>
        protected override void Append(StringBuilder builder, LogEventInfo logEvent)
        {
            if (logEvent.Exception != null)
            {
                var sb2 = new StringBuilder(128);
                string separator = string.Empty;

                foreach (ExceptionDataTarget targetRenderFunc in this.exceptionDataTargets)
                {
                    sb2.Append(separator);
                    targetRenderFunc(sb2, logEvent.Exception);
                    separator = this.Separator;
                }

                Exception currentException = logEvent.Exception.InnerException;
                int currentLevel = 0;
                while (currentException != null && currentLevel < this.MaxInnerExceptionLevel)
                {
                    // separate inner exceptions
                    sb2.Append(this.InnerExceptionSeparator);

                    separator = string.Empty;
                    foreach (ExceptionDataTarget targetRenderFunc in this.innerExceptionDataTargets ?? this.exceptionDataTargets)
                    {
                        sb2.Append(separator);
                        targetRenderFunc(sb2, currentException);
                        separator = this.Separator;
                    }

                    currentException = currentException.InnerException;
                    currentLevel++;
                }

                builder.Append(sb2.ToString());
            }
        }

        /// <summary>
        /// Appends the Message of an Exception to the specified <see cref="StringBuilder" />.
        /// </summary>
        /// <param name="sb">The <see cref="StringBuilder"/> to append the rendered data to.</param>
        /// <param name="ex">The exception containing the Message to append.</param>
        protected virtual void AppendMessage(StringBuilder sb, Exception ex)
        {
            try
            {
                sb.Append(ex.Message);
            }
            catch (Exception exception)
            {
                var message = string.Format("Exception in {0}.AppendMessage(): {1}.", typeof(ExceptionLayoutRenderer).FullName, exception.GetType().FullName);
                sb.Append("NLog message:" + message);

                if (InternalLogger.IsWarnEnabled)
                {
                    InternalLogger.Warn(message);
                }
            }
        }

        /// <summary>
        /// Appends the method name from Exception's stack trace to the specified <see cref="StringBuilder" />.
        /// </summary>
        /// <param name="sb">The <see cref="StringBuilder"/> to append the rendered data to.</param>
        /// <param name="ex">The Exception whose method name should be appended.</param>
        protected virtual void AppendMethod(StringBuilder sb, Exception ex)
        {
#if SILVERLIGHT || UWP10
            sb.Append(ParseMethodNameFromStackTrace(ex.StackTrace));
#else
            if (ex.TargetSite != null)
            {
                sb.Append(ex.TargetSite.ToString());
            }
#endif
        }

        /// <summary>
        /// Appends the stack trace from an Exception to the specified <see cref="StringBuilder" />.
        /// </summary>
        /// <param name="sb">The <see cref="StringBuilder"/> to append the rendered data to.</param>
        /// <param name="ex">The Exception whose stack trace should be appended.</param>
        protected virtual void AppendStackTrace(StringBuilder sb, Exception ex)
        {
            sb.Append(ex.StackTrace);
        }

        /// <summary>
        /// Appends the result of calling ToString() on an Exception to the specified <see cref="StringBuilder" />.
        /// </summary>
        /// <param name="sb">The <see cref="StringBuilder"/> to append the rendered data to.</param>
        /// <param name="ex">The Exception whose call to ToString() should be appended.</param>
        protected virtual void AppendToString(StringBuilder sb, Exception ex)
        {
            sb.Append(ex.ToString());
        }

        /// <summary>
        /// Appends the type of an Exception to the specified <see cref="StringBuilder" />.
        /// </summary>
        /// <param name="sb">The <see cref="StringBuilder"/> to append the rendered data to.</param>
        /// <param name="ex">The Exception whose type should be appended.</param>
        protected virtual void AppendType(StringBuilder sb, Exception ex)
        {
            sb.Append(ex.GetType().FullName);
        }

        /// <summary>
        /// Appends the short type of an Exception to the specified <see cref="StringBuilder" />.
        /// </summary>
        /// <param name="sb">The <see cref="StringBuilder"/> to append the rendered data to.</param>
        /// <param name="ex">The Exception whose short type should be appended.</param>
        protected virtual void AppendShortType(StringBuilder sb, Exception ex)
        {
            sb.Append(ex.GetType().Name);
        }

        /// <summary>
        /// Appends the contents of an Exception's Data property to the specified <see cref="StringBuilder" />.
        /// </summary>
        /// <param name="sb">The <see cref="StringBuilder"/> to append the rendered data to.</param>
        /// <param name="ex">The Exception whose Data property elements should be appended.</param>
        protected virtual void AppendData(StringBuilder sb, Exception ex)
        {
            string separator = string.Empty;
            foreach (var key in ex.Data.Keys)
            {
                sb.Append(separator);
                sb.AppendFormat("{0}: {1}", key, ex.Data[key]);
                separator = ";";
            }
        }

        private ExceptionDataTarget[] CompileFormat(string formatSpecifier)
        {
            string[] parts = formatSpecifier.Replace(" ", string.Empty).Split(',');
            var dataTargets = new List<ExceptionDataTarget>();

            foreach (string s in parts)
            {
                switch (s.ToUpper(CultureInfo.InvariantCulture))
                {
                    case "MESSAGE":
                        dataTargets.Add(AppendMessage);
                        break;

                    case "TYPE":
                        dataTargets.Add(AppendType);
                        break;

                    case "SHORTTYPE":
                        dataTargets.Add(AppendShortType);
                        break;

                    case "TOSTRING":
                        dataTargets.Add(AppendToString);
                        break;

                    case "METHOD":
                        dataTargets.Add(AppendMethod);
                        break;

                    case "STACKTRACE":
                        dataTargets.Add(AppendStackTrace);
                        break;

                    case "DATA":
                        dataTargets.Add(AppendData);
                        break;

                    default:
                        InternalLogger.Warn("Unknown exception data target: {0}", s);
                        break;
                }
            }

            return dataTargets.ToArray();
        }

<<<<<<< HEAD
#if SILVERLIGHT || UWP10
=======
#if SILVERLIGHT
        /// <summary>
        /// Find name of method on stracktrace.
        /// </summary>
        /// <param name="stackTrace">Full stracktrace</param>
        /// <returns></returns>
>>>>>>> 0aac7207
        protected static string ParseMethodNameFromStackTrace(string stackTrace)
        {
            // get the first line of the stack trace
            string stackFrameLine;

            int p = stackTrace.IndexOfAny(new[] { '\r', '\n' });
            if (p >= 0)
            {
                stackFrameLine = stackTrace.Substring(0, p);
            }
            else
            {
                stackFrameLine = stackTrace;
            }

            // stack trace is composed of lines which look like this
            //
            // at NLog.UnitTests.LayoutRenderers.ExceptionTests.GenericClass`3.Method2[T1,T2,T3](T1 aaa, T2 b, T3 o, Int32 i, DateTime now, Nullable`1 gfff, List`1[] something)
            //
            // "at " prefix can be localized so we cannot hard-code it but it's followed by a space, class name (which does not have a space in it) and opening parenthesis
            int lastSpace = -1;
            int startPos = 0;
            int endPos = stackFrameLine.Length;

            for (int i = 0; i < stackFrameLine.Length; ++i)
            {
                switch (stackFrameLine[i])
                {
                    case ' ':
                        lastSpace = i;
                        break;

                    case '(':
                        startPos = lastSpace + 1;
                        break;

                    case ')':
                        endPos = i + 1;

                        // end the loop
                        i = stackFrameLine.Length;
                        break;
                }
            }

            return stackTrace.Substring(startPos, endPos - startPos);
        }
#endif
    }
}<|MERGE_RESOLUTION|>--- conflicted
+++ resolved
@@ -314,16 +314,12 @@
             return dataTargets.ToArray();
         }
 
-<<<<<<< HEAD
 #if SILVERLIGHT || UWP10
-=======
-#if SILVERLIGHT
         /// <summary>
         /// Find name of method on stracktrace.
         /// </summary>
         /// <param name="stackTrace">Full stracktrace</param>
         /// <returns></returns>
->>>>>>> 0aac7207
         protected static string ParseMethodNameFromStackTrace(string stackTrace)
         {
             // get the first line of the stack trace
