--- conflicted
+++ resolved
@@ -38,12 +38,8 @@
     using System;
     using System.IO;
     using System.Text;
-<<<<<<< HEAD
     using Config;
-=======
-    using NLog.Config;
-    using NLog.Internal;
->>>>>>> 201acd9f
+    using Internal;
 
     /// <summary>
     /// System special folder path (includes My Documents, My Music, Program Files, Desktop, and more).
