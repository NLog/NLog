--- conflicted
+++ resolved
@@ -12,21 +12,10 @@
 
 Supported platforms:
 
-<<<<<<< HEAD
-- .NET Framework 3.5, 4, 4.5, 4.6, 4.7 &amp; 4.8
-- .NET Core 1, 2, 3 &amp; 5
-- .NET Standard 1.3+ and 2.0+;
-=======
 - .NET 5
 - .NET Core 1, 2 and 3
 - .NET Standard 1.3+ and 2.0+;
 - .NET Framework 3.5, 4, 4.5, 4.6, 4.7 &amp; 4.8
-- .NET Framework 4 client profile
-- Xamarin Android, Xamarin iOs
-- UWP
-- Windows Phone 8
-- Silverlight 4 and 5
->>>>>>> 1a738710
 - Mono 4
 
 For ASP.NET Core, check: https://www.nuget.org/packages/NLog.Web.AspNetCore
