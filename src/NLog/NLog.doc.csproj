﻿<?xml version="1.0" encoding="utf-8"?>
<Project ToolsVersion="4.0" DefaultTargets="Build" xmlns="http://schemas.microsoft.com/developer/msbuild/2003">
  <PropertyGroup>
    <BaseOutputDirectory Condition=" '$(BaseOutputDirectory)' == '' ">$(MSBuildProjectDirectory)\..\..\build\</BaseOutputDirectory>
    <Configuration Condition=" '$(Configuration)' == '' ">Debug</Configuration>
    <Platform Condition=" '$(Platform)' == '' ">AnyCPU</Platform>
    <TargetFrameworkVersion>v4.0</TargetFrameworkVersion>
    <ProductVersion>9.0.30729</ProductVersion>
    <SchemaVersion>2.0</SchemaVersion>
    <ProjectGuid>{A0BFF0DB-ED9A-4639-AE86-88709A1EFC66}</ProjectGuid>
    <OutputType>Library</OutputType>
    <AppDesignerFolder>Properties</AppDesignerFolder>
    <RootNamespace>NLog</RootNamespace>
    <AssemblyName>NLog</AssemblyName>
    <FileAlignment>512</FileAlignment>
    <SignAssembly>true</SignAssembly>
    <AssemblyOriginatorKeyFile>..\NLog.snk</AssemblyOriginatorKeyFile>
    <TargetFrameworkProfile>Client</TargetFrameworkProfile>
    <StyleCopTargetsFile>$(MSBuildExtensionsPath)\Microsoft\StyleCop\v4.4\Microsoft.StyleCop.Targets</StyleCopTargetsFile>
  </PropertyGroup>
  <PropertyGroup Condition=" '$(Configuration)|$(Platform)' == 'Debug|AnyCPU' ">
    <DebugSymbols>true</DebugSymbols>
    <DebugType>full</DebugType>
    <Optimize>false</Optimize>
    <DefineConstants>DEBUG;TRACE</DefineConstants>
    <ErrorReport>prompt</ErrorReport>
    <WarningLevel>4</WarningLevel>
    <OutputPath>bin\Debug</OutputPath>
    <CodeAnalysisRules>-Microsoft.Design#CA1020</CodeAnalysisRules>
  </PropertyGroup>
  <PropertyGroup Condition=" '$(Configuration)|$(Platform)' == 'Release|AnyCPU' ">
    <DebugType>pdbonly</DebugType>
    <Optimize>true</Optimize>
    <DefineConstants>TRACE</DefineConstants>
    <ErrorReport>prompt</ErrorReport>
    <WarningLevel>4</WarningLevel>
    <OutputPath>bin\Release</OutputPath>
  </PropertyGroup>
  <PropertyGroup>
    <TargetFrameworkName>Documentation</TargetFrameworkName>
    <DefineConstants>DOCUMENTATION;WCF_SUPPORTED;$(DefineConstants)</DefineConstants>
    <OutputPath>$(BaseOutputDirectory)bin\$(Configuration)\$(TargetFrameworkName)</OutputPath>
    <IntermediateOutputPath>$(BaseOutputDirectory)obj\$(Configuration)\$(TargetFrameworkName)</IntermediateOutputPath>
    <DocumentationFile>$(OutputPath)\NLog.xml</DocumentationFile>
  </PropertyGroup>
  <ItemGroup>
    <Reference Include="System" />
    <Reference Include="System.Configuration" />
    <Reference Include="System.Core" />
    <Reference Include="System.Data" />
    <Reference Include="System.Drawing" />
    <Reference Include="System.Messaging" />
    <Reference Include="System.Runtime.Serialization" />
    <Reference Include="System.ServiceModel" />
    <Reference Include="System.Transactions" />
    <Reference Include="System.Web.Services" />
    <Reference Include="System.Windows.Forms" />
    <Reference Include="System.Xml" />
  </ItemGroup>
  <ItemGroup>
    <Compile Include="Annotations.cs" />
    <Compile Include="Common\AsyncContinuation.cs" />
    <Compile Include="Common\AsyncHelpers.cs" />
    <Compile Include="Common\AsynchronousAction.cs" />
    <Compile Include="Common\AsyncLogEventInfo.cs" />
    <Compile Include="Common\InternalLogger.cs" />
    <Compile Include="Common\LogEventInfoBuffer.cs" />
    <Compile Include="Conditions\ConditionAndExpression.cs" />
    <Compile Include="Conditions\ConditionEvaluationException.cs" />
    <Compile Include="Conditions\ConditionExpression.cs" />
    <Compile Include="Conditions\ConditionLayoutExpression.cs" />
    <Compile Include="Conditions\ConditionLevelExpression.cs" />
    <Compile Include="Conditions\ConditionLiteralExpression.cs" />
    <Compile Include="Conditions\ConditionLoggerNameExpression.cs" />
    <Compile Include="Conditions\ConditionMessageExpression.cs" />
    <Compile Include="Conditions\ConditionMethodAttribute.cs" />
    <Compile Include="Conditions\ConditionMethodExpression.cs" />
    <Compile Include="Conditions\ConditionMethods.cs" />
    <Compile Include="Conditions\ConditionMethodsAttribute.cs" />
    <Compile Include="Conditions\ConditionNotExpression.cs" />
    <Compile Include="Conditions\ConditionOrExpression.cs" />
    <Compile Include="Conditions\ConditionParseException.cs" />
    <Compile Include="Conditions\ConditionParser.cs" />
    <Compile Include="Conditions\ConditionRelationalExpression.cs" />
    <Compile Include="Conditions\ConditionRelationalOperator.cs" />
    <Compile Include="Conditions\ConditionTokenizer.cs" />
    <Compile Include="Conditions\ConditionTokenType.cs" />
    <Compile Include="Config\AdvancedAttribute.cs" />
    <Compile Include="Config\AppDomainFixedOutputAttribute.cs" />
    <Compile Include="Config\ArrayParameterAttribute.cs" />
    <Compile Include="Config\ConfigSectionHandler.cs" />
    <Compile Include="Config\ConfigurationItemCreator.cs" />
    <Compile Include="Config\ConfigurationItemFactory.cs" />
    <Compile Include="Config\DefaultParameterAttribute.cs" />
    <Compile Include="Config\Factory.cs" />
    <Compile Include="Config\IFactory.cs" />
    <Compile Include="Config\IInstallable.cs" />
    <Compile Include="Config\INamedItemFactory.cs" />
    <Compile Include="Config\InstallationContext.cs" />
    <Compile Include="Config\LoggingConfiguration.cs" />
    <Compile Include="Config\LoggingConfigurationChangedEventArgs.cs" />
    <Compile Include="Config\LoggingConfigurationReloadedEventArgs.cs" />
    <Compile Include="Config\LoggingRule.cs" />
    <Compile Include="Config\MethodFactory.cs" />
    <Compile Include="Config\NameBaseAttribute.cs" />
    <Compile Include="Config\NLogConfigurationIgnorePropertyAttribute.cs" />
    <Compile Include="Config\NLogConfigurationItemAttribute.cs" />
    <Compile Include="Config\NLogXmlElement.cs" />
    <Compile Include="Config\RequiredParameterAttribute.cs" />
    <Compile Include="Config\SimpleConfigurator.cs" />
    <Compile Include="Config\StackTraceUsage.cs" />
    <Compile Include="Config\ThreadAgnosticAttribute.cs" />
    <Compile Include="Config\XmlLoggingConfiguration.cs" />
    <Compile Include="Filters\ConditionBasedFilter.cs" />
    <Compile Include="Filters\Filter.cs" />
    <Compile Include="Filters\FilterAttribute.cs" />
    <Compile Include="Filters\FilterResult.cs" />
    <Compile Include="Filters\LayoutBasedFilter.cs" />
    <Compile Include="Filters\WhenContainsFilter.cs" />
    <Compile Include="Filters\WhenEqualFilter.cs" />
    <Compile Include="Filters\WhenNotContainsFilter.cs" />
    <Compile Include="Filters\WhenNotEqualFilter.cs" />
    <Compile Include="Fluent\Log.cs" />
    <Compile Include="Fluent\LogBuilder.cs" />
    <Compile Include="Fluent\LoggerExtensions.cs" />
    <Compile Include="GDC.cs" />
    <Compile Include="GlobalDiagnosticsContext.cs" />
    <Compile Include="GlobalSuppressions.cs" />
    <Compile Include="ILogger.cs" />
    <Compile Include="ILoggerBase.cs" />
    <Compile Include="ILoggerBase-V1.cs" />
    <Compile Include="ILogger-V1.cs" />
    <Compile Include="Internal\AspHelper.cs">
      <ExcludeFromStyleCop>true</ExcludeFromStyleCop>
    </Compile>
    <Compile Include="Internal\ConfigurationManager.cs" />
    <Compile Include="Internal\DictionaryAdapter.cs" />
    <Compile Include="Internal\EnvironmentHelper.cs" />
    <Compile Include="Internal\ExceptionHelper.cs" />
    <Compile Include="Internal\FactoryHelper.cs" />
    <Compile Include="Internal\Fakeables\AppDomainWrapper.cs" />
    <Compile Include="Internal\Fakeables\IAppDomain.cs" />
    <Compile Include="Internal\FileAppenders\BaseFileAppender.cs" />
    <Compile Include="Internal\FileAppenders\CountingSingleProcessFileAppender.cs" />
    <Compile Include="Internal\FileAppenders\ICreateFileParameters.cs" />
    <Compile Include="Internal\FileAppenders\IFileAppenderFactory.cs" />
    <Compile Include="Internal\FileAppenders\MutexMultiProcessFileAppender.cs" />
    <Compile Include="Internal\FileAppenders\RetryingMultiProcessFileAppender.cs" />
    <Compile Include="Internal\FileAppenders\SingleProcessFileAppender.cs" />
    <Compile Include="Internal\FileAppenders\UnixMultiProcessFileAppender.cs" />
    <Compile Include="Internal\FileInfoHelper.cs" />
    <Compile Include="Internal\IConfigurationManager.cs" />
    <Compile Include="Internal\IRenderable.cs" />
    <Compile Include="Internal\ISmtpClient.cs" />
    <Compile Include="Internal\ISupportsInitialize.cs" />
    <Compile Include="Internal\IUsesStackTrace.cs" />
    <Compile Include="Internal\LocalizableAttribute.cs" />
    <Compile Include="Internal\LoggerConfiguration.cs" />
    <Compile Include="Internal\MultiFileWatcher.cs" />
    <Compile Include="Internal\MySmtpClient.cs" />
    <Compile Include="Internal\NativeMethods.cs">
      <ExcludeFromStyleCop>true</ExcludeFromStyleCop>
    </Compile>
    <Compile Include="Internal\NetworkSenders\HttpNetworkSender.cs" />
    <Compile Include="Internal\NetworkSenders\INetworkSenderFactory.cs" />
    <Compile Include="Internal\NetworkSenders\ISocket.cs" />
    <Compile Include="Internal\NetworkSenders\NetworkSender.cs" />
    <Compile Include="Internal\NetworkSenders\NetworkSenderFactory.cs" />
    <Compile Include="Internal\NetworkSenders\SocketAsyncEventArgs.cs" />
    <Compile Include="Internal\NetworkSenders\SocketError.cs" />
    <Compile Include="Internal\NetworkSenders\SocketProxy.cs" />
    <Compile Include="Internal\NetworkSenders\TcpNetworkSender.cs" />
    <Compile Include="Internal\NetworkSenders\UdpNetworkSender.cs" />
    <Compile Include="Internal\ObjectGraphScanner.cs" />
    <Compile Include="Internal\ParameterUtils.cs" />
    <Compile Include="Internal\PlatformDetector.cs" />
    <Compile Include="Internal\PortableFileInfoHelper.cs" />
    <Compile Include="Internal\PortableThreadIDHelper.cs" />
    <Compile Include="Internal\PropertyHelper.cs" />
    <Compile Include="Internal\ReflectionHelpers.cs" />
    <Compile Include="Internal\RuntimeOS.cs" />
    <Compile Include="Internal\SimpleStringReader.cs" />
    <Compile Include="Internal\SingleCallContinuation.cs" />
    <Compile Include="Internal\SortHelpers.cs" />
    <Compile Include="Internal\StackTraceUsageUtils.cs" />
    <Compile Include="Internal\TargetWithFilterChain.cs" />
    <Compile Include="Internal\ThreadIDHelper.cs" />
    <Compile Include="Internal\ThreadLocalStorageHelper.cs" />
    <Compile Include="Internal\TimeoutContinuation.cs" />
    <Compile Include="Internal\UrlHelper.cs" />
    <Compile Include="Internal\Win32FileInfoHelper.cs" />
    <Compile Include="Internal\Win32FileNativeMethods.cs">
      <ExcludeFromStyleCop>true</ExcludeFromStyleCop>
    </Compile>
    <Compile Include="Internal\Win32ThreadIDHelper.cs" />
    <Compile Include="Internal\XmlHelper.cs" />
    <Compile Include="ISuppress.cs" />
<<<<<<< HEAD
    <Compile Include="LayoutRenderers\AllEventPropertiesLayoutRenderer.cs" />
=======
>>>>>>> fcf0daf1
    <Compile Include="LayoutRenderers\AmbientPropertyAttribute.cs" />
    <Compile Include="LayoutRenderers\AppDomainLayoutRenderer.cs" />
    <Compile Include="LayoutRenderers\AspApplicationValueLayoutRenderer.cs" />
    <Compile Include="LayoutRenderers\AspRequestValueLayoutRenderer.cs" />
    <Compile Include="LayoutRenderers\AspSessionValueLayoutRenderer.cs" />
    <Compile Include="LayoutRenderers\AssemblyVersionLayoutRenderer.cs" />
    <Compile Include="LayoutRenderers\BaseDirLayoutRenderer.cs" />
    <Compile Include="LayoutRenderers\CallSiteLayoutRenderer.cs" />
    <Compile Include="LayoutRenderers\CounterLayoutRenderer.cs" />
    <Compile Include="LayoutRenderers\DateLayoutRenderer.cs" />
    <Compile Include="LayoutRenderers\DocumentUriLayoutRenderer.cs" />
    <Compile Include="LayoutRenderers\EnvironmentLayoutRenderer.cs" />
    <Compile Include="LayoutRenderers\EventContextLayoutRenderer.cs" />
    <Compile Include="LayoutRenderers\EventPropertiesLayoutRenderer.cs" />
    <Compile Include="LayoutRenderers\ExceptionLayoutRenderer.cs" />
    <Compile Include="LayoutRenderers\FileContentsLayoutRenderer.cs" />
    <Compile Include="LayoutRenderers\GarbageCollectorInfoLayoutRenderer.cs" />
    <Compile Include="LayoutRenderers\GarbageCollectorProperty.cs" />
    <Compile Include="LayoutRenderers\GdcLayoutRenderer.cs" />
    <Compile Include="LayoutRenderers\GuidLayoutRenderer.cs" />
    <Compile Include="LayoutRenderers\IdentityLayoutRenderer.cs" />
    <Compile Include="LayoutRenderers\InstallContextLayoutRenderer.cs" />
    <Compile Include="LayoutRenderers\LayoutRenderer.cs" />
    <Compile Include="LayoutRenderers\LayoutRendererAttribute.cs" />
    <Compile Include="LayoutRenderers\LevelLayoutRenderer.cs" />
    <Compile Include="LayoutRenderers\LiteralLayoutRenderer.cs" />
    <Compile Include="LayoutRenderers\Log4JXmlEventLayoutRenderer.cs" />
    <Compile Include="LayoutRenderers\LoggerNameLayoutRenderer.cs" />
    <Compile Include="LayoutRenderers\LongDateLayoutRenderer.cs" />
    <Compile Include="LayoutRenderers\MachineNameLayoutRenderer.cs" />
    <Compile Include="LayoutRenderers\MdcLayoutRenderer.cs" />
    <Compile Include="LayoutRenderers\MessageLayoutRenderer.cs" />
    <Compile Include="LayoutRenderers\NdcLayoutRenderer.cs" />
    <Compile Include="LayoutRenderers\NewLineLayoutRenderer.cs" />
    <Compile Include="LayoutRenderers\NLogDirLayoutRenderer.cs" />
    <Compile Include="LayoutRenderers\PerformanceCounterLayoutRenderer.cs" />
    <Compile Include="LayoutRenderers\ProcessIdLayoutRenderer.cs" />
    <Compile Include="LayoutRenderers\ProcessInfoLayoutRenderer.cs" />
    <Compile Include="LayoutRenderers\ProcessInfoProperty.cs" />
    <Compile Include="LayoutRenderers\ProcessNameLayoutRenderer.cs" />
    <Compile Include="LayoutRenderers\ProcessTimeLayoutRenderer.cs" />
    <Compile Include="LayoutRenderers\QueryPerformanceCounterLayoutRenderer.cs" />
    <Compile Include="LayoutRenderers\RegistryLayoutRenderer.cs" />
    <Compile Include="LayoutRenderers\ShortDateLayoutRenderer.cs" />
    <Compile Include="LayoutRenderers\SilverlightApplicationInfoLayoutRenderer.cs" />
    <Compile Include="LayoutRenderers\SilverlightApplicationInfoOption.cs" />
    <Compile Include="LayoutRenderers\SpecialFolderLayoutRenderer.cs" />
    <Compile Include="LayoutRenderers\StackTraceFormat.cs" />
    <Compile Include="LayoutRenderers\StackTraceLayoutRenderer.cs" />
    <Compile Include="LayoutRenderers\TempDirLayoutRenderer.cs" />
    <Compile Include="LayoutRenderers\ThreadIdLayoutRenderer.cs" />
    <Compile Include="LayoutRenderers\ThreadNameLayoutRenderer.cs" />
    <Compile Include="LayoutRenderers\TicksLayoutRenderer.cs" />
    <Compile Include="LayoutRenderers\TimeLayoutRenderer.cs" />
    <Compile Include="LayoutRenderers\WindowsIdentityLayoutRenderer.cs" />
    <Compile Include="LayoutRenderers\Wrappers\CachedLayoutRendererWrapper.cs" />
    <Compile Include="LayoutRenderers\Wrappers\FileSystemNormalizeLayoutRendererWrapper.cs" />
    <Compile Include="LayoutRenderers\Wrappers\JsonEncodeLayoutRendererWrapper.cs" />
    <Compile Include="LayoutRenderers\Wrappers\LowercaseLayoutRendererWrapper.cs" />
    <Compile Include="LayoutRenderers\Wrappers\OnExceptionLayoutRendererWrapper.cs" />
    <Compile Include="LayoutRenderers\Wrappers\PaddingLayoutRendererWrapper.cs" />
    <Compile Include="LayoutRenderers\Wrappers\ReplaceLayoutRendererWrapper.cs" />
    <Compile Include="LayoutRenderers\Wrappers\Rot13LayoutRendererWrapper.cs" />
    <Compile Include="LayoutRenderers\Wrappers\TrimWhiteSpaceLayoutRendererWrapper.cs" />
    <Compile Include="LayoutRenderers\Wrappers\UppercaseLayoutRendererWrapper.cs" />
    <Compile Include="LayoutRenderers\Wrappers\UrlEncodeLayoutRendererWrapper.cs" />
    <Compile Include="LayoutRenderers\Wrappers\WhenEmptyLayoutRendererWrapper.cs" />
    <Compile Include="LayoutRenderers\Wrappers\WhenLayoutRendererWrapper.cs" />
    <Compile Include="LayoutRenderers\Wrappers\WrapperLayoutRendererBase.cs" />
    <Compile Include="LayoutRenderers\Wrappers\XmlEncodeLayoutRendererWrapper.cs" />
    <Compile Include="Layouts\CsvColumn.cs" />
    <Compile Include="Layouts\CsvColumnDelimiterMode.cs" />
    <Compile Include="Layouts\CsvLayout.cs" />
    <Compile Include="Layouts\CsvQuotingMode.cs" />
    <Compile Include="Layouts\JsonAttribute.cs" />
    <Compile Include="Layouts\JsonLayout.cs" />
    <Compile Include="Layouts\Layout.cs" />
    <Compile Include="Layouts\LayoutAttribute.cs" />
    <Compile Include="Layouts\LayoutParser.cs" />
    <Compile Include="Layouts\LayoutWithHeaderAndFooter.cs" />
    <Compile Include="Layouts\Log4JXmlEventLayout.cs" />
    <Compile Include="Layouts\SimpleLayout.cs" />
    <Compile Include="LogEventInfo.cs" />
    <Compile Include="LogFactory.cs" />
    <Compile Include="LogFactory-T.cs" />
    <Compile Include="Logger.cs" />
    <Compile Include="LoggerImpl.cs" />
    <Compile Include="Logger-V1Compat.cs">
      <ExcludeFromStyleCop>true</ExcludeFromStyleCop>
    </Compile>
    <Compile Include="LogLevel.cs" />
    <Compile Include="LogManager.cs" />
    <Compile Include="LogMessageGenerator.cs" />
    <Compile Include="LogReceiverService\ILogReceiverClient.cs" />
    <Compile Include="LogReceiverService\ILogReceiverServer.cs" />
    <Compile Include="LogReceiverService\LogReceiverForwardingService.cs" />
    <Compile Include="LogReceiverService\LogReceiverServiceConfig.cs" />
    <Compile Include="LogReceiverService\NLogEvent.cs" />
    <Compile Include="LogReceiverService\NLogEvents.cs" />
    <Compile Include="LogReceiverService\SoapLogReceiverClient.cs" />
    <Compile Include="LogReceiverService\StringCollection.cs" />
    <Compile Include="LogReceiverService\WcfLogReceiverClient.cs" />
    <Compile Include="MappedDiagnosticsContext.cs" />
    <Compile Include="MDC.cs" />
    <Compile Include="NDC.cs" />
    <Compile Include="NestedDiagnosticsContext.cs" />
    <Compile Include="NLogConfigurationException.cs" />
    <Compile Include="NLogRuntimeException.cs" />
    <Compile Include="NLogTraceListener.cs" />
    <Compile Include="Properties\AssemblyInfo.cs" />
    <Compile Include="Targets\ArchiveNumberingMode.cs" />
    <Compile Include="Targets\AspResponseTarget.cs" />
    <Compile Include="Targets\ChainsawTarget.cs" />
    <Compile Include="Targets\ColoredConsoleTarget.cs" />
    <Compile Include="Targets\ConsoleOutputColor.cs" />
    <Compile Include="Targets\ConsoleRowHighlightingRule.cs" />
    <Compile Include="Targets\ConsoleTarget.cs" />
    <Compile Include="Targets\ConsoleWordHighlightingRule.cs" />
    <Compile Include="Targets\DatabaseCommandInfo.cs" />
    <Compile Include="Targets\DatabaseParameterInfo.cs" />
    <Compile Include="Targets\DatabaseTarget.cs" />
    <Compile Include="Targets\DebuggerTarget.cs" />
    <Compile Include="Targets\DebugTarget.cs" />
    <Compile Include="Targets\EventLogTarget.cs" />
    <Compile Include="Targets\FileArchivePeriod.cs" />
    <Compile Include="Targets\FileTarget.cs" />
    <Compile Include="Targets\LineEndingMode.cs" />
    <Compile Include="Targets\LogReceiverWebServiceTarget.cs" />
    <Compile Include="Targets\MailTarget.cs" />
    <Compile Include="Targets\MemoryTarget.cs" />
    <Compile Include="Targets\MethodCallParameter.cs" />
    <Compile Include="Targets\MethodCallTarget.cs" />
    <Compile Include="Targets\MethodCallTargetBase.cs" />
    <Compile Include="Targets\NetworkTarget.cs" />
    <Compile Include="Targets\NetworkTargetOverflowAction.cs" />
    <Compile Include="Targets\NLogViewerParameterInfo.cs" />
    <Compile Include="Targets\NLogViewerTarget.cs" />
    <Compile Include="Targets\NullTarget.cs" />
    <Compile Include="Targets\OutputDebugStringTarget.cs" />
    <Compile Include="Targets\PerformanceCounterTarget.cs" />
    <Compile Include="Targets\RichTextBoxRowColoringRule.cs" />
    <Compile Include="Targets\RichTextBoxWordColoringRule.cs" />
    <Compile Include="Targets\SmtpAuthenticationMode.cs" />
    <Compile Include="Targets\Target.cs" />
    <Compile Include="Targets\TargetAttribute.cs" />
    <Compile Include="Targets\TargetWithLayout.cs" />
    <Compile Include="Targets\TargetWithLayoutHeaderAndFooter.cs" />
    <Compile Include="Targets\TraceTarget.cs" />
    <Compile Include="Targets\WebServiceProtocol.cs" />
    <Compile Include="Targets\WebServiceTarget.cs" />
    <Compile Include="Targets\Win32FileAttributes.cs" />
    <Compile Include="Targets\Wrappers\AsyncRequestQueue-T.cs" />
    <Compile Include="Targets\Wrappers\AsyncTargetWrapper.cs" />
    <Compile Include="Targets\Wrappers\AsyncTargetWrapperOverflowAction.cs" />
    <Compile Include="Targets\Wrappers\AutoFlushTargetWrapper.cs" />
    <Compile Include="Targets\Wrappers\BufferingTargetWrapper.cs" />
    <Compile Include="Targets\Wrappers\CompoundTargetBase.cs" />
    <Compile Include="Targets\Wrappers\FallbackGroupTarget.cs" />
    <Compile Include="Targets\Wrappers\FilteringRule.cs" />
    <Compile Include="Targets\Wrappers\FilteringTargetWrapper.cs" />
    <Compile Include="Targets\Wrappers\ImpersonatingTargetWrapper.cs" />
    <Compile Include="Targets\Wrappers\LogOnProviderType.cs" />
    <Compile Include="Targets\Wrappers\PostFilteringTargetWrapper.cs" />
    <Compile Include="Targets\Wrappers\RandomizeGroupTarget.cs" />
    <Compile Include="Targets\Wrappers\RepeatingTargetWrapper.cs" />
    <Compile Include="Targets\Wrappers\RetryingTargetWrapper.cs" />
    <Compile Include="Targets\Wrappers\RoundRobinGroupTarget.cs" />
    <Compile Include="Targets\Wrappers\SecurityImpersonationLevel.cs" />
    <Compile Include="Targets\Wrappers\SecurityLogOnType.cs" />
    <Compile Include="Targets\Wrappers\SplitGroupTarget.cs" />
    <Compile Include="Targets\Wrappers\WrapperTargetBase.cs" />
    <Compile Include="Time\AccurateLocalTimeSource.cs" />
    <Compile Include="Time\AccurateUtcTimeSource.cs" />
    <Compile Include="Time\CachedTimeSource.cs" />
    <Compile Include="Time\FastLocalTimeSource.cs" />
    <Compile Include="Time\FastUtcTimeSource.cs" />
    <Compile Include="Time\TimeSource.cs" />
    <Compile Include="Time\TimeSourceAttribute.cs" />
  </ItemGroup>
  <ItemGroup>
    <CodeAnalysisDictionary Include="CustomDictionary.xml" />
  </ItemGroup>
  <ItemGroup>
    <EmbeddedResource Include="Resources\NLog.ico" />
  </ItemGroup>
  <Import Project="$(MSBuildToolsPath)\Microsoft.CSharp.targets" />
  <Import Project="$(StyleCopTargetsFile)" Condition="Exists('$(StyleCopTargetsFile)')" />
</Project><|MERGE_RESOLUTION|>--- conflicted
+++ resolved
@@ -1,389 +1,386 @@
-﻿<?xml version="1.0" encoding="utf-8"?>
-<Project ToolsVersion="4.0" DefaultTargets="Build" xmlns="http://schemas.microsoft.com/developer/msbuild/2003">
-  <PropertyGroup>
-    <BaseOutputDirectory Condition=" '$(BaseOutputDirectory)' == '' ">$(MSBuildProjectDirectory)\..\..\build\</BaseOutputDirectory>
-    <Configuration Condition=" '$(Configuration)' == '' ">Debug</Configuration>
-    <Platform Condition=" '$(Platform)' == '' ">AnyCPU</Platform>
-    <TargetFrameworkVersion>v4.0</TargetFrameworkVersion>
-    <ProductVersion>9.0.30729</ProductVersion>
-    <SchemaVersion>2.0</SchemaVersion>
-    <ProjectGuid>{A0BFF0DB-ED9A-4639-AE86-88709A1EFC66}</ProjectGuid>
-    <OutputType>Library</OutputType>
-    <AppDesignerFolder>Properties</AppDesignerFolder>
-    <RootNamespace>NLog</RootNamespace>
-    <AssemblyName>NLog</AssemblyName>
-    <FileAlignment>512</FileAlignment>
-    <SignAssembly>true</SignAssembly>
-    <AssemblyOriginatorKeyFile>..\NLog.snk</AssemblyOriginatorKeyFile>
-    <TargetFrameworkProfile>Client</TargetFrameworkProfile>
-    <StyleCopTargetsFile>$(MSBuildExtensionsPath)\Microsoft\StyleCop\v4.4\Microsoft.StyleCop.Targets</StyleCopTargetsFile>
-  </PropertyGroup>
-  <PropertyGroup Condition=" '$(Configuration)|$(Platform)' == 'Debug|AnyCPU' ">
-    <DebugSymbols>true</DebugSymbols>
-    <DebugType>full</DebugType>
-    <Optimize>false</Optimize>
-    <DefineConstants>DEBUG;TRACE</DefineConstants>
-    <ErrorReport>prompt</ErrorReport>
-    <WarningLevel>4</WarningLevel>
-    <OutputPath>bin\Debug</OutputPath>
-    <CodeAnalysisRules>-Microsoft.Design#CA1020</CodeAnalysisRules>
-  </PropertyGroup>
-  <PropertyGroup Condition=" '$(Configuration)|$(Platform)' == 'Release|AnyCPU' ">
-    <DebugType>pdbonly</DebugType>
-    <Optimize>true</Optimize>
-    <DefineConstants>TRACE</DefineConstants>
-    <ErrorReport>prompt</ErrorReport>
-    <WarningLevel>4</WarningLevel>
-    <OutputPath>bin\Release</OutputPath>
-  </PropertyGroup>
-  <PropertyGroup>
-    <TargetFrameworkName>Documentation</TargetFrameworkName>
-    <DefineConstants>DOCUMENTATION;WCF_SUPPORTED;$(DefineConstants)</DefineConstants>
-    <OutputPath>$(BaseOutputDirectory)bin\$(Configuration)\$(TargetFrameworkName)</OutputPath>
-    <IntermediateOutputPath>$(BaseOutputDirectory)obj\$(Configuration)\$(TargetFrameworkName)</IntermediateOutputPath>
-    <DocumentationFile>$(OutputPath)\NLog.xml</DocumentationFile>
-  </PropertyGroup>
-  <ItemGroup>
-    <Reference Include="System" />
-    <Reference Include="System.Configuration" />
-    <Reference Include="System.Core" />
-    <Reference Include="System.Data" />
-    <Reference Include="System.Drawing" />
-    <Reference Include="System.Messaging" />
-    <Reference Include="System.Runtime.Serialization" />
-    <Reference Include="System.ServiceModel" />
-    <Reference Include="System.Transactions" />
-    <Reference Include="System.Web.Services" />
-    <Reference Include="System.Windows.Forms" />
-    <Reference Include="System.Xml" />
-  </ItemGroup>
-  <ItemGroup>
-    <Compile Include="Annotations.cs" />
-    <Compile Include="Common\AsyncContinuation.cs" />
-    <Compile Include="Common\AsyncHelpers.cs" />
-    <Compile Include="Common\AsynchronousAction.cs" />
-    <Compile Include="Common\AsyncLogEventInfo.cs" />
-    <Compile Include="Common\InternalLogger.cs" />
-    <Compile Include="Common\LogEventInfoBuffer.cs" />
-    <Compile Include="Conditions\ConditionAndExpression.cs" />
-    <Compile Include="Conditions\ConditionEvaluationException.cs" />
-    <Compile Include="Conditions\ConditionExpression.cs" />
-    <Compile Include="Conditions\ConditionLayoutExpression.cs" />
-    <Compile Include="Conditions\ConditionLevelExpression.cs" />
-    <Compile Include="Conditions\ConditionLiteralExpression.cs" />
-    <Compile Include="Conditions\ConditionLoggerNameExpression.cs" />
-    <Compile Include="Conditions\ConditionMessageExpression.cs" />
-    <Compile Include="Conditions\ConditionMethodAttribute.cs" />
-    <Compile Include="Conditions\ConditionMethodExpression.cs" />
-    <Compile Include="Conditions\ConditionMethods.cs" />
-    <Compile Include="Conditions\ConditionMethodsAttribute.cs" />
-    <Compile Include="Conditions\ConditionNotExpression.cs" />
-    <Compile Include="Conditions\ConditionOrExpression.cs" />
-    <Compile Include="Conditions\ConditionParseException.cs" />
-    <Compile Include="Conditions\ConditionParser.cs" />
-    <Compile Include="Conditions\ConditionRelationalExpression.cs" />
-    <Compile Include="Conditions\ConditionRelationalOperator.cs" />
-    <Compile Include="Conditions\ConditionTokenizer.cs" />
-    <Compile Include="Conditions\ConditionTokenType.cs" />
-    <Compile Include="Config\AdvancedAttribute.cs" />
-    <Compile Include="Config\AppDomainFixedOutputAttribute.cs" />
-    <Compile Include="Config\ArrayParameterAttribute.cs" />
-    <Compile Include="Config\ConfigSectionHandler.cs" />
-    <Compile Include="Config\ConfigurationItemCreator.cs" />
-    <Compile Include="Config\ConfigurationItemFactory.cs" />
-    <Compile Include="Config\DefaultParameterAttribute.cs" />
-    <Compile Include="Config\Factory.cs" />
-    <Compile Include="Config\IFactory.cs" />
-    <Compile Include="Config\IInstallable.cs" />
-    <Compile Include="Config\INamedItemFactory.cs" />
-    <Compile Include="Config\InstallationContext.cs" />
-    <Compile Include="Config\LoggingConfiguration.cs" />
-    <Compile Include="Config\LoggingConfigurationChangedEventArgs.cs" />
-    <Compile Include="Config\LoggingConfigurationReloadedEventArgs.cs" />
-    <Compile Include="Config\LoggingRule.cs" />
-    <Compile Include="Config\MethodFactory.cs" />
-    <Compile Include="Config\NameBaseAttribute.cs" />
-    <Compile Include="Config\NLogConfigurationIgnorePropertyAttribute.cs" />
-    <Compile Include="Config\NLogConfigurationItemAttribute.cs" />
-    <Compile Include="Config\NLogXmlElement.cs" />
-    <Compile Include="Config\RequiredParameterAttribute.cs" />
-    <Compile Include="Config\SimpleConfigurator.cs" />
-    <Compile Include="Config\StackTraceUsage.cs" />
-    <Compile Include="Config\ThreadAgnosticAttribute.cs" />
-    <Compile Include="Config\XmlLoggingConfiguration.cs" />
-    <Compile Include="Filters\ConditionBasedFilter.cs" />
-    <Compile Include="Filters\Filter.cs" />
-    <Compile Include="Filters\FilterAttribute.cs" />
-    <Compile Include="Filters\FilterResult.cs" />
-    <Compile Include="Filters\LayoutBasedFilter.cs" />
-    <Compile Include="Filters\WhenContainsFilter.cs" />
-    <Compile Include="Filters\WhenEqualFilter.cs" />
-    <Compile Include="Filters\WhenNotContainsFilter.cs" />
-    <Compile Include="Filters\WhenNotEqualFilter.cs" />
-    <Compile Include="Fluent\Log.cs" />
-    <Compile Include="Fluent\LogBuilder.cs" />
-    <Compile Include="Fluent\LoggerExtensions.cs" />
-    <Compile Include="GDC.cs" />
-    <Compile Include="GlobalDiagnosticsContext.cs" />
-    <Compile Include="GlobalSuppressions.cs" />
-    <Compile Include="ILogger.cs" />
-    <Compile Include="ILoggerBase.cs" />
-    <Compile Include="ILoggerBase-V1.cs" />
-    <Compile Include="ILogger-V1.cs" />
-    <Compile Include="Internal\AspHelper.cs">
-      <ExcludeFromStyleCop>true</ExcludeFromStyleCop>
-    </Compile>
-    <Compile Include="Internal\ConfigurationManager.cs" />
-    <Compile Include="Internal\DictionaryAdapter.cs" />
-    <Compile Include="Internal\EnvironmentHelper.cs" />
-    <Compile Include="Internal\ExceptionHelper.cs" />
-    <Compile Include="Internal\FactoryHelper.cs" />
-    <Compile Include="Internal\Fakeables\AppDomainWrapper.cs" />
-    <Compile Include="Internal\Fakeables\IAppDomain.cs" />
-    <Compile Include="Internal\FileAppenders\BaseFileAppender.cs" />
-    <Compile Include="Internal\FileAppenders\CountingSingleProcessFileAppender.cs" />
-    <Compile Include="Internal\FileAppenders\ICreateFileParameters.cs" />
-    <Compile Include="Internal\FileAppenders\IFileAppenderFactory.cs" />
-    <Compile Include="Internal\FileAppenders\MutexMultiProcessFileAppender.cs" />
-    <Compile Include="Internal\FileAppenders\RetryingMultiProcessFileAppender.cs" />
-    <Compile Include="Internal\FileAppenders\SingleProcessFileAppender.cs" />
-    <Compile Include="Internal\FileAppenders\UnixMultiProcessFileAppender.cs" />
-    <Compile Include="Internal\FileInfoHelper.cs" />
-    <Compile Include="Internal\IConfigurationManager.cs" />
-    <Compile Include="Internal\IRenderable.cs" />
-    <Compile Include="Internal\ISmtpClient.cs" />
-    <Compile Include="Internal\ISupportsInitialize.cs" />
-    <Compile Include="Internal\IUsesStackTrace.cs" />
-    <Compile Include="Internal\LocalizableAttribute.cs" />
-    <Compile Include="Internal\LoggerConfiguration.cs" />
-    <Compile Include="Internal\MultiFileWatcher.cs" />
-    <Compile Include="Internal\MySmtpClient.cs" />
-    <Compile Include="Internal\NativeMethods.cs">
-      <ExcludeFromStyleCop>true</ExcludeFromStyleCop>
-    </Compile>
-    <Compile Include="Internal\NetworkSenders\HttpNetworkSender.cs" />
-    <Compile Include="Internal\NetworkSenders\INetworkSenderFactory.cs" />
-    <Compile Include="Internal\NetworkSenders\ISocket.cs" />
-    <Compile Include="Internal\NetworkSenders\NetworkSender.cs" />
-    <Compile Include="Internal\NetworkSenders\NetworkSenderFactory.cs" />
-    <Compile Include="Internal\NetworkSenders\SocketAsyncEventArgs.cs" />
-    <Compile Include="Internal\NetworkSenders\SocketError.cs" />
-    <Compile Include="Internal\NetworkSenders\SocketProxy.cs" />
-    <Compile Include="Internal\NetworkSenders\TcpNetworkSender.cs" />
-    <Compile Include="Internal\NetworkSenders\UdpNetworkSender.cs" />
-    <Compile Include="Internal\ObjectGraphScanner.cs" />
-    <Compile Include="Internal\ParameterUtils.cs" />
-    <Compile Include="Internal\PlatformDetector.cs" />
-    <Compile Include="Internal\PortableFileInfoHelper.cs" />
-    <Compile Include="Internal\PortableThreadIDHelper.cs" />
-    <Compile Include="Internal\PropertyHelper.cs" />
-    <Compile Include="Internal\ReflectionHelpers.cs" />
-    <Compile Include="Internal\RuntimeOS.cs" />
-    <Compile Include="Internal\SimpleStringReader.cs" />
-    <Compile Include="Internal\SingleCallContinuation.cs" />
-    <Compile Include="Internal\SortHelpers.cs" />
-    <Compile Include="Internal\StackTraceUsageUtils.cs" />
-    <Compile Include="Internal\TargetWithFilterChain.cs" />
-    <Compile Include="Internal\ThreadIDHelper.cs" />
-    <Compile Include="Internal\ThreadLocalStorageHelper.cs" />
-    <Compile Include="Internal\TimeoutContinuation.cs" />
-    <Compile Include="Internal\UrlHelper.cs" />
-    <Compile Include="Internal\Win32FileInfoHelper.cs" />
-    <Compile Include="Internal\Win32FileNativeMethods.cs">
-      <ExcludeFromStyleCop>true</ExcludeFromStyleCop>
-    </Compile>
-    <Compile Include="Internal\Win32ThreadIDHelper.cs" />
-    <Compile Include="Internal\XmlHelper.cs" />
-    <Compile Include="ISuppress.cs" />
-<<<<<<< HEAD
-    <Compile Include="LayoutRenderers\AllEventPropertiesLayoutRenderer.cs" />
-=======
->>>>>>> fcf0daf1
-    <Compile Include="LayoutRenderers\AmbientPropertyAttribute.cs" />
-    <Compile Include="LayoutRenderers\AppDomainLayoutRenderer.cs" />
-    <Compile Include="LayoutRenderers\AspApplicationValueLayoutRenderer.cs" />
-    <Compile Include="LayoutRenderers\AspRequestValueLayoutRenderer.cs" />
-    <Compile Include="LayoutRenderers\AspSessionValueLayoutRenderer.cs" />
-    <Compile Include="LayoutRenderers\AssemblyVersionLayoutRenderer.cs" />
-    <Compile Include="LayoutRenderers\BaseDirLayoutRenderer.cs" />
-    <Compile Include="LayoutRenderers\CallSiteLayoutRenderer.cs" />
-    <Compile Include="LayoutRenderers\CounterLayoutRenderer.cs" />
-    <Compile Include="LayoutRenderers\DateLayoutRenderer.cs" />
-    <Compile Include="LayoutRenderers\DocumentUriLayoutRenderer.cs" />
-    <Compile Include="LayoutRenderers\EnvironmentLayoutRenderer.cs" />
-    <Compile Include="LayoutRenderers\EventContextLayoutRenderer.cs" />
-    <Compile Include="LayoutRenderers\EventPropertiesLayoutRenderer.cs" />
-    <Compile Include="LayoutRenderers\ExceptionLayoutRenderer.cs" />
-    <Compile Include="LayoutRenderers\FileContentsLayoutRenderer.cs" />
-    <Compile Include="LayoutRenderers\GarbageCollectorInfoLayoutRenderer.cs" />
-    <Compile Include="LayoutRenderers\GarbageCollectorProperty.cs" />
-    <Compile Include="LayoutRenderers\GdcLayoutRenderer.cs" />
-    <Compile Include="LayoutRenderers\GuidLayoutRenderer.cs" />
-    <Compile Include="LayoutRenderers\IdentityLayoutRenderer.cs" />
-    <Compile Include="LayoutRenderers\InstallContextLayoutRenderer.cs" />
-    <Compile Include="LayoutRenderers\LayoutRenderer.cs" />
-    <Compile Include="LayoutRenderers\LayoutRendererAttribute.cs" />
-    <Compile Include="LayoutRenderers\LevelLayoutRenderer.cs" />
-    <Compile Include="LayoutRenderers\LiteralLayoutRenderer.cs" />
-    <Compile Include="LayoutRenderers\Log4JXmlEventLayoutRenderer.cs" />
-    <Compile Include="LayoutRenderers\LoggerNameLayoutRenderer.cs" />
-    <Compile Include="LayoutRenderers\LongDateLayoutRenderer.cs" />
-    <Compile Include="LayoutRenderers\MachineNameLayoutRenderer.cs" />
-    <Compile Include="LayoutRenderers\MdcLayoutRenderer.cs" />
-    <Compile Include="LayoutRenderers\MessageLayoutRenderer.cs" />
-    <Compile Include="LayoutRenderers\NdcLayoutRenderer.cs" />
-    <Compile Include="LayoutRenderers\NewLineLayoutRenderer.cs" />
-    <Compile Include="LayoutRenderers\NLogDirLayoutRenderer.cs" />
-    <Compile Include="LayoutRenderers\PerformanceCounterLayoutRenderer.cs" />
-    <Compile Include="LayoutRenderers\ProcessIdLayoutRenderer.cs" />
-    <Compile Include="LayoutRenderers\ProcessInfoLayoutRenderer.cs" />
-    <Compile Include="LayoutRenderers\ProcessInfoProperty.cs" />
-    <Compile Include="LayoutRenderers\ProcessNameLayoutRenderer.cs" />
-    <Compile Include="LayoutRenderers\ProcessTimeLayoutRenderer.cs" />
-    <Compile Include="LayoutRenderers\QueryPerformanceCounterLayoutRenderer.cs" />
-    <Compile Include="LayoutRenderers\RegistryLayoutRenderer.cs" />
-    <Compile Include="LayoutRenderers\ShortDateLayoutRenderer.cs" />
-    <Compile Include="LayoutRenderers\SilverlightApplicationInfoLayoutRenderer.cs" />
-    <Compile Include="LayoutRenderers\SilverlightApplicationInfoOption.cs" />
-    <Compile Include="LayoutRenderers\SpecialFolderLayoutRenderer.cs" />
-    <Compile Include="LayoutRenderers\StackTraceFormat.cs" />
-    <Compile Include="LayoutRenderers\StackTraceLayoutRenderer.cs" />
-    <Compile Include="LayoutRenderers\TempDirLayoutRenderer.cs" />
-    <Compile Include="LayoutRenderers\ThreadIdLayoutRenderer.cs" />
-    <Compile Include="LayoutRenderers\ThreadNameLayoutRenderer.cs" />
-    <Compile Include="LayoutRenderers\TicksLayoutRenderer.cs" />
-    <Compile Include="LayoutRenderers\TimeLayoutRenderer.cs" />
-    <Compile Include="LayoutRenderers\WindowsIdentityLayoutRenderer.cs" />
-    <Compile Include="LayoutRenderers\Wrappers\CachedLayoutRendererWrapper.cs" />
-    <Compile Include="LayoutRenderers\Wrappers\FileSystemNormalizeLayoutRendererWrapper.cs" />
-    <Compile Include="LayoutRenderers\Wrappers\JsonEncodeLayoutRendererWrapper.cs" />
-    <Compile Include="LayoutRenderers\Wrappers\LowercaseLayoutRendererWrapper.cs" />
-    <Compile Include="LayoutRenderers\Wrappers\OnExceptionLayoutRendererWrapper.cs" />
-    <Compile Include="LayoutRenderers\Wrappers\PaddingLayoutRendererWrapper.cs" />
-    <Compile Include="LayoutRenderers\Wrappers\ReplaceLayoutRendererWrapper.cs" />
-    <Compile Include="LayoutRenderers\Wrappers\Rot13LayoutRendererWrapper.cs" />
-    <Compile Include="LayoutRenderers\Wrappers\TrimWhiteSpaceLayoutRendererWrapper.cs" />
-    <Compile Include="LayoutRenderers\Wrappers\UppercaseLayoutRendererWrapper.cs" />
-    <Compile Include="LayoutRenderers\Wrappers\UrlEncodeLayoutRendererWrapper.cs" />
-    <Compile Include="LayoutRenderers\Wrappers\WhenEmptyLayoutRendererWrapper.cs" />
-    <Compile Include="LayoutRenderers\Wrappers\WhenLayoutRendererWrapper.cs" />
-    <Compile Include="LayoutRenderers\Wrappers\WrapperLayoutRendererBase.cs" />
-    <Compile Include="LayoutRenderers\Wrappers\XmlEncodeLayoutRendererWrapper.cs" />
-    <Compile Include="Layouts\CsvColumn.cs" />
-    <Compile Include="Layouts\CsvColumnDelimiterMode.cs" />
-    <Compile Include="Layouts\CsvLayout.cs" />
-    <Compile Include="Layouts\CsvQuotingMode.cs" />
-    <Compile Include="Layouts\JsonAttribute.cs" />
-    <Compile Include="Layouts\JsonLayout.cs" />
-    <Compile Include="Layouts\Layout.cs" />
-    <Compile Include="Layouts\LayoutAttribute.cs" />
-    <Compile Include="Layouts\LayoutParser.cs" />
-    <Compile Include="Layouts\LayoutWithHeaderAndFooter.cs" />
-    <Compile Include="Layouts\Log4JXmlEventLayout.cs" />
-    <Compile Include="Layouts\SimpleLayout.cs" />
-    <Compile Include="LogEventInfo.cs" />
-    <Compile Include="LogFactory.cs" />
-    <Compile Include="LogFactory-T.cs" />
-    <Compile Include="Logger.cs" />
-    <Compile Include="LoggerImpl.cs" />
-    <Compile Include="Logger-V1Compat.cs">
-      <ExcludeFromStyleCop>true</ExcludeFromStyleCop>
-    </Compile>
-    <Compile Include="LogLevel.cs" />
-    <Compile Include="LogManager.cs" />
-    <Compile Include="LogMessageGenerator.cs" />
-    <Compile Include="LogReceiverService\ILogReceiverClient.cs" />
-    <Compile Include="LogReceiverService\ILogReceiverServer.cs" />
-    <Compile Include="LogReceiverService\LogReceiverForwardingService.cs" />
-    <Compile Include="LogReceiverService\LogReceiverServiceConfig.cs" />
-    <Compile Include="LogReceiverService\NLogEvent.cs" />
-    <Compile Include="LogReceiverService\NLogEvents.cs" />
-    <Compile Include="LogReceiverService\SoapLogReceiverClient.cs" />
-    <Compile Include="LogReceiverService\StringCollection.cs" />
-    <Compile Include="LogReceiverService\WcfLogReceiverClient.cs" />
-    <Compile Include="MappedDiagnosticsContext.cs" />
-    <Compile Include="MDC.cs" />
-    <Compile Include="NDC.cs" />
-    <Compile Include="NestedDiagnosticsContext.cs" />
-    <Compile Include="NLogConfigurationException.cs" />
-    <Compile Include="NLogRuntimeException.cs" />
-    <Compile Include="NLogTraceListener.cs" />
-    <Compile Include="Properties\AssemblyInfo.cs" />
-    <Compile Include="Targets\ArchiveNumberingMode.cs" />
-    <Compile Include="Targets\AspResponseTarget.cs" />
-    <Compile Include="Targets\ChainsawTarget.cs" />
-    <Compile Include="Targets\ColoredConsoleTarget.cs" />
-    <Compile Include="Targets\ConsoleOutputColor.cs" />
-    <Compile Include="Targets\ConsoleRowHighlightingRule.cs" />
-    <Compile Include="Targets\ConsoleTarget.cs" />
-    <Compile Include="Targets\ConsoleWordHighlightingRule.cs" />
-    <Compile Include="Targets\DatabaseCommandInfo.cs" />
-    <Compile Include="Targets\DatabaseParameterInfo.cs" />
-    <Compile Include="Targets\DatabaseTarget.cs" />
-    <Compile Include="Targets\DebuggerTarget.cs" />
-    <Compile Include="Targets\DebugTarget.cs" />
-    <Compile Include="Targets\EventLogTarget.cs" />
-    <Compile Include="Targets\FileArchivePeriod.cs" />
-    <Compile Include="Targets\FileTarget.cs" />
-    <Compile Include="Targets\LineEndingMode.cs" />
-    <Compile Include="Targets\LogReceiverWebServiceTarget.cs" />
-    <Compile Include="Targets\MailTarget.cs" />
-    <Compile Include="Targets\MemoryTarget.cs" />
-    <Compile Include="Targets\MethodCallParameter.cs" />
-    <Compile Include="Targets\MethodCallTarget.cs" />
-    <Compile Include="Targets\MethodCallTargetBase.cs" />
-    <Compile Include="Targets\NetworkTarget.cs" />
-    <Compile Include="Targets\NetworkTargetOverflowAction.cs" />
-    <Compile Include="Targets\NLogViewerParameterInfo.cs" />
-    <Compile Include="Targets\NLogViewerTarget.cs" />
-    <Compile Include="Targets\NullTarget.cs" />
-    <Compile Include="Targets\OutputDebugStringTarget.cs" />
-    <Compile Include="Targets\PerformanceCounterTarget.cs" />
-    <Compile Include="Targets\RichTextBoxRowColoringRule.cs" />
-    <Compile Include="Targets\RichTextBoxWordColoringRule.cs" />
-    <Compile Include="Targets\SmtpAuthenticationMode.cs" />
-    <Compile Include="Targets\Target.cs" />
-    <Compile Include="Targets\TargetAttribute.cs" />
-    <Compile Include="Targets\TargetWithLayout.cs" />
-    <Compile Include="Targets\TargetWithLayoutHeaderAndFooter.cs" />
-    <Compile Include="Targets\TraceTarget.cs" />
-    <Compile Include="Targets\WebServiceProtocol.cs" />
-    <Compile Include="Targets\WebServiceTarget.cs" />
-    <Compile Include="Targets\Win32FileAttributes.cs" />
-    <Compile Include="Targets\Wrappers\AsyncRequestQueue-T.cs" />
-    <Compile Include="Targets\Wrappers\AsyncTargetWrapper.cs" />
-    <Compile Include="Targets\Wrappers\AsyncTargetWrapperOverflowAction.cs" />
-    <Compile Include="Targets\Wrappers\AutoFlushTargetWrapper.cs" />
-    <Compile Include="Targets\Wrappers\BufferingTargetWrapper.cs" />
-    <Compile Include="Targets\Wrappers\CompoundTargetBase.cs" />
-    <Compile Include="Targets\Wrappers\FallbackGroupTarget.cs" />
-    <Compile Include="Targets\Wrappers\FilteringRule.cs" />
-    <Compile Include="Targets\Wrappers\FilteringTargetWrapper.cs" />
-    <Compile Include="Targets\Wrappers\ImpersonatingTargetWrapper.cs" />
-    <Compile Include="Targets\Wrappers\LogOnProviderType.cs" />
-    <Compile Include="Targets\Wrappers\PostFilteringTargetWrapper.cs" />
-    <Compile Include="Targets\Wrappers\RandomizeGroupTarget.cs" />
-    <Compile Include="Targets\Wrappers\RepeatingTargetWrapper.cs" />
-    <Compile Include="Targets\Wrappers\RetryingTargetWrapper.cs" />
-    <Compile Include="Targets\Wrappers\RoundRobinGroupTarget.cs" />
-    <Compile Include="Targets\Wrappers\SecurityImpersonationLevel.cs" />
-    <Compile Include="Targets\Wrappers\SecurityLogOnType.cs" />
-    <Compile Include="Targets\Wrappers\SplitGroupTarget.cs" />
-    <Compile Include="Targets\Wrappers\WrapperTargetBase.cs" />
-    <Compile Include="Time\AccurateLocalTimeSource.cs" />
-    <Compile Include="Time\AccurateUtcTimeSource.cs" />
-    <Compile Include="Time\CachedTimeSource.cs" />
-    <Compile Include="Time\FastLocalTimeSource.cs" />
-    <Compile Include="Time\FastUtcTimeSource.cs" />
-    <Compile Include="Time\TimeSource.cs" />
-    <Compile Include="Time\TimeSourceAttribute.cs" />
-  </ItemGroup>
-  <ItemGroup>
-    <CodeAnalysisDictionary Include="CustomDictionary.xml" />
-  </ItemGroup>
-  <ItemGroup>
-    <EmbeddedResource Include="Resources\NLog.ico" />
-  </ItemGroup>
-  <Import Project="$(MSBuildToolsPath)\Microsoft.CSharp.targets" />
-  <Import Project="$(StyleCopTargetsFile)" Condition="Exists('$(StyleCopTargetsFile)')" />
+<?xml version="1.0" encoding="utf-8"?>
+<Project ToolsVersion="4.0" DefaultTargets="Build" xmlns="http://schemas.microsoft.com/developer/msbuild/2003">
+  <PropertyGroup>
+    <BaseOutputDirectory Condition=" '$(BaseOutputDirectory)' == '' ">$(MSBuildProjectDirectory)\..\..\build\</BaseOutputDirectory>
+    <Configuration Condition=" '$(Configuration)' == '' ">Debug</Configuration>
+    <Platform Condition=" '$(Platform)' == '' ">AnyCPU</Platform>
+    <TargetFrameworkVersion>v4.0</TargetFrameworkVersion>
+    <ProductVersion>9.0.30729</ProductVersion>
+    <SchemaVersion>2.0</SchemaVersion>
+    <ProjectGuid>{A0BFF0DB-ED9A-4639-AE86-88709A1EFC66}</ProjectGuid>
+    <OutputType>Library</OutputType>
+    <AppDesignerFolder>Properties</AppDesignerFolder>
+    <RootNamespace>NLog</RootNamespace>
+    <AssemblyName>NLog</AssemblyName>
+    <FileAlignment>512</FileAlignment>
+    <SignAssembly>true</SignAssembly>
+    <AssemblyOriginatorKeyFile>..\NLog.snk</AssemblyOriginatorKeyFile>
+    <TargetFrameworkProfile>Client</TargetFrameworkProfile>
+    <StyleCopTargetsFile>$(MSBuildExtensionsPath)\Microsoft\StyleCop\v4.4\Microsoft.StyleCop.Targets</StyleCopTargetsFile>
+  </PropertyGroup>
+  <PropertyGroup Condition=" '$(Configuration)|$(Platform)' == 'Debug|AnyCPU' ">
+    <DebugSymbols>true</DebugSymbols>
+    <DebugType>full</DebugType>
+    <Optimize>false</Optimize>
+    <DefineConstants>DEBUG;TRACE</DefineConstants>
+    <ErrorReport>prompt</ErrorReport>
+    <WarningLevel>4</WarningLevel>
+    <OutputPath>bin\Debug</OutputPath>
+    <CodeAnalysisRules>-Microsoft.Design#CA1020</CodeAnalysisRules>
+  </PropertyGroup>
+  <PropertyGroup Condition=" '$(Configuration)|$(Platform)' == 'Release|AnyCPU' ">
+    <DebugType>pdbonly</DebugType>
+    <Optimize>true</Optimize>
+    <DefineConstants>TRACE</DefineConstants>
+    <ErrorReport>prompt</ErrorReport>
+    <WarningLevel>4</WarningLevel>
+    <OutputPath>bin\Release</OutputPath>
+  </PropertyGroup>
+  <PropertyGroup>
+    <TargetFrameworkName>Documentation</TargetFrameworkName>
+    <DefineConstants>DOCUMENTATION;WCF_SUPPORTED;$(DefineConstants)</DefineConstants>
+    <OutputPath>$(BaseOutputDirectory)bin\$(Configuration)\$(TargetFrameworkName)</OutputPath>
+    <IntermediateOutputPath>$(BaseOutputDirectory)obj\$(Configuration)\$(TargetFrameworkName)</IntermediateOutputPath>
+    <DocumentationFile>$(OutputPath)\NLog.xml</DocumentationFile>
+  </PropertyGroup>
+  <ItemGroup>
+    <Reference Include="System" />
+    <Reference Include="System.Configuration" />
+    <Reference Include="System.Core" />
+    <Reference Include="System.Data" />
+    <Reference Include="System.Drawing" />
+    <Reference Include="System.Messaging" />
+    <Reference Include="System.Runtime.Serialization" />
+    <Reference Include="System.ServiceModel" />
+    <Reference Include="System.Transactions" />
+    <Reference Include="System.Web.Services" />
+    <Reference Include="System.Windows.Forms" />
+    <Reference Include="System.Xml" />
+  </ItemGroup>
+  <ItemGroup>
+    <Compile Include="Annotations.cs" />
+    <Compile Include="Common\AsyncContinuation.cs" />
+    <Compile Include="Common\AsyncHelpers.cs" />
+    <Compile Include="Common\AsynchronousAction.cs" />
+    <Compile Include="Common\AsyncLogEventInfo.cs" />
+    <Compile Include="Common\InternalLogger.cs" />
+    <Compile Include="Common\LogEventInfoBuffer.cs" />
+    <Compile Include="Conditions\ConditionAndExpression.cs" />
+    <Compile Include="Conditions\ConditionEvaluationException.cs" />
+    <Compile Include="Conditions\ConditionExpression.cs" />
+    <Compile Include="Conditions\ConditionLayoutExpression.cs" />
+    <Compile Include="Conditions\ConditionLevelExpression.cs" />
+    <Compile Include="Conditions\ConditionLiteralExpression.cs" />
+    <Compile Include="Conditions\ConditionLoggerNameExpression.cs" />
+    <Compile Include="Conditions\ConditionMessageExpression.cs" />
+    <Compile Include="Conditions\ConditionMethodAttribute.cs" />
+    <Compile Include="Conditions\ConditionMethodExpression.cs" />
+    <Compile Include="Conditions\ConditionMethods.cs" />
+    <Compile Include="Conditions\ConditionMethodsAttribute.cs" />
+    <Compile Include="Conditions\ConditionNotExpression.cs" />
+    <Compile Include="Conditions\ConditionOrExpression.cs" />
+    <Compile Include="Conditions\ConditionParseException.cs" />
+    <Compile Include="Conditions\ConditionParser.cs" />
+    <Compile Include="Conditions\ConditionRelationalExpression.cs" />
+    <Compile Include="Conditions\ConditionRelationalOperator.cs" />
+    <Compile Include="Conditions\ConditionTokenizer.cs" />
+    <Compile Include="Conditions\ConditionTokenType.cs" />
+    <Compile Include="Config\AdvancedAttribute.cs" />
+    <Compile Include="Config\AppDomainFixedOutputAttribute.cs" />
+    <Compile Include="Config\ArrayParameterAttribute.cs" />
+    <Compile Include="Config\ConfigSectionHandler.cs" />
+    <Compile Include="Config\ConfigurationItemCreator.cs" />
+    <Compile Include="Config\ConfigurationItemFactory.cs" />
+    <Compile Include="Config\DefaultParameterAttribute.cs" />
+    <Compile Include="Config\Factory.cs" />
+    <Compile Include="Config\IFactory.cs" />
+    <Compile Include="Config\IInstallable.cs" />
+    <Compile Include="Config\INamedItemFactory.cs" />
+    <Compile Include="Config\InstallationContext.cs" />
+    <Compile Include="Config\LoggingConfiguration.cs" />
+    <Compile Include="Config\LoggingConfigurationChangedEventArgs.cs" />
+    <Compile Include="Config\LoggingConfigurationReloadedEventArgs.cs" />
+    <Compile Include="Config\LoggingRule.cs" />
+    <Compile Include="Config\MethodFactory.cs" />
+    <Compile Include="Config\NameBaseAttribute.cs" />
+    <Compile Include="Config\NLogConfigurationIgnorePropertyAttribute.cs" />
+    <Compile Include="Config\NLogConfigurationItemAttribute.cs" />
+    <Compile Include="Config\NLogXmlElement.cs" />
+    <Compile Include="Config\RequiredParameterAttribute.cs" />
+    <Compile Include="Config\SimpleConfigurator.cs" />
+    <Compile Include="Config\StackTraceUsage.cs" />
+    <Compile Include="Config\ThreadAgnosticAttribute.cs" />
+    <Compile Include="Config\XmlLoggingConfiguration.cs" />
+    <Compile Include="Filters\ConditionBasedFilter.cs" />
+    <Compile Include="Filters\Filter.cs" />
+    <Compile Include="Filters\FilterAttribute.cs" />
+    <Compile Include="Filters\FilterResult.cs" />
+    <Compile Include="Filters\LayoutBasedFilter.cs" />
+    <Compile Include="Filters\WhenContainsFilter.cs" />
+    <Compile Include="Filters\WhenEqualFilter.cs" />
+    <Compile Include="Filters\WhenNotContainsFilter.cs" />
+    <Compile Include="Filters\WhenNotEqualFilter.cs" />
+    <Compile Include="Fluent\Log.cs" />
+    <Compile Include="Fluent\LogBuilder.cs" />
+    <Compile Include="Fluent\LoggerExtensions.cs" />
+    <Compile Include="GDC.cs" />
+    <Compile Include="GlobalDiagnosticsContext.cs" />
+    <Compile Include="GlobalSuppressions.cs" />
+    <Compile Include="ILogger.cs" />
+    <Compile Include="ILoggerBase.cs" />
+    <Compile Include="ILoggerBase-V1.cs" />
+    <Compile Include="ILogger-V1.cs" />
+    <Compile Include="Internal\AspHelper.cs">
+      <ExcludeFromStyleCop>true</ExcludeFromStyleCop>
+    </Compile>
+    <Compile Include="Internal\ConfigurationManager.cs" />
+    <Compile Include="Internal\DictionaryAdapter.cs" />
+    <Compile Include="Internal\EnvironmentHelper.cs" />
+    <Compile Include="Internal\ExceptionHelper.cs" />
+    <Compile Include="Internal\FactoryHelper.cs" />
+    <Compile Include="Internal\Fakeables\AppDomainWrapper.cs" />
+    <Compile Include="Internal\Fakeables\IAppDomain.cs" />
+    <Compile Include="Internal\FileAppenders\BaseFileAppender.cs" />
+    <Compile Include="Internal\FileAppenders\CountingSingleProcessFileAppender.cs" />
+    <Compile Include="Internal\FileAppenders\ICreateFileParameters.cs" />
+    <Compile Include="Internal\FileAppenders\IFileAppenderFactory.cs" />
+    <Compile Include="Internal\FileAppenders\MutexMultiProcessFileAppender.cs" />
+    <Compile Include="Internal\FileAppenders\RetryingMultiProcessFileAppender.cs" />
+    <Compile Include="Internal\FileAppenders\SingleProcessFileAppender.cs" />
+    <Compile Include="Internal\FileAppenders\UnixMultiProcessFileAppender.cs" />
+    <Compile Include="Internal\FileInfoHelper.cs" />
+    <Compile Include="Internal\IConfigurationManager.cs" />
+    <Compile Include="Internal\IRenderable.cs" />
+    <Compile Include="Internal\ISmtpClient.cs" />
+    <Compile Include="Internal\ISupportsInitialize.cs" />
+    <Compile Include="Internal\IUsesStackTrace.cs" />
+    <Compile Include="Internal\LocalizableAttribute.cs" />
+    <Compile Include="Internal\LoggerConfiguration.cs" />
+    <Compile Include="Internal\MultiFileWatcher.cs" />
+    <Compile Include="Internal\MySmtpClient.cs" />
+    <Compile Include="Internal\NativeMethods.cs">
+      <ExcludeFromStyleCop>true</ExcludeFromStyleCop>
+    </Compile>
+    <Compile Include="Internal\NetworkSenders\HttpNetworkSender.cs" />
+    <Compile Include="Internal\NetworkSenders\INetworkSenderFactory.cs" />
+    <Compile Include="Internal\NetworkSenders\ISocket.cs" />
+    <Compile Include="Internal\NetworkSenders\NetworkSender.cs" />
+    <Compile Include="Internal\NetworkSenders\NetworkSenderFactory.cs" />
+    <Compile Include="Internal\NetworkSenders\SocketAsyncEventArgs.cs" />
+    <Compile Include="Internal\NetworkSenders\SocketError.cs" />
+    <Compile Include="Internal\NetworkSenders\SocketProxy.cs" />
+    <Compile Include="Internal\NetworkSenders\TcpNetworkSender.cs" />
+    <Compile Include="Internal\NetworkSenders\UdpNetworkSender.cs" />
+    <Compile Include="Internal\ObjectGraphScanner.cs" />
+    <Compile Include="Internal\ParameterUtils.cs" />
+    <Compile Include="Internal\PlatformDetector.cs" />
+    <Compile Include="Internal\PortableFileInfoHelper.cs" />
+    <Compile Include="Internal\PortableThreadIDHelper.cs" />
+    <Compile Include="Internal\PropertyHelper.cs" />
+    <Compile Include="Internal\ReflectionHelpers.cs" />
+    <Compile Include="Internal\RuntimeOS.cs" />
+    <Compile Include="Internal\SimpleStringReader.cs" />
+    <Compile Include="Internal\SingleCallContinuation.cs" />
+    <Compile Include="Internal\SortHelpers.cs" />
+    <Compile Include="Internal\StackTraceUsageUtils.cs" />
+    <Compile Include="Internal\TargetWithFilterChain.cs" />
+    <Compile Include="Internal\ThreadIDHelper.cs" />
+    <Compile Include="Internal\ThreadLocalStorageHelper.cs" />
+    <Compile Include="Internal\TimeoutContinuation.cs" />
+    <Compile Include="Internal\UrlHelper.cs" />
+    <Compile Include="Internal\Win32FileInfoHelper.cs" />
+    <Compile Include="Internal\Win32FileNativeMethods.cs">
+      <ExcludeFromStyleCop>true</ExcludeFromStyleCop>
+    </Compile>
+    <Compile Include="Internal\Win32ThreadIDHelper.cs" />
+    <Compile Include="Internal\XmlHelper.cs" />
+    <Compile Include="ISuppress.cs" />
+    <Compile Include="LayoutRenderers\AllEventPropertiesLayoutRenderer.cs" />
+    <Compile Include="LayoutRenderers\AmbientPropertyAttribute.cs" />
+    <Compile Include="LayoutRenderers\AppDomainLayoutRenderer.cs" />
+    <Compile Include="LayoutRenderers\AspApplicationValueLayoutRenderer.cs" />
+    <Compile Include="LayoutRenderers\AspRequestValueLayoutRenderer.cs" />
+    <Compile Include="LayoutRenderers\AspSessionValueLayoutRenderer.cs" />
+    <Compile Include="LayoutRenderers\AssemblyVersionLayoutRenderer.cs" />
+    <Compile Include="LayoutRenderers\BaseDirLayoutRenderer.cs" />
+    <Compile Include="LayoutRenderers\CallSiteLayoutRenderer.cs" />
+    <Compile Include="LayoutRenderers\CounterLayoutRenderer.cs" />
+    <Compile Include="LayoutRenderers\DateLayoutRenderer.cs" />
+    <Compile Include="LayoutRenderers\DocumentUriLayoutRenderer.cs" />
+    <Compile Include="LayoutRenderers\EnvironmentLayoutRenderer.cs" />
+    <Compile Include="LayoutRenderers\EventContextLayoutRenderer.cs" />
+    <Compile Include="LayoutRenderers\EventPropertiesLayoutRenderer.cs" />
+    <Compile Include="LayoutRenderers\ExceptionLayoutRenderer.cs" />
+    <Compile Include="LayoutRenderers\FileContentsLayoutRenderer.cs" />
+    <Compile Include="LayoutRenderers\GarbageCollectorInfoLayoutRenderer.cs" />
+    <Compile Include="LayoutRenderers\GarbageCollectorProperty.cs" />
+    <Compile Include="LayoutRenderers\GdcLayoutRenderer.cs" />
+    <Compile Include="LayoutRenderers\GuidLayoutRenderer.cs" />
+    <Compile Include="LayoutRenderers\IdentityLayoutRenderer.cs" />
+    <Compile Include="LayoutRenderers\InstallContextLayoutRenderer.cs" />
+    <Compile Include="LayoutRenderers\LayoutRenderer.cs" />
+    <Compile Include="LayoutRenderers\LayoutRendererAttribute.cs" />
+    <Compile Include="LayoutRenderers\LevelLayoutRenderer.cs" />
+    <Compile Include="LayoutRenderers\LiteralLayoutRenderer.cs" />
+    <Compile Include="LayoutRenderers\Log4JXmlEventLayoutRenderer.cs" />
+    <Compile Include="LayoutRenderers\LoggerNameLayoutRenderer.cs" />
+    <Compile Include="LayoutRenderers\LongDateLayoutRenderer.cs" />
+    <Compile Include="LayoutRenderers\MachineNameLayoutRenderer.cs" />
+    <Compile Include="LayoutRenderers\MdcLayoutRenderer.cs" />
+    <Compile Include="LayoutRenderers\MessageLayoutRenderer.cs" />
+    <Compile Include="LayoutRenderers\NdcLayoutRenderer.cs" />
+    <Compile Include="LayoutRenderers\NewLineLayoutRenderer.cs" />
+    <Compile Include="LayoutRenderers\NLogDirLayoutRenderer.cs" />
+    <Compile Include="LayoutRenderers\PerformanceCounterLayoutRenderer.cs" />
+    <Compile Include="LayoutRenderers\ProcessIdLayoutRenderer.cs" />
+    <Compile Include="LayoutRenderers\ProcessInfoLayoutRenderer.cs" />
+    <Compile Include="LayoutRenderers\ProcessInfoProperty.cs" />
+    <Compile Include="LayoutRenderers\ProcessNameLayoutRenderer.cs" />
+    <Compile Include="LayoutRenderers\ProcessTimeLayoutRenderer.cs" />
+    <Compile Include="LayoutRenderers\QueryPerformanceCounterLayoutRenderer.cs" />
+    <Compile Include="LayoutRenderers\RegistryLayoutRenderer.cs" />
+    <Compile Include="LayoutRenderers\ShortDateLayoutRenderer.cs" />
+    <Compile Include="LayoutRenderers\SilverlightApplicationInfoLayoutRenderer.cs" />
+    <Compile Include="LayoutRenderers\SilverlightApplicationInfoOption.cs" />
+    <Compile Include="LayoutRenderers\SpecialFolderLayoutRenderer.cs" />
+    <Compile Include="LayoutRenderers\StackTraceFormat.cs" />
+    <Compile Include="LayoutRenderers\StackTraceLayoutRenderer.cs" />
+    <Compile Include="LayoutRenderers\TempDirLayoutRenderer.cs" />
+    <Compile Include="LayoutRenderers\ThreadIdLayoutRenderer.cs" />
+    <Compile Include="LayoutRenderers\ThreadNameLayoutRenderer.cs" />
+    <Compile Include="LayoutRenderers\TicksLayoutRenderer.cs" />
+    <Compile Include="LayoutRenderers\TimeLayoutRenderer.cs" />
+    <Compile Include="LayoutRenderers\WindowsIdentityLayoutRenderer.cs" />
+    <Compile Include="LayoutRenderers\Wrappers\CachedLayoutRendererWrapper.cs" />
+    <Compile Include="LayoutRenderers\Wrappers\FileSystemNormalizeLayoutRendererWrapper.cs" />
+    <Compile Include="LayoutRenderers\Wrappers\JsonEncodeLayoutRendererWrapper.cs" />
+    <Compile Include="LayoutRenderers\Wrappers\LowercaseLayoutRendererWrapper.cs" />
+    <Compile Include="LayoutRenderers\Wrappers\OnExceptionLayoutRendererWrapper.cs" />
+    <Compile Include="LayoutRenderers\Wrappers\PaddingLayoutRendererWrapper.cs" />
+    <Compile Include="LayoutRenderers\Wrappers\ReplaceLayoutRendererWrapper.cs" />
+    <Compile Include="LayoutRenderers\Wrappers\Rot13LayoutRendererWrapper.cs" />
+    <Compile Include="LayoutRenderers\Wrappers\TrimWhiteSpaceLayoutRendererWrapper.cs" />
+    <Compile Include="LayoutRenderers\Wrappers\UppercaseLayoutRendererWrapper.cs" />
+    <Compile Include="LayoutRenderers\Wrappers\UrlEncodeLayoutRendererWrapper.cs" />
+    <Compile Include="LayoutRenderers\Wrappers\WhenEmptyLayoutRendererWrapper.cs" />
+    <Compile Include="LayoutRenderers\Wrappers\WhenLayoutRendererWrapper.cs" />
+    <Compile Include="LayoutRenderers\Wrappers\WrapperLayoutRendererBase.cs" />
+    <Compile Include="LayoutRenderers\Wrappers\XmlEncodeLayoutRendererWrapper.cs" />
+    <Compile Include="Layouts\CsvColumn.cs" />
+    <Compile Include="Layouts\CsvColumnDelimiterMode.cs" />
+    <Compile Include="Layouts\CsvLayout.cs" />
+    <Compile Include="Layouts\CsvQuotingMode.cs" />
+    <Compile Include="Layouts\JsonAttribute.cs" />
+    <Compile Include="Layouts\JsonLayout.cs" />
+    <Compile Include="Layouts\Layout.cs" />
+    <Compile Include="Layouts\LayoutAttribute.cs" />
+    <Compile Include="Layouts\LayoutParser.cs" />
+    <Compile Include="Layouts\LayoutWithHeaderAndFooter.cs" />
+    <Compile Include="Layouts\Log4JXmlEventLayout.cs" />
+    <Compile Include="Layouts\SimpleLayout.cs" />
+    <Compile Include="LogEventInfo.cs" />
+    <Compile Include="LogFactory.cs" />
+    <Compile Include="LogFactory-T.cs" />
+    <Compile Include="Logger.cs" />
+    <Compile Include="LoggerImpl.cs" />
+    <Compile Include="Logger-V1Compat.cs">
+      <ExcludeFromStyleCop>true</ExcludeFromStyleCop>
+    </Compile>
+    <Compile Include="LogLevel.cs" />
+    <Compile Include="LogManager.cs" />
+    <Compile Include="LogMessageGenerator.cs" />
+    <Compile Include="LogReceiverService\ILogReceiverClient.cs" />
+    <Compile Include="LogReceiverService\ILogReceiverServer.cs" />
+    <Compile Include="LogReceiverService\LogReceiverForwardingService.cs" />
+    <Compile Include="LogReceiverService\LogReceiverServiceConfig.cs" />
+    <Compile Include="LogReceiverService\NLogEvent.cs" />
+    <Compile Include="LogReceiverService\NLogEvents.cs" />
+    <Compile Include="LogReceiverService\SoapLogReceiverClient.cs" />
+    <Compile Include="LogReceiverService\StringCollection.cs" />
+    <Compile Include="LogReceiverService\WcfLogReceiverClient.cs" />
+    <Compile Include="MappedDiagnosticsContext.cs" />
+    <Compile Include="MDC.cs" />
+    <Compile Include="NDC.cs" />
+    <Compile Include="NestedDiagnosticsContext.cs" />
+    <Compile Include="NLogConfigurationException.cs" />
+    <Compile Include="NLogRuntimeException.cs" />
+    <Compile Include="NLogTraceListener.cs" />
+    <Compile Include="Properties\AssemblyInfo.cs" />
+    <Compile Include="Targets\ArchiveNumberingMode.cs" />
+    <Compile Include="Targets\AspResponseTarget.cs" />
+    <Compile Include="Targets\ChainsawTarget.cs" />
+    <Compile Include="Targets\ColoredConsoleTarget.cs" />
+    <Compile Include="Targets\ConsoleOutputColor.cs" />
+    <Compile Include="Targets\ConsoleRowHighlightingRule.cs" />
+    <Compile Include="Targets\ConsoleTarget.cs" />
+    <Compile Include="Targets\ConsoleWordHighlightingRule.cs" />
+    <Compile Include="Targets\DatabaseCommandInfo.cs" />
+    <Compile Include="Targets\DatabaseParameterInfo.cs" />
+    <Compile Include="Targets\DatabaseTarget.cs" />
+    <Compile Include="Targets\DebuggerTarget.cs" />
+    <Compile Include="Targets\DebugTarget.cs" />
+    <Compile Include="Targets\EventLogTarget.cs" />
+    <Compile Include="Targets\FileArchivePeriod.cs" />
+    <Compile Include="Targets\FileTarget.cs" />
+    <Compile Include="Targets\LineEndingMode.cs" />
+    <Compile Include="Targets\LogReceiverWebServiceTarget.cs" />
+    <Compile Include="Targets\MailTarget.cs" />
+    <Compile Include="Targets\MemoryTarget.cs" />
+    <Compile Include="Targets\MethodCallParameter.cs" />
+    <Compile Include="Targets\MethodCallTarget.cs" />
+    <Compile Include="Targets\MethodCallTargetBase.cs" />
+    <Compile Include="Targets\NetworkTarget.cs" />
+    <Compile Include="Targets\NetworkTargetOverflowAction.cs" />
+    <Compile Include="Targets\NLogViewerParameterInfo.cs" />
+    <Compile Include="Targets\NLogViewerTarget.cs" />
+    <Compile Include="Targets\NullTarget.cs" />
+    <Compile Include="Targets\OutputDebugStringTarget.cs" />
+    <Compile Include="Targets\PerformanceCounterTarget.cs" />
+    <Compile Include="Targets\RichTextBoxRowColoringRule.cs" />
+    <Compile Include="Targets\RichTextBoxWordColoringRule.cs" />
+    <Compile Include="Targets\SmtpAuthenticationMode.cs" />
+    <Compile Include="Targets\Target.cs" />
+    <Compile Include="Targets\TargetAttribute.cs" />
+    <Compile Include="Targets\TargetWithLayout.cs" />
+    <Compile Include="Targets\TargetWithLayoutHeaderAndFooter.cs" />
+    <Compile Include="Targets\TraceTarget.cs" />
+    <Compile Include="Targets\WebServiceProtocol.cs" />
+    <Compile Include="Targets\WebServiceTarget.cs" />
+    <Compile Include="Targets\Win32FileAttributes.cs" />
+    <Compile Include="Targets\Wrappers\AsyncRequestQueue-T.cs" />
+    <Compile Include="Targets\Wrappers\AsyncTargetWrapper.cs" />
+    <Compile Include="Targets\Wrappers\AsyncTargetWrapperOverflowAction.cs" />
+    <Compile Include="Targets\Wrappers\AutoFlushTargetWrapper.cs" />
+    <Compile Include="Targets\Wrappers\BufferingTargetWrapper.cs" />
+    <Compile Include="Targets\Wrappers\CompoundTargetBase.cs" />
+    <Compile Include="Targets\Wrappers\FallbackGroupTarget.cs" />
+    <Compile Include="Targets\Wrappers\FilteringRule.cs" />
+    <Compile Include="Targets\Wrappers\FilteringTargetWrapper.cs" />
+    <Compile Include="Targets\Wrappers\ImpersonatingTargetWrapper.cs" />
+    <Compile Include="Targets\Wrappers\LogOnProviderType.cs" />
+    <Compile Include="Targets\Wrappers\PostFilteringTargetWrapper.cs" />
+    <Compile Include="Targets\Wrappers\RandomizeGroupTarget.cs" />
+    <Compile Include="Targets\Wrappers\RepeatingTargetWrapper.cs" />
+    <Compile Include="Targets\Wrappers\RetryingTargetWrapper.cs" />
+    <Compile Include="Targets\Wrappers\RoundRobinGroupTarget.cs" />
+    <Compile Include="Targets\Wrappers\SecurityImpersonationLevel.cs" />
+    <Compile Include="Targets\Wrappers\SecurityLogOnType.cs" />
+    <Compile Include="Targets\Wrappers\SplitGroupTarget.cs" />
+    <Compile Include="Targets\Wrappers\WrapperTargetBase.cs" />
+    <Compile Include="Time\AccurateLocalTimeSource.cs" />
+    <Compile Include="Time\AccurateUtcTimeSource.cs" />
+    <Compile Include="Time\CachedTimeSource.cs" />
+    <Compile Include="Time\FastLocalTimeSource.cs" />
+    <Compile Include="Time\FastUtcTimeSource.cs" />
+    <Compile Include="Time\TimeSource.cs" />
+    <Compile Include="Time\TimeSourceAttribute.cs" />
+  </ItemGroup>
+  <ItemGroup>
+    <CodeAnalysisDictionary Include="CustomDictionary.xml" />
+  </ItemGroup>
+  <ItemGroup>
+    <EmbeddedResource Include="Resources\NLog.ico" />
+  </ItemGroup>
+  <Import Project="$(MSBuildToolsPath)\Microsoft.CSharp.targets" />
+  <Import Project="$(StyleCopTargetsFile)" Condition="Exists('$(StyleCopTargetsFile)')" />
 </Project>