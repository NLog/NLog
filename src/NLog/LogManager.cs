// 
// Copyright (c) 2004-2016 Jaroslaw Kowalski <jaak@jkowalski.net>, Kim Christensen, Julian Verdurmen
// 
// All rights reserved.
// 
// Redistribution and use in source and binary forms, with or without 
// modification, are permitted provided that the following conditions 
// are met:
// 
// * Redistributions of source code must retain the above copyright notice, 
//   this list of conditions and the following disclaimer. 
// 
// * Redistributions in binary form must reproduce the above copyright notice,
//   this list of conditions and the following disclaimer in the documentation
//   and/or other materials provided with the distribution. 
// 
// * Neither the name of Jaroslaw Kowalski nor the names of its 
//   contributors may be used to endorse or promote products derived from this
//   software without specific prior written permission. 
// 
// THIS SOFTWARE IS PROVIDED BY THE COPYRIGHT HOLDERS AND CONTRIBUTORS "AS IS"
// AND ANY EXPRESS OR IMPLIED WARRANTIES, INCLUDING, BUT NOT LIMITED TO, THE 
// IMPLIED WARRANTIES OF MERCHANTABILITY AND FITNESS FOR A PARTICULAR PURPOSE 
// ARE DISCLAIMED. IN NO EVENT SHALL THE COPYRIGHT OWNER OR CONTRIBUTORS BE 
// LIABLE FOR ANY DIRECT, INDIRECT, INCIDENTAL, SPECIAL, EXEMPLARY, OR 
// CONSEQUENTIAL DAMAGES (INCLUDING, BUT NOT LIMITED TO, PROCUREMENT OF
// SUBSTITUTE GOODS OR SERVICES; LOSS OF USE, DATA, OR PROFITS; OR BUSINESS 
// INTERRUPTION) HOWEVER CAUSED AND ON ANY THEORY OF LIABILITY, WHETHER IN 
// CONTRACT, STRICT LIABILITY, OR TORT (INCLUDING NEGLIGENCE OR OTHERWISE) 
// ARISING IN ANY WAY OUT OF THE USE OF THIS SOFTWARE, EVEN IF ADVISED OF 
// THE POSSIBILITY OF SUCH DAMAGE.
// 

using System.IO;

namespace NLog
{
    using System;
    using System.Collections.Generic;
    using System.Diagnostics;
    using System.Globalization;
    using System.Linq;
    using System.Reflection;
    using System.Runtime.CompilerServices;
    using System.Threading;

    using NLog.Common;
    using NLog.Config;
    using NLog.Internal;

#if !NETSTANDARD
    using NLog.Internal.Fakeables;
#endif

    /// <summary>
    /// Creates and manages instances of <see cref="T:NLog.Logger" /> objects.
    /// </summary>
    public sealed class LogManager
    {
        private static readonly LogFactory factory = new LogFactory();
        private static ICollection<Assembly> _hiddenAssemblies;

        private static readonly object lockObject = new object();


        /// <summary>
        /// Delegate used to set/get the culture in use.
        /// </summary>
        /// <remarks>This delegate marked as obsolete before NLog 4.3.11 and it may be removed in a future release.</remarks>
        [Obsolete("Marked obsolete before v4.3.11")]
        public delegate CultureInfo GetCultureInfo();

        /// <summary>
        /// Prevents a default instance of the LogManager class from being created.
        /// </summary>
        private LogManager()
        {
        }

        /// <summary>
        /// Occurs when logging <see cref="Configuration" /> changes.
        /// </summary>
        internal static LogFactory LogFactory
        {
            get { return factory; }
        }

        /// <summary>
        /// Occurs when logging <see cref="Configuration" /> changes.
        /// </summary>
        public static event EventHandler<LoggingConfigurationChangedEventArgs> ConfigurationChanged
        {
            add { factory.ConfigurationChanged += value; }
            remove { factory.ConfigurationChanged -= value; }
        }

#if !SILVERLIGHT && !__IOS__ && !__ANDROID__
        /// <summary>
        /// Occurs when logging <see cref="Configuration" /> gets reloaded.
        /// </summary>
        public static event EventHandler<LoggingConfigurationReloadedEventArgs> ConfigurationReloaded
        {
            add { factory.ConfigurationReloaded += value; }
            remove { factory.ConfigurationReloaded -= value; }
        }
#endif
        /// <summary>
        /// Gets or sets a value indicating whether NLog should throw exceptions. 
        /// By default exceptions are not thrown under any circumstances.
        /// </summary>
        public static bool ThrowExceptions
        {
            get { return factory.ThrowExceptions; }
            set { factory.ThrowExceptions = value; }
        }

        /// <summary>
        /// Gets or sets a value indicating whether <see cref="NLogConfigurationException"/> should be thrown.
        /// </summary>
        /// <value>A value of <c>true</c> if exception should be thrown; otherwise, <c>false</c>.</value>
        /// <remarks>
        /// This option is for backwards-compatiblity.
        /// By default exceptions are not thrown under any circumstances.
        /// 
        /// </remarks>
        public static bool? ThrowConfigExceptions
        {
            get { return factory.ThrowConfigExceptions; }
            set { factory.ThrowConfigExceptions = value; }
        }

        /// <summary>
        /// Gets or sets a value indicating whether Variables should be kept on configuration reload.
        /// Default value - false.
        /// </summary>
        public static bool KeepVariablesOnReload
        {
            get { return factory.KeepVariablesOnReload; }
            set { factory.KeepVariablesOnReload = value; }
        }

        /// <summary>
        /// Gets or sets the current logging configuration.
        /// <see cref="NLog.LogFactory.Configuration" />
        /// </summary>
        public static LoggingConfiguration Configuration
        {
            get { return factory.Configuration; }
            set { factory.Configuration = value; }
        }

        /// <summary>
        /// Gets or sets the global log threshold. Log events below this threshold are not logged.
        /// </summary>
        public static LogLevel GlobalThreshold
        {
            get { return factory.GlobalThreshold; }
            set { factory.GlobalThreshold = value; }
        }

        /// <summary>
        /// Gets or sets the default culture to use.
        /// </summary>
        /// <remarks>This property was marked as obsolete before NLog 4.3.11 and it may be removed in a future release.</remarks>
        [Obsolete("Use Configuration.DefaultCultureInfo property instead. Marked obsolete before v4.3.11")]
        public static GetCultureInfo DefaultCultureInfo
        {
            get { return () => factory.DefaultCultureInfo ?? CultureInfo.CurrentCulture; }
            set { throw new NotSupportedException("Setting the DefaultCultureInfo delegate is no longer supported. Use the Configuration.DefaultCultureInfo property to change the default CultureInfo."); }
        }

#if NETSTANDARD
        /// <summary>
        /// Gets the logger with the name of the current class.  
        /// </summary>
        /// <returns>The logger.</returns>
        /// <remarks>This is a slow-running method. 
        /// Make sure you're not doing this in a loop.</remarks>
        [CLSCompliant(false)]
        [MethodImpl(MethodImplOptions.NoInlining)]
        public static Logger GetCurrentClassLogger([CallerFilePath] string path = "")
        {
            var filename = Path.GetFileNameWithoutExtension(path);

            return factory.GetLogger(filename);
        }
#else
        /// <summary>
        /// Gets the logger with the name of the current class.  
        /// </summary>
        /// <returns>The logger.</returns>
        /// <remarks>This is a slow-running method. 
        /// Make sure you're not doing this in a loop.</remarks>
        [CLSCompliant(false)]
        [MethodImpl(MethodImplOptions.NoInlining)]
        public static Logger GetCurrentClassLogger()
        {
            return factory.GetLogger(GetClassFullName());
        }
#endif
        internal static bool IsHiddenAssembly(Assembly assembly)
        {
            return _hiddenAssemblies != null && _hiddenAssemblies.Contains(assembly);
        }

        /// <summary>
        /// Adds the given assembly which will be skipped 
        /// when NLog is trying to find the calling method on stack trace.
        /// </summary>
        /// <param name="assembly">The assembly to skip.</param>
        [MethodImpl(MethodImplOptions.NoInlining)]
        public static void AddHiddenAssembly(Assembly assembly)
        {
            lock (lockObject)
            {
                if (_hiddenAssemblies != null && _hiddenAssemblies.Contains(assembly))
                    return;

                _hiddenAssemblies = new HashSet<Assembly>(_hiddenAssemblies ?? Enumerable.Empty<Assembly>())
                {
                    assembly
                };
            }
        }

#if NETSTANDARD
        /// <summary>
        /// Gets a custom logger with the name of the current class. Use <paramref name="loggerType"/> to pass the type of the needed Logger.
        /// </summary>
        /// <param name="loggerType">The logger class. The class must inherit from <see cref="Logger" />.</param>
        /// <param name="path">CallerFilePath</param>
        /// <returns>The logger of type <paramref name="loggerType"/>.</returns>
        /// <remarks>This is a slow-running method. Make sure you're not doing this in a loop.</remarks>
        [CLSCompliant(false)]
        [MethodImpl(MethodImplOptions.NoInlining)]
        public static Logger GetCurrentClassLogger(Type loggerType, [CallerFilePath] string path = "")
        {
            var filename = Path.GetFileNameWithoutExtension(path);

            return factory.GetLogger(filename, loggerType);
        }
#else

        /// <summary>
        /// Gets a custom logger with the name of the current class. Use <paramref name="loggerType"/> to pass the type of the needed Logger.
        /// </summary>
        /// <param name="loggerType">The logger class. The class must inherit from <see cref="Logger" />.</param>
        /// <returns>The logger of type <paramref name="loggerType"/>.</returns>
        /// <remarks>This is a slow-running method. Make sure you're not doing this in a loop.</remarks>
        [CLSCompliant(false)]
        [MethodImpl(MethodImplOptions.NoInlining)]
        public static Logger GetCurrentClassLogger(Type loggerType)
        {
            return factory.GetLogger(GetClassFullName(), loggerType);
        }
#endif
        /// <summary>
        /// Creates a logger that discards all log messages.
        /// </summary>
        /// <returns>Null logger which discards all log messages.</returns>
        [CLSCompliant(false)]
        public static Logger CreateNullLogger()
        {
            return factory.CreateNullLogger();
        }

        /// <summary>
        /// Gets the specified named logger.
        /// </summary>
        /// <param name="name">Name of the logger.</param>
        /// <returns>The logger reference. Multiple calls to <c>GetLogger</c> with the same argument aren't guaranteed to return the same logger reference.</returns>
        [CLSCompliant(false)]
        public static Logger GetLogger(string name)
        {
            return factory.GetLogger(name);
        }

        /// <summary>
        /// Gets a custom logger with the name of the current class. Use <paramref name="loggerType"/> to pass the type of the needed Logger.
        /// </summary>
        /// <param name="name">Name of the logger.</param>
        /// <param name="loggerType">The logger class. The class must inherit from <see cref="Logger" />.</param>
        /// <returns>The logger of type <paramref name="loggerType"/>. Multiple calls to <c>GetLogger</c> with the 
        /// same argument aren't guaranteed to return the same logger reference.</returns>
        /// <remarks>The generic way for this method is <see cref="LogFactory{loggerType}.GetLogger(string)"/></remarks>
        [CLSCompliant(false)]
        public static Logger GetLogger(string name, Type loggerType)
        {
            return factory.GetLogger(name, loggerType);
        }

        /// <summary>
        /// Loops through all loggers previously returned by GetLogger.
        /// and recalculates their target and filter list. Useful after modifying the configuration programmatically
        /// to ensure that all loggers have been properly configured.
        /// </summary>
        public static void ReconfigExistingLoggers()
        {
            factory.ReconfigExistingLoggers();
        }

#if !SILVERLIGHT && !NETSTANDARD || NETSTANDARD1_3
        /// <summary>
        /// Flush any pending log messages (in case of asynchronous targets) with the default timeout of 15 seconds.
        /// </summary>
        public static void Flush()
        {
            factory.Flush();
        }

        /// <summary>
        /// Flush any pending log messages (in case of asynchronous targets).
        /// </summary>
        /// <param name="timeout">Maximum time to allow for the flush. Any messages after that time will be discarded.</param>
        public static void Flush(TimeSpan timeout)
        {
            factory.Flush(timeout);
        }

        /// <summary>
        /// Flush any pending log messages (in case of asynchronous targets).
        /// </summary>
        /// <param name="timeoutMilliseconds">Maximum time to allow for the flush. Any messages after that time will be discarded.</param>
        public static void Flush(int timeoutMilliseconds)
        {
            factory.Flush(timeoutMilliseconds);
        }
#endif

        /// <summary>
        /// Flush any pending log messages (in case of asynchronous targets).
        /// </summary>
        /// <param name="asyncContinuation">The asynchronous continuation.</param>
        public static void Flush(AsyncContinuation asyncContinuation)
        {
            factory.Flush(asyncContinuation);
        }

        /// <summary>
        /// Flush any pending log messages (in case of asynchronous targets).
        /// </summary>
        /// <param name="asyncContinuation">The asynchronous continuation.</param>
        /// <param name="timeout">Maximum time to allow for the flush. Any messages after that time will be discarded.</param>
        public static void Flush(AsyncContinuation asyncContinuation, TimeSpan timeout)
        {
            factory.Flush(asyncContinuation, timeout);
        }

        /// <summary>
        /// Flush any pending log messages (in case of asynchronous targets).
        /// </summary>
        /// <param name="asyncContinuation">The asynchronous continuation.</param>
        /// <param name="timeoutMilliseconds">Maximum time to allow for the flush. Any messages after that time will be discarded.</param>
        public static void Flush(AsyncContinuation asyncContinuation, int timeoutMilliseconds)
        {
            factory.Flush(asyncContinuation, timeoutMilliseconds);
        }

        /// <summary>
        /// Decreases the log enable counter and if it reaches -1 the logs are disabled.
        /// </summary>
        /// <remarks>Logging is enabled if the number of <see cref="EnableLogging"/> calls is greater 
        ///     than or equal to <see cref="DisableLogging"/> calls.</remarks>
        /// <returns>An object that implements IDisposable whose Dispose() method reenables logging. 
        ///     To be used with C# <c>using ()</c> statement.</returns>
        public static IDisposable DisableLogging()
        {
            return factory.SuspendLogging();
        }

        /// <summary>
        /// Increases the log enable counter and if it reaches 0 the logs are disabled.
        /// </summary>
        /// <remarks>Logging is enabled if the number of <see cref="EnableLogging"/> calls is greater 
        ///     than or equal to <see cref="DisableLogging"/> calls.</remarks>
        public static void EnableLogging()
        {
            factory.ResumeLogging();
        }

        /// <summary>
        /// Checks if logging is currently enabled.
        /// </summary>
        /// <returns><see langword="true" /> if logging is currently enabled, <see langword="false"/> 
        ///     otherwise.</returns>
        /// <remarks>Logging is enabled if the number of <see cref="EnableLogging"/> calls is greater 
        ///     than or equal to <see cref="DisableLogging"/> calls.</remarks>
        public static bool IsLoggingEnabled()
        {
            return factory.IsLoggingEnabled();
        }

        /// <summary>
        /// Dispose all targets, and shutdown logging.
        /// </summary>
        public static void Shutdown()
        {
            factory.Shutdown();
                }

<<<<<<< HEAD
#if !SILVERLIGHT && !__IOS__ && !__ANDROID__

#endif

#if !NETSTANDARD

=======
>>>>>>> 7c1d3a46
        /// <summary>
        /// Gets the fully qualified name of the class invoking the LogManager, including the 
        /// namespace but not the assembly.    
        /// </summary>
        private static string GetClassFullName()
        {
            string className;
            Type declaringType;
            int framesToSkip = 2;

            do
            {
#if SILVERLIGHT
                StackFrame frame = new StackTrace().GetFrame(framesToSkip);
#else
                StackFrame frame = new StackFrame(framesToSkip, false);
#endif
                MethodBase method = frame.GetMethod();
                declaringType = method.DeclaringType;
                if (declaringType == null)
                {
                    className = method.Name;
                    break;
                }

                framesToSkip++;
                className = declaringType.FullName;
            } while (declaringType.GetModule().Name.Equals("mscorlib.dll", StringComparison.OrdinalIgnoreCase));

            return className;
        }
<<<<<<< HEAD
#endif

#if !SILVERLIGHT && !__IOS__ && !__ANDROID__
#endif
            }
=======
    }
>>>>>>> 7c1d3a46
}<|MERGE_RESOLUTION|>--- conflicted
+++ resolved
@@ -398,15 +398,8 @@
             factory.Shutdown();
                 }
 
-<<<<<<< HEAD
-#if !SILVERLIGHT && !__IOS__ && !__ANDROID__
-
-#endif
-
 #if !NETSTANDARD
 
-=======
->>>>>>> 7c1d3a46
         /// <summary>
         /// Gets the fully qualified name of the class invoking the LogManager, including the 
         /// namespace but not the assembly.    
@@ -438,13 +431,5 @@
 
             return className;
         }
-<<<<<<< HEAD
-#endif
-
-#if !SILVERLIGHT && !__IOS__ && !__ANDROID__
-#endif
             }
-=======
-    }
->>>>>>> 7c1d3a46
 }