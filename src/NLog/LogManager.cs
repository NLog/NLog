// 
// Copyright (c) 2004-2011 Jaroslaw Kowalski <jaak@jkowalski.net>
// 
// All rights reserved.
// 
// Redistribution and use in source and binary forms, with or without 
// modification, are permitted provided that the following conditions 
// are met:
// 
// * Redistributions of source code must retain the above copyright notice, 
//   this list of conditions and the following disclaimer. 
// 
// * Redistributions in binary form must reproduce the above copyright notice,
//   this list of conditions and the following disclaimer in the documentation
//   and/or other materials provided with the distribution. 
// 
// * Neither the name of Jaroslaw Kowalski nor the names of its 
//   contributors may be used to endorse or promote products derived from this
//   software without specific prior written permission. 
// 
// THIS SOFTWARE IS PROVIDED BY THE COPYRIGHT HOLDERS AND CONTRIBUTORS "AS IS"
// AND ANY EXPRESS OR IMPLIED WARRANTIES, INCLUDING, BUT NOT LIMITED TO, THE 
// IMPLIED WARRANTIES OF MERCHANTABILITY AND FITNESS FOR A PARTICULAR PURPOSE 
// ARE DISCLAIMED. IN NO EVENT SHALL THE COPYRIGHT OWNER OR CONTRIBUTORS BE 
// LIABLE FOR ANY DIRECT, INDIRECT, INCIDENTAL, SPECIAL, EXEMPLARY, OR 
// CONSEQUENTIAL DAMAGES (INCLUDING, BUT NOT LIMITED TO, PROCUREMENT OF
// SUBSTITUTE GOODS OR SERVICES; LOSS OF USE, DATA, OR PROFITS; OR BUSINESS 
// INTERRUPTION) HOWEVER CAUSED AND ON ANY THEORY OF LIABILITY, WHETHER IN 
// CONTRACT, STRICT LIABILITY, OR TORT (INCLUDING NEGLIGENCE OR OTHERWISE) 
// ARISING IN ANY WAY OUT OF THE USE OF THIS SOFTWARE, EVEN IF ADVISED OF 
// THE POSSIBILITY OF SUCH DAMAGE.
// 

namespace NLog
{
    using System;
    using System.Diagnostics;
    using System.Globalization;
    using System.Reflection;
    using System.Runtime.CompilerServices;
    using System.Threading;
    using Internal.Fakeables;
    using NLog.Common;
    using NLog.Config;
    using NLog.Internal;

    /// <summary>
    /// Creates and manages instances of <see cref="T:NLog.Logger" /> objects.
    /// </summary>
    public sealed class LogManager
    {
        private static readonly LogFactory factory = new LogFactory();
        private static IAppDomain currentAppDomain;
        private static GetCultureInfo defaultCultureInfo = () => CultureInfo.CurrentCulture;

        /// <summary>
        /// Delegate used to set/get the culture in use.
        /// </summary>
        public delegate CultureInfo GetCultureInfo();

#if !SILVERLIGHT && !MONO
        /// <summary>
        /// Initializes static members of the LogManager class.
        /// </summary>
        [System.Diagnostics.CodeAnalysis.SuppressMessage("Microsoft.Performance", "CA1810:InitializeReferenceTypeStaticFieldsInline", Justification = "Significant logic in .cctor()")]
        static LogManager()
        {
            SetupTerminationEvents();            
        }
#endif

        /// <summary>
        /// Prevents a default instance of the LogManager class from being created.
        /// </summary>
        private LogManager()
        {
        }

        /// <summary>
        /// Occurs when logging <see cref="Configuration" /> changes.
        /// </summary>
        public static event EventHandler<LoggingConfigurationChangedEventArgs> ConfigurationChanged
        {
            add { factory.ConfigurationChanged += value; }
            remove { factory.ConfigurationChanged -= value; }
        }

#if !SILVERLIGHT
        /// <summary>
        /// Occurs when logging <see cref="Configuration" /> gets reloaded.
        /// </summary>
        public static event EventHandler<LoggingConfigurationReloadedEventArgs> ConfigurationReloaded
        {
            add { factory.ConfigurationReloaded += value; }
            remove { factory.ConfigurationReloaded -= value; }
        }
#endif
        /// <summary>
        /// Gets or sets a value indicating whether NLog should throw exceptions. 
        /// By default exceptions are not thrown under any circumstances.
        /// </summary>
        public static bool ThrowExceptions
        {
            get { return factory.ThrowExceptions; }
            set { factory.ThrowExceptions = value; }
        }

        internal static IAppDomain CurrentAppDomain
        {
            get { return currentAppDomain ?? (currentAppDomain = AppDomainWrapper.CurrentDomain); }
            set { currentAppDomain = value; }
        }

        /// <summary>
        /// Gets or sets the current logging configuration.
        /// </summary>
        public static LoggingConfiguration Configuration
        {
            get { return factory.Configuration; }
            set { factory.Configuration = value; }
        }

        /// <summary>
        /// Gets or sets the global log threshold. Log events below this threshold are not logged.
        /// </summary>
        public static LogLevel GlobalThreshold
        {
            get { return factory.GlobalThreshold; }
            set { factory.GlobalThreshold = value; }
        }

        /// <summary>
        /// Gets or sets the default culture to use.
        /// </summary>
        public static GetCultureInfo DefaultCultureInfo
        {
            get { return defaultCultureInfo; }
            set { defaultCultureInfo = value; }
        }

        /// <summary>
        /// Gets the logger named after the currently-being-initialized class.
        /// </summary>
        /// <returns>The logger.</returns>
        /// <remarks>This is a slow-running method. 
        /// Make sure you're not doing this in a loop.</remarks>
        [CLSCompliant(false)]
        [MethodImpl(MethodImplOptions.NoInlining)]
        public static Logger GetCurrentClassLogger()
        {
            return factory.GetLogger(GetClassFullName());
        }

        /// <summary>
        /// Gets the logger named after the currently-being-initialized class.
        /// </summary>
        /// <param name="loggerType">The logger class. The class must inherit from <see cref="Logger" />.</param>
        /// <returns>The logger.</returns>
        /// <remarks>This is a slow-running method. 
        /// Make sure you're not doing this in a loop.</remarks>
        [CLSCompliant(false)]
        [MethodImpl(MethodImplOptions.NoInlining)]
        public static Logger GetCurrentClassLogger(Type loggerType)
        {
            return factory.GetLogger(GetClassFullName(), loggerType);            
        }

        /// <summary>
        /// Creates a logger that discards all log messages.
        /// </summary>
        /// <returns>Null logger which discards all log messages.</returns>
        [CLSCompliant(false)]
        public static Logger CreateNullLogger()
        {
            return factory.CreateNullLogger();
        }

        /// <summary>
        /// Gets the specified named logger.
        /// </summary>
        /// <param name="name">Name of the logger.</param>
        /// <returns>The logger reference. Multiple calls to <c>GetLogger</c> with the same argument aren't guaranteed to return the same logger reference.</returns>
        [CLSCompliant(false)]
        public static Logger GetLogger(string name)
        {
            return factory.GetLogger(name);
        }

        /// <summary>
        /// Gets the specified named logger.
        /// </summary>
        /// <param name="name">Name of the logger.</param>
        /// <param name="loggerType">The logger class. The class must inherit from <see cref="Logger" />.</param>
        /// <returns>The logger reference. Multiple calls to <c>GetLogger</c> with the same argument aren't guaranteed to return the same logger reference.</returns>
        [CLSCompliant(false)]
        public static Logger GetLogger(string name, Type loggerType)
        {
            return factory.GetLogger(name, loggerType);
        }

        /// <summary>
        /// Loops through all loggers previously returned by GetLogger.
        /// and recalculates their target and filter list. Useful after modifying the configuration programmatically
        /// to ensure that all loggers have been properly configured.
        /// </summary>
        public static void ReconfigExistingLoggers()
        {
            factory.ReconfigExistingLoggers();
        }

#if !SILVERLIGHT
        /// <summary>
        /// Flush any pending log messages (in case of asynchronous targets).
        /// </summary>
        public static void Flush()
        {
            factory.Flush();
        }

        /// <summary>
        /// Flush any pending log messages (in case of asynchronous targets).
        /// </summary>
        /// <param name="timeout">Maximum time to allow for the flush. Any messages after that time will be discarded.</param>
        public static void Flush(TimeSpan timeout)
        {
            factory.Flush(timeout);
        }

        /// <summary>
        /// Flush any pending log messages (in case of asynchronous targets).
        /// </summary>
        /// <param name="timeoutMilliseconds">Maximum time to allow for the flush. Any messages after that time will be discarded.</param>
        public static void Flush(int timeoutMilliseconds)
        {
            factory.Flush(timeoutMilliseconds);
        }
#endif

        /// <summary>
        /// Flush any pending log messages (in case of asynchronous targets).
        /// </summary>
        /// <param name="asyncContinuation">The asynchronous continuation.</param>
        public static void Flush(AsyncContinuation asyncContinuation)
        {
            factory.Flush(asyncContinuation);
        }

        /// <summary>
        /// Flush any pending log messages (in case of asynchronous targets).
        /// </summary>
        /// <param name="asyncContinuation">The asynchronous continuation.</param>
        /// <param name="timeout">Maximum time to allow for the flush. Any messages after that time will be discarded.</param>
        public static void Flush(AsyncContinuation asyncContinuation, TimeSpan timeout)
        {
            factory.Flush(asyncContinuation, timeout);
        }

        /// <summary>
        /// Flush any pending log messages (in case of asynchronous targets).
        /// </summary>
        /// <param name="asyncContinuation">The asynchronous continuation.</param>
        /// <param name="timeoutMilliseconds">Maximum time to allow for the flush. Any messages after that time will be discarded.</param>
        public static void Flush(AsyncContinuation asyncContinuation, int timeoutMilliseconds)
        {
            factory.Flush(asyncContinuation, timeoutMilliseconds);
        }

        /// <summary>
        /// Decreases the log enable counter and if it reaches -1 the logs are disabled.
        /// </summary>
        /// <remarks>Logging is enabled if the number of <see cref="EnableLogging"/> calls is greater 
        ///     than or equal to <see cref="DisableLogging"/> calls.</remarks>
        /// <returns>An object that iplements IDisposable whose Dispose() method reenables logging. 
        ///     To be used with C# <c>using ()</c> statement.</returns>
        public static IDisposable DisableLogging()
        {
<<<<<<< HEAD
            return globalFactory.SuspendLogging();
=======
            return factory.DisableLogging();
>>>>>>> a86aba5e
        }

        /// <summary>
        /// Increases the log enable counter and if it reaches 0 the logs are disabled.
        /// </summary>
        /// <remarks>Logging is enabled if the number of <see cref="EnableLogging"/> calls is greater 
        ///     than or equal to <see cref="DisableLogging"/> calls.</remarks>
        public static void EnableLogging()
        {
<<<<<<< HEAD
            globalFactory.ResumeLogging();
=======
            factory.EnableLogging();
>>>>>>> a86aba5e
        }

        /// <summary>
        /// Checks if logging is currently enabled.
        /// </summary>
        /// <returns><see langword="true" /> if logging is currently enabled, <see langword="false"/> 
        ///     otherwise.</returns>
        /// <remarks>Logging is enabled if the number of <see cref="EnableLogging"/> calls is greater 
        ///     than or equal to <see cref="DisableLogging"/> calls.</remarks>
        public static bool IsLoggingEnabled()
        {
            return factory.IsLoggingEnabled();
        }

        /// <summary>
        /// Dispose all targets, and shutdown logging.
        /// </summary>
        public static void Shutdown()
        {
            foreach (var target in Configuration.AllTargets)
            {
                target.Dispose();
            }
        }

        /// <summary>
        /// Gets the fully qualified name of the class invoking the LogManager, including the 
        /// namespace but not the assembly.    
        /// </summary>
        private static string GetClassFullName()
        {
            string className;
            Type declaringType;
            int framesToSkip = 2;

            do
            {
#if SILVERLIGHT
                StackFrame frame = new StackTrace().GetFrame(framesToSkip);
#else
                StackFrame frame = new StackFrame(framesToSkip, false);
#endif
                MethodBase method = frame.GetMethod();
                declaringType = method.DeclaringType;
                if (declaringType == null)
                {
                    className = method.Name;
                    break;
                }

                framesToSkip++;
                className = declaringType.FullName;
            } while (declaringType.Module.Name.Equals("mscorlib.dll", StringComparison.OrdinalIgnoreCase));

            return className;
        }

#if !SILVERLIGHT && !MONO
        private static void SetupTerminationEvents()
        {
            try
            {
                CurrentAppDomain.ProcessExit += TurnOffLogging;
                CurrentAppDomain.DomainUnload += TurnOffLogging;
            }
            catch (Exception exception)
            {
                if (exception.MustBeRethrown())
                {
                    throw;
                }

                InternalLogger.Warn("Error setting up termination events: {0}", exception);
            }            
        }

        private static void TurnOffLogging(object sender, EventArgs args)
        {
            // Reset logging configuration to null; this causes old configuration (if any) to be 
            // closed.
            InternalLogger.Info("Shutting down logging...");
            Configuration = null;
            InternalLogger.Info("Logger has been shut down.");
        }
#endif
    }
}<|MERGE_RESOLUTION|>--- conflicted
+++ resolved
@@ -274,11 +274,7 @@
         ///     To be used with C# <c>using ()</c> statement.</returns>
         public static IDisposable DisableLogging()
         {
-<<<<<<< HEAD
-            return globalFactory.SuspendLogging();
-=======
-            return factory.DisableLogging();
->>>>>>> a86aba5e
+            return factory.SuspendLogging();
         }
 
         /// <summary>
@@ -288,11 +284,7 @@
         ///     than or equal to <see cref="DisableLogging"/> calls.</remarks>
         public static void EnableLogging()
         {
-<<<<<<< HEAD
-            globalFactory.ResumeLogging();
-=======
-            factory.EnableLogging();
->>>>>>> a86aba5e
+            factory.ResumeLogging();
         }
 
         /// <summary>
