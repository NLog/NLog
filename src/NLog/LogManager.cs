// 
// Copyright (c) 2004-2017 Jaroslaw Kowalski <jaak@jkowalski.net>, Kim Christensen, Julian Verdurmen
// 
// All rights reserved.
// 
// Redistribution and use in source and binary forms, with or without 
// modification, are permitted provided that the following conditions 
// are met:
// 
// * Redistributions of source code must retain the above copyright notice, 
//   this list of conditions and the following disclaimer. 
// 
// * Redistributions in binary form must reproduce the above copyright notice,
//   this list of conditions and the following disclaimer in the documentation
//   and/or other materials provided with the distribution. 
// 
// * Neither the name of Jaroslaw Kowalski nor the names of its 
//   contributors may be used to endorse or promote products derived from this
//   software without specific prior written permission. 
// 
// THIS SOFTWARE IS PROVIDED BY THE COPYRIGHT HOLDERS AND CONTRIBUTORS "AS IS"
// AND ANY EXPRESS OR IMPLIED WARRANTIES, INCLUDING, BUT NOT LIMITED TO, THE 
// IMPLIED WARRANTIES OF MERCHANTABILITY AND FITNESS FOR A PARTICULAR PURPOSE 
// ARE DISCLAIMED. IN NO EVENT SHALL THE COPYRIGHT OWNER OR CONTRIBUTORS BE 
// LIABLE FOR ANY DIRECT, INDIRECT, INCIDENTAL, SPECIAL, EXEMPLARY, OR 
// CONSEQUENTIAL DAMAGES (INCLUDING, BUT NOT LIMITED TO, PROCUREMENT OF
// SUBSTITUTE GOODS OR SERVICES; LOSS OF USE, DATA, OR PROFITS; OR BUSINESS 
// INTERRUPTION) HOWEVER CAUSED AND ON ANY THEORY OF LIABILITY, WHETHER IN 
// CONTRACT, STRICT LIABILITY, OR TORT (INCLUDING NEGLIGENCE OR OTHERWISE) 
// ARISING IN ANY WAY OUT OF THE USE OF THIS SOFTWARE, EVEN IF ADVISED OF 
// THE POSSIBILITY OF SUCH DAMAGE.
// 

namespace NLog
{
    using System;
    using System.Collections.Generic;
    using System.Diagnostics;
    using System.Globalization;
    using System.Linq;
    using System.Reflection;
    using System.Runtime.CompilerServices;
    using System.Threading;

    using NLog.Common;
    using NLog.Config;
    using NLog.Internal;
    using NLog.Internal.Fakeables;

    /// <summary>
    /// Creates and manages instances of <see cref="T:NLog.Logger" /> objects.
    /// </summary>
    public static class LogManager
    {
        /// <remarks>
        /// Internal for unit tests
        /// </remarks>
        internal static readonly LogFactory factory = new LogFactory();
        private static ICollection<Assembly> _hiddenAssemblies;

        private static readonly object lockObject = new object();


        /// <summary>
        /// Delegate used to set/get the culture in use.
        /// </summary>
        /// <remarks>This delegate marked as obsolete before NLog 4.3.11 and it may be removed in a future release.</remarks>
        [Obsolete("Marked obsolete before v4.3.11")]
        public delegate CultureInfo GetCultureInfo();

        /// <summary>
        /// Gets the <see cref="NLog.LogFactory" /> instance used in the <see cref="LogManager"/>.
        /// </summary>
        /// <remarks>Could be used to pass the to other methods</remarks>
        public static LogFactory LogFactory
        {
            get { return factory; }
        }

        /// <summary>
        /// Occurs when logging <see cref="Configuration" /> changes.
        /// </summary>
        public static event EventHandler<LoggingConfigurationChangedEventArgs> ConfigurationChanged
        {
            add { factory.ConfigurationChanged += value; }
            remove { factory.ConfigurationChanged -= value; }
        }

#if !SILVERLIGHT && !__IOS__ && !__ANDROID__
        /// <summary>
        /// Occurs when logging <see cref="Configuration" /> gets reloaded.
        /// </summary>
        public static event EventHandler<LoggingConfigurationReloadedEventArgs> ConfigurationReloaded
        {
            add { factory.ConfigurationReloaded += value; }
            remove { factory.ConfigurationReloaded -= value; }
        }
#endif
        /// <summary>
        /// Gets or sets a value indicating whether NLog should throw exceptions. 
        /// By default exceptions are not thrown under any circumstances.
        /// </summary>
        public static bool ThrowExceptions
        {
            get { return factory.ThrowExceptions; }
            set { factory.ThrowExceptions = value; }
        }

        /// <summary>
        /// Gets or sets a value indicating whether <see cref="NLogConfigurationException"/> should be thrown.
        /// </summary>
        /// <value>A value of <c>true</c> if exception should be thrown; otherwise, <c>false</c>.</value>
        /// <remarks>
        /// This option is for backwards-compatiblity.
        /// By default exceptions are not thrown under any circumstances.
        /// 
        /// </remarks>
        public static bool? ThrowConfigExceptions
        {
            get { return factory.ThrowConfigExceptions; }
            set { factory.ThrowConfigExceptions = value; }
        }

        /// <summary>
        /// Gets or sets a value indicating whether Variables should be kept on configuration reload.
        /// Default value - false.
        /// </summary>
        public static bool KeepVariablesOnReload
        {
            get { return factory.KeepVariablesOnReload; }
            set { factory.KeepVariablesOnReload = value; }
        }


        /// <summary>
        /// Gets or sets the current logging configuration.
        /// <see cref="NLog.LogFactory.Configuration" />
        /// </summary>
        public static LoggingConfiguration Configuration
        {
            get { return factory.Configuration; }
            set { factory.Configuration = value; }
        }

        /// <summary>
        /// Gets or sets the global log threshold. Log events below this threshold are not logged.
        /// </summary>
        public static LogLevel GlobalThreshold
        {
            get { return factory.GlobalThreshold; }
            set { factory.GlobalThreshold = value; }
        }

        /// <summary>
        /// Gets or sets the default culture to use.
        /// </summary>
        /// <remarks>This property was marked as obsolete before NLog 4.3.11 and it may be removed in a future release.</remarks>
        [Obsolete("Use Configuration.DefaultCultureInfo property instead. Marked obsolete before v4.3.11")]
        public static GetCultureInfo DefaultCultureInfo
        {
            get { return () => factory.DefaultCultureInfo ?? CultureInfo.CurrentCulture; }
            set { throw new NotSupportedException("Setting the DefaultCultureInfo delegate is no longer supported. Use the Configuration.DefaultCultureInfo property to change the default CultureInfo."); }
        }

        /// <summary>
        /// Gets the logger with the name of the current class.  
        /// </summary>
        /// <returns>The logger.</returns>
        /// <remarks>This is a slow-running method. 
        /// Make sure you're not doing this in a loop.</remarks>
        [CLSCompliant(false)]
        [MethodImpl(MethodImplOptions.NoInlining)]
        public static Logger GetCurrentClassLogger()
        {
            return factory.GetLogger(StackTraceUsageUtils.GetClassFullName());
        }

        internal static bool IsHiddenAssembly(Assembly assembly)
        {
            return _hiddenAssemblies != null && _hiddenAssemblies.Contains(assembly);
        }

        /// <summary>
        /// Adds the given assembly which will be skipped 
        /// when NLog is trying to find the calling method on stack trace.
        /// </summary>
        /// <param name="assembly">The assembly to skip.</param>
        [MethodImpl(MethodImplOptions.NoInlining)]
        public static void AddHiddenAssembly(Assembly assembly)
        {
            lock (lockObject)
            {
                if (_hiddenAssemblies != null && _hiddenAssemblies.Contains(assembly))
                    return;

                _hiddenAssemblies = new HashSet<Assembly>(_hiddenAssemblies ?? Enumerable.Empty<Assembly>())
                {
                    assembly
                };
            }
        }

        /// <summary>
        /// Gets a custom logger with the name of the current class. Use <paramref name="loggerType"/> to pass the type of the needed Logger.
        /// </summary>
        /// <param name="loggerType">The logger class. The class must inherit from <see cref="Logger" />.</param>
        /// <returns>The logger of type <paramref name="loggerType"/>.</returns>
        /// <remarks>This is a slow-running method. 
        /// Make sure you're not doing this in a loop.</remarks>
        [CLSCompliant(false)]
        [MethodImpl(MethodImplOptions.NoInlining)]
        public static Logger GetCurrentClassLogger(Type loggerType)
        {
            return factory.GetLogger(StackTraceUsageUtils.GetClassFullName(), loggerType);
        }

        /// <summary>
        /// Creates a logger that discards all log messages.
        /// </summary>
        /// <returns>Null logger which discards all log messages.</returns>
        [CLSCompliant(false)]
        public static Logger CreateNullLogger()
        {
            return factory.CreateNullLogger();
        }

        /// <summary>
        /// Gets the specified named logger.
        /// </summary>
        /// <param name="name">Name of the logger.</param>
        /// <returns>The logger reference. Multiple calls to <c>GetLogger</c> with the same argument aren't guaranteed to return the same logger reference.</returns>
        [CLSCompliant(false)]
        public static Logger GetLogger(string name)
        {
            return factory.GetLogger(name);
        }

        /// <summary>
        /// Gets the specified named custom logger.  Use <paramref name="loggerType"/> to pass the type of the needed Logger.
        /// </summary>
        /// <param name="name">Name of the logger.</param>
        /// <param name="loggerType">The logger class. The class must inherit from <see cref="Logger" />.</param>
        /// <returns>The logger of type <paramref name="loggerType"/>. Multiple calls to <c>GetLogger</c> with the same argument aren't guaranteed to return the same logger reference.</returns>
        /// <remarks>The generic way for this method is <see cref="NLog.LogFactory{loggerType}.GetLogger(string)"/></remarks>
        [CLSCompliant(false)]
        public static Logger GetLogger(string name, Type loggerType)
        {
            return factory.GetLogger(name, loggerType);
        }

        /// <summary>
        /// Loops through all loggers previously returned by GetLogger.
        /// and recalculates their target and filter list. Useful after modifying the configuration programmatically
        /// to ensure that all loggers have been properly configured.
        /// </summary>
        public static void ReconfigExistingLoggers()
        {
            factory.ReconfigExistingLoggers();
        }

#if !SILVERLIGHT
        /// <summary>
        /// Flush any pending log messages (in case of asynchronous targets) with the default timeout of 15 seconds.
        /// </summary>
        public static void Flush()
        {
            factory.Flush();
        }

        /// <summary>
        /// Flush any pending log messages (in case of asynchronous targets).
        /// </summary>
        /// <param name="timeout">Maximum time to allow for the flush. Any messages after that time will be discarded.</param>
        public static void Flush(TimeSpan timeout)
        {
            factory.Flush(timeout);
        }

        /// <summary>
        /// Flush any pending log messages (in case of asynchronous targets).
        /// </summary>
        /// <param name="timeoutMilliseconds">Maximum time to allow for the flush. Any messages after that time will be discarded.</param>
        public static void Flush(int timeoutMilliseconds)
        {
            factory.Flush(timeoutMilliseconds);
        }
#endif

        /// <summary>
        /// Flush any pending log messages (in case of asynchronous targets).
        /// </summary>
        /// <param name="asyncContinuation">The asynchronous continuation.</param>
        public static void Flush(AsyncContinuation asyncContinuation)
        {
            factory.Flush(asyncContinuation);
        }

        /// <summary>
        /// Flush any pending log messages (in case of asynchronous targets).
        /// </summary>
        /// <param name="asyncContinuation">The asynchronous continuation.</param>
        /// <param name="timeout">Maximum time to allow for the flush. Any messages after that time will be discarded.</param>
        public static void Flush(AsyncContinuation asyncContinuation, TimeSpan timeout)
        {
            factory.Flush(asyncContinuation, timeout);
        }

        /// <summary>
        /// Flush any pending log messages (in case of asynchronous targets).
        /// </summary>
        /// <param name="asyncContinuation">The asynchronous continuation.</param>
        /// <param name="timeoutMilliseconds">Maximum time to allow for the flush. Any messages after that time will be discarded.</param>
        public static void Flush(AsyncContinuation asyncContinuation, int timeoutMilliseconds)
        {
            factory.Flush(asyncContinuation, timeoutMilliseconds);
        }

        /// <summary>
        /// Decreases the log enable counter and if it reaches -1 the logs are disabled.
        /// </summary>
        /// <remarks>Logging is enabled if the number of <see cref="EnableLogging"/> calls is greater 
        ///     than or equal to <see cref="DisableLogging"/> calls.</remarks>
        /// <returns>An object that implements IDisposable whose Dispose() method reenables logging. 
        ///     To be used with C# <c>using ()</c> statement.</returns>
        public static IDisposable DisableLogging()
        {
            return factory.SuspendLogging();
        }

        /// <summary>
        /// Increases the log enable counter and if it reaches 0 the logs are disabled.
        /// </summary>
        /// <remarks>Logging is enabled if the number of <see cref="EnableLogging"/> calls is greater 
        ///     than or equal to <see cref="DisableLogging"/> calls.</remarks>
        public static void EnableLogging()
        {
            factory.ResumeLogging();
        }

        /// <summary>
        /// Checks if logging is currently enabled.
        /// </summary>
        /// <returns><see langword="true" /> if logging is currently enabled, <see langword="false"/> 
        ///     otherwise.</returns>
        /// <remarks>Logging is enabled if the number of <see cref="EnableLogging"/> calls is greater 
        ///     than or equal to <see cref="DisableLogging"/> calls.</remarks>
        public static bool IsLoggingEnabled()
        {
            return factory.IsLoggingEnabled();
        }

        /// <summary>
        /// Dispose all targets, and shutdown logging.
        /// </summary>
        public static void Shutdown()
        {
            factory.Shutdown();
        }
<<<<<<< HEAD

        /// <summary>
        /// Gets the fully qualified name of the class invoking the LogManager, including the 
        /// namespace but not the assembly.    
        /// </summary>
        private static string GetClassFullName()
        {
            string className;
            Type declaringType;
            int framesToSkip = 2;

            do
            {
#if SILVERLIGHT
                StackFrame frame = new StackTrace().GetFrame(framesToSkip);
#else
                StackFrame frame = new StackFrame(framesToSkip, false);
#endif
                MethodBase method = frame.GetMethod();
                declaringType = method.DeclaringType;
                if (declaringType == null)
                {
                    className = method.Name;
                    break;
                }

                framesToSkip++;
                className = declaringType.FullName;
            } while (className.StartsWith("System.", StringComparison.Ordinal));

            return className;
        }
=======
>>>>>>> 201acd9f
    }
}<|MERGE_RESOLUTION|>--- conflicted
+++ resolved
@@ -356,40 +356,5 @@
         {
             factory.Shutdown();
         }
-<<<<<<< HEAD
-
-        /// <summary>
-        /// Gets the fully qualified name of the class invoking the LogManager, including the 
-        /// namespace but not the assembly.    
-        /// </summary>
-        private static string GetClassFullName()
-        {
-            string className;
-            Type declaringType;
-            int framesToSkip = 2;
-
-            do
-            {
-#if SILVERLIGHT
-                StackFrame frame = new StackTrace().GetFrame(framesToSkip);
-#else
-                StackFrame frame = new StackFrame(framesToSkip, false);
-#endif
-                MethodBase method = frame.GetMethod();
-                declaringType = method.DeclaringType;
-                if (declaringType == null)
-                {
-                    className = method.Name;
-                    break;
-                }
-
-                framesToSkip++;
-                className = declaringType.FullName;
-            } while (className.StartsWith("System.", StringComparison.Ordinal));
-
-            return className;
-        }
-=======
->>>>>>> 201acd9f
     }
 }