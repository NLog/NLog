--- conflicted
+++ resolved
@@ -66,11 +66,7 @@
         [Obsolete("Marked obsolete before v4.3.11")]
         public delegate CultureInfo GetCultureInfo();
 
-<<<<<<< HEAD
-#if !SILVERLIGHT && !__IOS__ && !__ANDROID__ && !MONO
-=======
 #if !SILVERLIGHT && !__IOS__ && !__ANDROID__
->>>>>>> c5325470
         /// <summary>
         /// Initializes static members of the LogManager class.
         /// </summary>
@@ -155,11 +151,7 @@
             get { return currentAppDomain ?? (currentAppDomain = AppDomainWrapper.CurrentDomain); }
             set
             {
-<<<<<<< HEAD
-#if !SILVERLIGHT && !__IOS__ && !__ANDROID__ && !MONO
-=======
 #if !SILVERLIGHT && !__IOS__ && !__ANDROID__
->>>>>>> c5325470
                 if (currentAppDomain != null)
                 {
                     currentAppDomain.DomainUnload -= LogManager_OnStopLogging;
@@ -401,11 +393,7 @@
             }
         }
 
-<<<<<<< HEAD
-#if !SILVERLIGHT && !__IOS__ && !__ANDROID__ && !MONO
-=======
 #if !SILVERLIGHT && !__IOS__ && !__ANDROID__
->>>>>>> c5325470
         private static void SetupTerminationEvents()
         {
             try
@@ -457,12 +445,7 @@
             return className;
         }
 
-<<<<<<< HEAD
-#if !SILVERLIGHT && !__IOS__ && !__ANDROID__ && !MONO
-        // MONO (and friends) have a hard time with spinning up flush threads and using locks during shutdown (Maybe better with MONO 4.1)
-=======
 #if !SILVERLIGHT && !__IOS__ && !__ANDROID__
->>>>>>> c5325470
         private static void LogManager_OnStopLogging(object sender, EventArgs args)
         {
             try
