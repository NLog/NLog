--- conflicted
+++ resolved
@@ -37,14 +37,15 @@
     using System.Collections.Generic;
     using System.Diagnostics;
     using System.Globalization;
+    using System.Linq;
     using System.Reflection;
+    using System.Runtime.CompilerServices;
     using System.Threading;
-    using System.Runtime.CompilerServices;
-    using System.Linq;
-    using Internal.Fakeables;
+
     using NLog.Common;
     using NLog.Config;
     using NLog.Internal;
+    using NLog.Internal.Fakeables;
 
     /// <summary>
     /// Creates and manages instances of <see cref="T:NLog.Logger" /> objects.
@@ -71,7 +72,7 @@
         [System.Diagnostics.CodeAnalysis.SuppressMessage("Microsoft.Performance", "CA1810:InitializeReferenceTypeStaticFieldsInline", Justification = "Significant logic in .cctor()")]
         static LogManager()
         {
-            SetupTerminationEvents();            
+            SetupTerminationEvents();
         }
 #endif
 
@@ -87,19 +88,11 @@
         /// </summary>
         public static event EventHandler<LoggingConfigurationChangedEventArgs> ConfigurationChanged
         {
-<<<<<<< HEAD
-            add { globalFactory.ConfigurationChanged += value; }
-            remove { globalFactory.ConfigurationChanged -= value; }
-        }
-
-#if !SILVERLIGHT 
-=======
             add { factory.ConfigurationChanged += value; }
             remove { factory.ConfigurationChanged -= value; }
         }
 
 #if !SILVERLIGHT
->>>>>>> 56a15f15
         /// <summary>
         /// Occurs when logging <see cref="Configuration" /> gets reloaded.
         /// </summary>
@@ -109,7 +102,7 @@
             remove { factory.ConfigurationReloaded -= value; }
         }
 #endif
-		/// <summary>
+        /// <summary>
         /// Gets or sets a value indicating whether NLog should throw exceptions. 
         /// By default exceptions are not thrown under any circumstances.
         /// </summary>
@@ -190,7 +183,7 @@
             lock (lockObject)
             {
                 if (_hiddenAssemblies != null && _hiddenAssemblies.Contains(assembly))
-                return;
+                    return;
 
                 _hiddenAssemblies = new HashSet<Assembly>(_hiddenAssemblies ?? Enumerable.Empty<Assembly>())
                 {
@@ -210,7 +203,7 @@
         [MethodImpl(MethodImplOptions.NoInlining)]
         public static Logger GetCurrentClassLogger(Type loggerType)
         {
-            return factory.GetLogger(GetClassFullName(), loggerType);            
+            return factory.GetLogger(GetClassFullName(), loggerType);
         }
 
         /// <summary>
@@ -266,23 +259,23 @@
             factory.Flush();
         }
 
-/// <summary>
-/// Flush any pending log messages (in case of asynchronous targets).
-/// </summary>
-/// <param name="timeout">Maximum time to allow for the flush. Any messages after that time will be discarded.</param>
-public static void Flush(TimeSpan timeout)
-{
-    factory.Flush(timeout);
-}
-
-/// <summary>
-/// Flush any pending log messages (in case of asynchronous targets).
-/// </summary>
-/// <param name="timeoutMilliseconds">Maximum time to allow for the flush. Any messages after that time will be discarded.</param>
-public static void Flush(int timeoutMilliseconds)
-{
-    factory.Flush(timeoutMilliseconds);
-}
+        /// <summary>
+        /// Flush any pending log messages (in case of asynchronous targets).
+        /// </summary>
+        /// <param name="timeout">Maximum time to allow for the flush. Any messages after that time will be discarded.</param>
+        public static void Flush(TimeSpan timeout)
+        {
+            factory.Flush(timeout);
+        }
+
+        /// <summary>
+        /// Flush any pending log messages (in case of asynchronous targets).
+        /// </summary>
+        /// <param name="timeoutMilliseconds">Maximum time to allow for the flush. Any messages after that time will be discarded.</param>
+        public static void Flush(int timeoutMilliseconds)
+        {
+            factory.Flush(timeoutMilliseconds);
+        }
 #endif
 
         /// <summary>
@@ -294,25 +287,25 @@
             factory.Flush(asyncContinuation);
         }
 
-/// <summary>
-/// Flush any pending log messages (in case of asynchronous targets).
-/// </summary>
-/// <param name="asyncContinuation">The asynchronous continuation.</param>
-/// <param name="timeout">Maximum time to allow for the flush. Any messages after that time will be discarded.</param>
-public static void Flush(AsyncContinuation asyncContinuation, TimeSpan timeout)
-{
-    factory.Flush(asyncContinuation, timeout);
-}
-
-/// <summary>
-/// Flush any pending log messages (in case of asynchronous targets).
-/// </summary>
-/// <param name="asyncContinuation">The asynchronous continuation.</param>
-/// <param name="timeoutMilliseconds">Maximum time to allow for the flush. Any messages after that time will be discarded.</param>
-public static void Flush(AsyncContinuation asyncContinuation, int timeoutMilliseconds)
-{
-    factory.Flush(asyncContinuation, timeoutMilliseconds);
-}
+        /// <summary>
+        /// Flush any pending log messages (in case of asynchronous targets).
+        /// </summary>
+        /// <param name="asyncContinuation">The asynchronous continuation.</param>
+        /// <param name="timeout">Maximum time to allow for the flush. Any messages after that time will be discarded.</param>
+        public static void Flush(AsyncContinuation asyncContinuation, TimeSpan timeout)
+        {
+            factory.Flush(asyncContinuation, timeout);
+        }
+
+        /// <summary>
+        /// Flush any pending log messages (in case of asynchronous targets).
+        /// </summary>
+        /// <param name="asyncContinuation">The asynchronous continuation.</param>
+        /// <param name="timeoutMilliseconds">Maximum time to allow for the flush. Any messages after that time will be discarded.</param>
+        public static void Flush(AsyncContinuation asyncContinuation, int timeoutMilliseconds)
+        {
+            factory.Flush(asyncContinuation, timeoutMilliseconds);
+        }
 
         /// <summary>
         /// Decreases the log enable counter and if it reaches -1 the logs are disabled.
@@ -375,7 +368,7 @@
                 }
 
                 InternalLogger.Warn("Error setting up termination events: {0}", exception);
-            }            
+            }
         }
 #endif
 
