--- conflicted
+++ resolved
@@ -42,17 +42,11 @@
     using System.Linq;
     using System.Reflection;
     using System.Runtime.CompilerServices;
-<<<<<<< HEAD
-    using System.Linq;
- 
-=======
     using System.Threading;
 
->>>>>>> 0aac7207
     using NLog.Common;
     using NLog.Config;
     using NLog.Internal;
-    using NLog.Internal.Fakeables;
 
 #if !UWP10
     using NLog.Internal.Fakeables;
@@ -85,7 +79,7 @@
         [System.Diagnostics.CodeAnalysis.SuppressMessage("Microsoft.Performance", "CA1810:InitializeReferenceTypeStaticFieldsInline", Justification = "Significant logic in .cctor()")]
         static LogManager()
         {
-            SetupTerminationEvents();
+            SetupTerminationEvents();            
         }
 #endif
 
@@ -141,7 +135,6 @@
 
         /// <summary>
         /// Gets or sets the current logging configuration.
-        /// <see cref="LogFactory.Configuration" />
         /// </summary>
         public static LoggingConfiguration Configuration
         {
@@ -185,7 +178,7 @@
         }
 #else
         /// <summary>
-        /// Gets the logger with the name of the current class.  
+        /// Gets the logger named after the currently-being-initialized class.
         /// </summary>
         /// <returns>The logger.</returns>
         /// <remarks>This is a slow-running method. 
@@ -213,7 +206,7 @@
             lock (lockObject)
             {
                 if (_hiddenAssemblies != null && _hiddenAssemblies.Contains(assembly))
-                    return;
+                return;
 
                 _hiddenAssemblies = new HashSet<Assembly>(_hiddenAssemblies ?? Enumerable.Empty<Assembly>())
                 {
@@ -226,31 +219,31 @@
         /// <summary>
         /// Gets the logger named after the currently-being-initialized class.
         /// </summary>
+        /// <returns>The logger of type <paramref name="loggerType"/>.</returns>
+        /// <remarks>This is a slow-running method. 
+        /// Make sure you're not doing this in a loop.</remarks>
+        [CLSCompliant(false)]
+        [MethodImpl(MethodImplOptions.NoInlining)]
+        public static Logger GetCurrentClassLogger(Type loggerType, [CallerFilePath] string path = "")
+        {
+            var filename = Path.GetFileNameWithoutExtension(path);
+
+            return factory.GetLogger(filename, loggerType);
+        }
+#else
+
+        /// <summary>
+        /// Gets the logger named after the currently-being-initialized class.
+        /// </summary>
+        /// <param name="loggerType">The logger class. The class must inherit from <see cref="Logger" />.</param>
         /// <returns>The logger.</returns>
         /// <remarks>This is a slow-running method. 
         /// Make sure you're not doing this in a loop.</remarks>
         [CLSCompliant(false)]
         [MethodImpl(MethodImplOptions.NoInlining)]
-        public static Logger GetCurrentClassLogger(Type loggerType, [CallerFilePath] string path = "")
-        {
-            var filename = Path.GetFileNameWithoutExtension(path);
-
-            return factory.GetLogger(filename, loggerType);
-        }
-#else
-
-        /// <summary>
-        /// Gets a custom logger with the name of the current class. Use <paramref name="loggerType"/> to pass the type of the needed Logger.
-        /// </summary>
-        /// <param name="loggerType">The logger class. The class must inherit from <see cref="Logger" />.</param>
-        /// <returns>The logger of type <paramref name="loggerType"/>.</returns>
-        /// <remarks>This is a slow-running method. 
-        /// Make sure you're not doing this in a loop.</remarks>
-        [CLSCompliant(false)]
-        [MethodImpl(MethodImplOptions.NoInlining)]
         public static Logger GetCurrentClassLogger(Type loggerType)
         {
-            return factory.GetLogger(GetClassFullName(), loggerType);
+            return factory.GetLogger(GetClassFullName(), loggerType);            
         }
 #endif
         /// <summary>
@@ -275,11 +268,11 @@
         }
 
         /// <summary>
-        /// Gets the specified named custom logger.  Use <paramref name="loggerType"/> to pass the type of the needed Logger.
+        /// Gets the specified named logger.
         /// </summary>
         /// <param name="name">Name of the logger.</param>
         /// <param name="loggerType">The logger class. The class must inherit from <see cref="Logger" />.</param>
-        /// <returns>The logger of type <paramref name="loggerType"/>. Multiple calls to <c>GetLogger</c> with the same argument aren't guaranteed to return the same logger reference.</returns>
+        /// <returns>The logger reference. Multiple calls to <c>GetLogger</c> with the same argument aren't guaranteed to return the same logger reference.</returns>
         /// <remarks>The generic way for this method is <see cref="LogFactory{loggerType}.GetLogger(string)"/></remarks>
         [CLSCompliant(false)]
         public static Logger GetLogger(string name, Type loggerType)
@@ -306,23 +299,23 @@
             factory.Flush();
         }
 
-        /// <summary>
-        /// Flush any pending log messages (in case of asynchronous targets).
-        /// </summary>
-        /// <param name="timeout">Maximum time to allow for the flush. Any messages after that time will be discarded.</param>
-        public static void Flush(TimeSpan timeout)
-        {
-            factory.Flush(timeout);
-        }
-
-        /// <summary>
-        /// Flush any pending log messages (in case of asynchronous targets).
-        /// </summary>
-        /// <param name="timeoutMilliseconds">Maximum time to allow for the flush. Any messages after that time will be discarded.</param>
-        public static void Flush(int timeoutMilliseconds)
-        {
-            factory.Flush(timeoutMilliseconds);
-        }
+/// <summary>
+/// Flush any pending log messages (in case of asynchronous targets).
+/// </summary>
+/// <param name="timeout">Maximum time to allow for the flush. Any messages after that time will be discarded.</param>
+public static void Flush(TimeSpan timeout)
+{
+    factory.Flush(timeout);
+}
+
+/// <summary>
+/// Flush any pending log messages (in case of asynchronous targets).
+/// </summary>
+/// <param name="timeoutMilliseconds">Maximum time to allow for the flush. Any messages after that time will be discarded.</param>
+public static void Flush(int timeoutMilliseconds)
+{
+    factory.Flush(timeoutMilliseconds);
+}
 #endif
 
         /// <summary>
@@ -334,25 +327,25 @@
             factory.Flush(asyncContinuation);
         }
 
-        /// <summary>
-        /// Flush any pending log messages (in case of asynchronous targets).
-        /// </summary>
-        /// <param name="asyncContinuation">The asynchronous continuation.</param>
-        /// <param name="timeout">Maximum time to allow for the flush. Any messages after that time will be discarded.</param>
-        public static void Flush(AsyncContinuation asyncContinuation, TimeSpan timeout)
-        {
-            factory.Flush(asyncContinuation, timeout);
-        }
-
-        /// <summary>
-        /// Flush any pending log messages (in case of asynchronous targets).
-        /// </summary>
-        /// <param name="asyncContinuation">The asynchronous continuation.</param>
-        /// <param name="timeoutMilliseconds">Maximum time to allow for the flush. Any messages after that time will be discarded.</param>
-        public static void Flush(AsyncContinuation asyncContinuation, int timeoutMilliseconds)
-        {
-            factory.Flush(asyncContinuation, timeoutMilliseconds);
-        }
+/// <summary>
+/// Flush any pending log messages (in case of asynchronous targets).
+/// </summary>
+/// <param name="asyncContinuation">The asynchronous continuation.</param>
+/// <param name="timeout">Maximum time to allow for the flush. Any messages after that time will be discarded.</param>
+public static void Flush(AsyncContinuation asyncContinuation, TimeSpan timeout)
+{
+    factory.Flush(asyncContinuation, timeout);
+}
+
+/// <summary>
+/// Flush any pending log messages (in case of asynchronous targets).
+/// </summary>
+/// <param name="asyncContinuation">The asynchronous continuation.</param>
+/// <param name="timeoutMilliseconds">Maximum time to allow for the flush. Any messages after that time will be discarded.</param>
+public static void Flush(AsyncContinuation asyncContinuation, int timeoutMilliseconds)
+{
+    factory.Flush(asyncContinuation, timeoutMilliseconds);
+}
 
         /// <summary>
         /// Decreases the log enable counter and if it reaches -1 the logs are disabled.
@@ -415,7 +408,7 @@
                 }
 
                 InternalLogger.Warn("Error setting up termination events: {0}", exception);
-            }
+            }            
         }
 #endif
 
