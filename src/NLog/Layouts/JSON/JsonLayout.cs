//
// Copyright (c) 2004-2024 Jaroslaw Kowalski <jaak@jkowalski.net>, Kim Christensen, Julian Verdurmen
//
// All rights reserved.
//
// Redistribution and use in source and binary forms, with or without
// modification, are permitted provided that the following conditions
// are met:
//
// * Redistributions of source code must retain the above copyright notice,
//   this list of conditions and the following disclaimer.
//
// * Redistributions in binary form must reproduce the above copyright notice,
//   this list of conditions and the following disclaimer in the documentation
//   and/or other materials provided with the distribution.
//
// * Neither the name of Jaroslaw Kowalski nor the names of its
//   contributors may be used to endorse or promote products derived from this
//   software without specific prior written permission.
//
// THIS SOFTWARE IS PROVIDED BY THE COPYRIGHT HOLDERS AND CONTRIBUTORS "AS IS"
// AND ANY EXPRESS OR IMPLIED WARRANTIES, INCLUDING, BUT NOT LIMITED TO, THE
// IMPLIED WARRANTIES OF MERCHANTABILITY AND FITNESS FOR A PARTICULAR PURPOSE
// ARE DISCLAIMED. IN NO EVENT SHALL THE COPYRIGHT OWNER OR CONTRIBUTORS BE
// LIABLE FOR ANY DIRECT, INDIRECT, INCIDENTAL, SPECIAL, EXEMPLARY, OR
// CONSEQUENTIAL DAMAGES (INCLUDING, BUT NOT LIMITED TO, PROCUREMENT OF
// SUBSTITUTE GOODS OR SERVICES; LOSS OF USE, DATA, OR PROFITS; OR BUSINESS
// INTERRUPTION) HOWEVER CAUSED AND ON ANY THEORY OF LIABILITY, WHETHER IN
// CONTRACT, STRICT LIABILITY, OR TORT (INCLUDING NEGLIGENCE OR OTHERWISE)
// ARISING IN ANY WAY OUT OF THE USE OF THIS SOFTWARE, EVEN IF ADVISED OF
// THE POSSIBILITY OF SUCH DAMAGE.
//

namespace NLog.Layouts
{
    using System;
    using System.Collections.Generic;
    using System.ComponentModel;
    using System.Linq;
    using System.Text;
    using NLog.Config;

    /// <summary>
    /// A specialized layout that renders JSON-formatted events.
    /// </summary>
    /// <remarks>
    /// <a href="https://github.com/NLog/NLog/wiki/JsonLayout">See NLog Wiki</a>
    /// </remarks>
    /// <seealso href="https://github.com/NLog/NLog/wiki/JsonLayout">Documentation on NLog Wiki</seealso>
    [Layout("JsonLayout")]
    [ThreadAgnostic]
    public class JsonLayout : Layout
    {
        private const int SpacesPerIndent = 2;
        private Layout[]? _precalculateLayouts;

        private LimitRecursionJsonConvert JsonConverter => _jsonConverter ?? (_jsonConverter = new LimitRecursionJsonConvert(MaxRecursionLimit, SuppressSpaces, ResolveService<IJsonConverter>()));
        private LimitRecursionJsonConvert? _jsonConverter;
        private IValueFormatter ValueFormatter => _valueFormatter ?? (_valueFormatter = ResolveService<IValueFormatter>());
        private IValueFormatter? _valueFormatter;
        private Internal.ObjectReflectionCache ObjectReflectionCache => _objectReflectionCache ?? (_objectReflectionCache = new Internal.ObjectReflectionCache(ResolveService<System.IServiceProvider>()));
        private Internal.ObjectReflectionCache? _objectReflectionCache;

        private sealed class LimitRecursionJsonConvert : IJsonConverter
        {
            private readonly IJsonConverter _converter;
            private readonly Targets.DefaultJsonSerializer? _serializer;
            private readonly Targets.JsonSerializeOptions _serializerOptions;

            public LimitRecursionJsonConvert(int maxRecursionLimit, bool suppressSpaces, IJsonConverter converter)
            {
                _converter = converter;
                _serializer = converter as Targets.DefaultJsonSerializer;
                _serializerOptions = new Targets.JsonSerializeOptions() { MaxRecursionLimit = Math.Max(0, maxRecursionLimit), SuppressSpaces = suppressSpaces, SanitizeDictionaryKeys = true };
            }

            public bool SerializeObject(object? value, StringBuilder builder)
            {
                if (_serializer != null)
                    return _serializer.SerializeObject(value, builder, _serializerOptions);
                else
                    return _converter.SerializeObject(value, builder);
            }

            public bool SerializeObjectNoLimit(object? value, StringBuilder builder)
            {
                return _converter.SerializeObject(value, builder);
            }
        }

        /// <summary>
        /// Initializes a new instance of the <see cref="JsonLayout"/> class.
        /// </summary>
        public JsonLayout()
        {
            ExcludeProperties = new HashSet<string>(StringComparer.OrdinalIgnoreCase);
        }

        /// <summary>
        /// Gets the array of attributes' configurations.
        /// </summary>
        /// <docgen category='Layout Options' order='10' />
        [ArrayParameter(typeof(JsonAttribute), "attribute")]
        public IList<JsonAttribute> Attributes => _attributes;
        private readonly List<JsonAttribute> _attributes = new List<JsonAttribute>();

        /// <summary>
        /// Gets or sets the option to suppress the extra spaces in the output json.
        /// </summary>
        /// <remarks>Default: <see langword="true"/></remarks>
        /// <docgen category='Layout Options' order='100' />
        public bool SuppressSpaces
        {
            get => _suppressSpaces;
            set
            {
                if (_suppressSpaces != value)
                {
                    _suppressSpaces = value;
                    RefreshJsonDelimiters();
                }
            }
        }
        private bool _suppressSpaces = true;

        /// <summary>
        /// Gets or sets the option to render the empty object value {}
        /// </summary>
        /// <remarks>Default: <see langword="true"/></remarks>
        /// <docgen category='Layout Options' order='100' />
        public bool RenderEmptyObject { get => _renderEmptyObject ?? true; set => _renderEmptyObject = value; }
        private bool? _renderEmptyObject;

        /// <summary>
        /// Auto indent and create new lines
        /// </summary>
        /// <remarks>Default: <see langword="false"/></remarks>
        /// <docgen category='Layout Options' order='100' />
        public bool IndentJson
        {
            get => _indentJson;
            set
            {
                if (_indentJson != value)
                {
                    _indentJson = value;
                    if (_indentJson)
                        _suppressSpaces = false;
                    RefreshJsonDelimiters();
                }
            }
        }
        private bool _indentJson;

        /// <summary>
        /// Gets or sets whether to flatten nested object properties using dotted notation
        /// </summary>
        /// <remarks>Default: <see langword="false"/></remarks>
        /// <docgen category='Layout Options' order='10' />
        public bool DottedRecursion { get; set; }

        /// <summary>
        /// Gets or sets the option to include all properties from the log event (as JSON)
        /// </summary>
        /// <remarks>Default: <see langword="false"/></remarks>
        /// <docgen category='Layout Options' order='10' />
        public bool IncludeEventProperties { get; set; }

        /// <summary>
        /// Gets or sets a value indicating whether to include contents of the <see cref="GlobalDiagnosticsContext"/> dictionary.
        /// </summary>
        /// <remarks>Default: <see langword="false"/></remarks>
        /// <docgen category='Layout Options' order='10' />
        public bool IncludeGdc { get; set; }

        /// <summary>
        /// Gets or sets whether to include the contents of the <see cref="ScopeContext"/> dictionary.
        /// </summary>
        /// <remarks>Default: <see langword="false"/></remarks>
        /// <docgen category='Layout Options' order='10' />
        public bool IncludeScopeProperties { get => _includeScopeProperties ?? (_includeMdlc == true || _includeMdc == true); set => _includeScopeProperties = value; }
        private bool? _includeScopeProperties;

        /// <summary>
        /// Obsolete and replaced by <see cref="IncludeEventProperties"/> with NLog v5.
        ///
        /// Gets or sets the option to include all properties from the log event (as JSON)
        /// </summary>
        /// <remarks>Default: <see langword="false"/></remarks>
        /// <docgen category='Layout Options' order='10' />
        [Obsolete("Replaced by IncludeEventProperties. Marked obsolete on NLog 5.0")]
        [EditorBrowsable(EditorBrowsableState.Never)]
        public bool IncludeAllProperties { get => IncludeEventProperties; set => IncludeEventProperties = value; }

        /// <summary>
        /// Obsolete and replaced by <see cref="IncludeScopeProperties"/> with NLog v5.
        ///
        /// Gets or sets a value indicating whether to include contents of the <see cref="MappedDiagnosticsContext"/> dictionary.
        /// </summary>
        /// <remarks>Default: <see langword="false"/></remarks>
        /// <docgen category='Layout Options' order='10' />
        [Obsolete("Replaced by IncludeScopeProperties. Marked obsolete on NLog 5.0")]
        [EditorBrowsable(EditorBrowsableState.Never)]
        public bool IncludeMdc { get => _includeMdc ?? false; set => _includeMdc = value; }
        private bool? _includeMdc;

        /// <summary>
        /// Obsolete and replaced by <see cref="IncludeScopeProperties"/> with NLog v5.
        ///
        /// Gets or sets a value indicating whether to include contents of the <see cref="MappedDiagnosticsLogicalContext"/> dictionary.
        /// </summary>
        /// <remarks>Default: <see langword="false"/></remarks>
        /// <docgen category='Layout Options' order='10' />
        [Obsolete("Replaced by IncludeScopeProperties. Marked obsolete on NLog 5.0")]
        [EditorBrowsable(EditorBrowsableState.Never)]
        public bool IncludeMdlc { get => _includeMdlc ?? false; set => _includeMdlc = value; }
        private bool? _includeMdlc;

        /// <summary>
        /// Gets or sets the option to exclude null/empty properties from the log event (as JSON)
        /// </summary>
        /// <remarks>Default: <see langword="false"/></remarks>
        /// <docgen category='Layout Options' order='100' />
        public bool ExcludeEmptyProperties { get; set; }

        /// <summary>
        /// List of property names to exclude when <see cref="IncludeAllProperties"/> is true
        /// </summary>
        /// <docgen category='Layout Options' order='100' />
#if !NET35
        public ISet<string> ExcludeProperties { get; set; }
#else
        public HashSet<string> ExcludeProperties { get; set; }
#endif

        /// <summary>
        /// How far should the JSON serializer follow object references before backing off
        /// </summary>
        /// <remarks>Default: <see langword="1"/></remarks>
        /// <docgen category='Layout Options' order='100' />
        public int MaxRecursionLimit { get; set; } = 1;

        /// <summary>
        /// Should forward slashes be escaped? If <see langword="true"/>, / will be converted to \/
        /// </summary>
        /// <remarks>Default: <see langword="false"/></remarks>
        /// <docgen category='Layout Options' order='100' />
        [Obsolete("Marked obsolete with NLog 5.5. Should never escape forward slash")]
        [EditorBrowsable(EditorBrowsableState.Never)]
        public bool EscapeForwardSlash { get; set; }

        /// <inheritdoc/>
        protected override void InitializeLayout()
        {
            base.InitializeLayout();

            if (IncludeScopeProperties)
            {
                ThreadAgnostic = false;
            }
            if (IncludeEventProperties)
            {
                ThreadAgnosticImmutable = true;
            }

            _precalculateLayouts = (IncludeScopeProperties || IncludeEventProperties) ? null : ResolveLayoutPrecalculation(Attributes.Select(atr => atr.Layout));

            foreach (var attribute in _attributes)
            {
                if (string.IsNullOrEmpty(attribute.Name))
                    throw new NLogConfigurationException("JsonLayout: Contains invalid JsonAttribute with unassigned Name-property");

                if (!attribute.Encode && attribute.Layout is JsonLayout jsonLayout)
                {
                    if (!attribute.IncludeEmptyValue && !jsonLayout._renderEmptyObject.HasValue)
                        jsonLayout.RenderEmptyObject = false;

                    if (!SuppressSpaces || IndentJson)
                        jsonLayout.SuppressSpaces = false;
                }
            }
        }

        /// <inheritdoc/>
        protected override void CloseLayout()
        {
			_jsonConverter = null;
			_valueFormatter = null;
			_objectReflectionCache = null;
			_precalculateLayouts = null;
            base.CloseLayout();
        }

        internal override void PrecalculateBuilder(LogEventInfo logEvent, StringBuilder target)
        {
            PrecalculateBuilderInternal(logEvent, target, _precalculateLayouts);
        }

        /// <inheritdoc/>
        protected override void RenderFormattedMessage(LogEventInfo logEvent, StringBuilder target)
        {
            int orgLength = target.Length;
            RenderJsonFormattedMessage(logEvent, target);
            if (target.Length == orgLength && RenderEmptyObject)
            {
                target.Append(SuppressSpaces ? "{}" : "{ }");
            }
        }

        /// <inheritdoc/>
        protected override string GetFormattedMessage(LogEventInfo logEvent)
        {
            return RenderAllocateBuilder(logEvent);
        }

        private void RenderJsonFormattedMessage(LogEventInfo logEvent, StringBuilder sb)
        {
            int orgLength = sb.Length;

            foreach (var attribute in _attributes)
            {
                int beforeAttribLength = sb.Length;
                if (!RenderAppendJsonPropertyValue(attribute, logEvent, sb, beforeAttribLength == orgLength))
                {
                    sb.Length = beforeAttribLength;
                }
            }

            if (IncludeGdc)
            {
                var gdcKeys = GlobalDiagnosticsContext.GetNames();
                if (gdcKeys.Count > 0)
                {
                    foreach (string key in gdcKeys)
                    {
                        if (string.IsNullOrEmpty(key))
                            continue;

                        var propertyValue = GlobalDiagnosticsContext.GetObject(key);
                        AppendJsonPropertyValue(key, propertyValue, sb, sb.Length == orgLength);
                    }
                }
            }

            if (IncludeScopeProperties)
            {
                bool checkExcludeProperties = ExcludeProperties.Count > 0;
                using (var scopeEnumerator = ScopeContext.GetAllPropertiesEnumerator())
                {
                    while (scopeEnumerator.MoveNext())
                    {
                        var scopeProperty = scopeEnumerator.Current;
                        if (string.IsNullOrEmpty(scopeProperty.Key))
                            continue;

                        if (checkExcludeProperties && ExcludeProperties.Contains(scopeProperty.Key))
                            continue;

                        AppendJsonPropertyValue(scopeProperty.Key, scopeProperty.Value, sb, sb.Length == orgLength);
                    }
                }
            }

            if (IncludeEventProperties && logEvent.HasProperties)
            {
                bool checkExcludeProperties = ExcludeProperties.Count > 0;
                using (var propertyEnumerator = logEvent.CreatePropertiesInternal().GetPropertyEnumerator())
                {
                    while (propertyEnumerator.MoveNext())
                    {
                        var prop = propertyEnumerator.CurrentParameter;
                        if (string.IsNullOrEmpty(prop.Name))
                            continue;

                        if (checkExcludeProperties && ExcludeProperties.Contains(prop.Name))
                            continue;

                        if (DottedRecursion)
                        {
                            AppendFlattenedPropertyValue(prop.Name, prop.Value, prop.Format, logEvent.FormatProvider, prop.CaptureType, sb, sb.Length == orgLength);
                        }
                        else
                        {
                            AppendJsonPropertyValue(prop.Name, prop.Value, prop.Format, logEvent.FormatProvider, prop.CaptureType, sb, sb.Length == orgLength);
                        }
                    }
                }
            }

            if (sb.Length > orgLength)
                sb.Append(_completeJsonMessage);
        }

        private void BeginJsonProperty(StringBuilder sb, string propName, bool beginJsonMessage, bool ensureStringEscape)
        {
            sb.Append(beginJsonMessage ? _beginJsonMessage : _beginJsonPropertyName);

            if (ensureStringEscape)
                Targets.DefaultJsonSerializer.AppendStringEscape(sb, propName, false);
            else
                sb.Append(propName);

            sb.Append(_completeJsonPropertyName);
        }

        private string _beginJsonMessage = "{\"";
        private string _completeJsonMessage = "}";
        private string _beginJsonPropertyName = ",\"";
        private string _completeJsonPropertyName = "\":";

        private void RefreshJsonDelimiters()
        {
            if (IndentJson)
                _beginJsonMessage = new StringBuilder().Append('{').AppendLine().Append(' ', SpacesPerIndent).Append('"').ToString();
            else
                _beginJsonMessage = SuppressSpaces ? "{\"" : "{ \"";

            if (IndentJson)
                _completeJsonMessage = new StringBuilder().AppendLine().Append('}').ToString().ToString();
            else
                _completeJsonMessage = SuppressSpaces ? "}" : " }";

            if (IndentJson)
                _beginJsonPropertyName = new StringBuilder().Append(',').AppendLine().Append(' ', SpacesPerIndent).Append('"').ToString();
            else
                _beginJsonPropertyName = SuppressSpaces ? ",\"" : ", \"";

            _completeJsonPropertyName = SuppressSpaces ? "\":" : "\": ";
        }

        private void AppendJsonPropertyValue(string propName, object? propertyValue, StringBuilder sb, bool beginJsonMessage)
        {
            if (ExcludeEmptyProperties && (propertyValue is null || ReferenceEquals(propertyValue, string.Empty)))
                return;

            var initialLength = sb.Length;
            BeginJsonProperty(sb, propName, beginJsonMessage, true);
            if (!JsonConverter.SerializeObject(propertyValue, sb))
            {
                sb.Length = initialLength;
                return;
            }

            if (ExcludeEmptyProperties && sb[sb.Length - 1] == '"' && sb[sb.Length - 2] == '"' && sb[sb.Length - 3] != '\\')
            {
                sb.Length = initialLength;
            }
        }
        private void AppendJsonPropertyValue(string propName, object? propertyValue, string? format, IFormatProvider? formatProvider, MessageTemplates.CaptureType captureType, StringBuilder sb, bool beginJsonMessage)
        {
            AppendPropertyValueInternal(propName, propertyValue, format, formatProvider, captureType, sb, beginJsonMessage);
        }

        private void AppendFlattenedPropertyValue(string propName, object? propertyValue, string? format, IFormatProvider? formatProvider, MessageTemplates.CaptureType captureType, StringBuilder sb, bool beginJsonMessage)
        {
            if (captureType == MessageTemplates.CaptureType.Serialize)
            {
                // Allow flattening also for Serialize, by starting at a negative depth to effectively loosen depth bound
                int startDepth = Math.Min(0, MaxRecursionLimit - 10);
                FlattenObjectProperties(propName, propertyValue, sb, beginJsonMessage, startDepth);
            }
            else if (captureType == MessageTemplates.CaptureType.Stringify)
            {
                AppendPropertyValueInternal(propName, propertyValue, format, formatProvider, captureType, sb, beginJsonMessage);
            }
            else
            {
                FlattenObjectProperties(propName, propertyValue, sb, beginJsonMessage, 0);
            }
        }

        private void AppendPropertyValueInternal(string propName, object? propertyValue, string? format, IFormatProvider? formatProvider, MessageTemplates.CaptureType captureType, StringBuilder sb, bool beginJsonMessage)
        {
            if (captureType == MessageTemplates.CaptureType.Serialize && MaxRecursionLimit <= 1)
            {
                if (ExcludeEmptyProperties && propertyValue is null)
                    return;

                var initialLength = sb.Length;
                BeginJsonProperty(sb, propName, beginJsonMessage, true);

                // Overrides MaxRecursionLimit as message-template tells us it is safe
                if (!JsonConverter.SerializeObjectNoLimit(propertyValue, sb))
                {
                    sb.Length = initialLength;
                }
            }
            else if (captureType == MessageTemplates.CaptureType.Stringify)
            {
                if (ExcludeEmptyProperties && Internal.StringHelpers.IsNullOrEmptyString(propertyValue))
                    return;

                BeginJsonProperty(sb, propName, beginJsonMessage, true);

                int originalStart = sb.Length;
                sb.Append('"');
                ValueFormatter.FormatValue(propertyValue, format, captureType, formatProvider, sb);
<<<<<<< HEAD
                
                if (originalStart < sb.Length && sb[originalStart] == '"' && sb[sb.Length - 1] == '"')
                {
                    PerformJsonEscapeIfNeeded(sb, originalStart);
                }
=======
                sb.Append('"');
                PerformJsonEscapeIfNeeded(sb, originalStart);
>>>>>>> afb553c7
            }
            else
            {
                AppendJsonPropertyValue(propName, propertyValue, sb, beginJsonMessage);
            }
        }

        private void FlattenObjectProperties(string basePropertyName, object? propertyValue, StringBuilder sb, bool beginJsonMessage, int depth = 0)
        {
            if (depth >= MaxRecursionLimit)
            {
                AppendJsonPropertyValue(basePropertyName, propertyValue, sb, beginJsonMessage);
                return;
            }

            if (ExcludeEmptyProperties && (propertyValue is null || ReferenceEquals(propertyValue, string.Empty)))
                return;

            if (propertyValue is null || IsSimpleValue(propertyValue))
            {
                AppendJsonPropertyValue(basePropertyName, propertyValue, sb, beginJsonMessage);
                return;
            }

            var objectPropertyList = ObjectReflectionCache.LookupObjectProperties(propertyValue);
            if (objectPropertyList.IsSimpleValue)
            {
                AppendJsonPropertyValue(basePropertyName, objectPropertyList.ObjectValue, sb, beginJsonMessage);
                return;
            }

            bool isFirstChild = beginJsonMessage;
            foreach (var property in objectPropertyList)
            {
                if (!property.HasNameAndValue)
                    continue;

                string dottedPropertyName = string.Concat(basePropertyName, ".", property.Name);
                FlattenObjectProperties(dottedPropertyName, property.Value, sb, isFirstChild, depth + 1);
                isFirstChild = false;
            }
        }

        private bool IsSimpleValue(object? value)
        {
            if (value is null) return true;
            if (value is string) return true;
            if (value is IConvertible convertible)
            {
                var typeCode = convertible.GetTypeCode();
                return typeCode != TypeCode.Object;
            }
            return false;
        }

        private static void PerformJsonEscapeIfNeeded(StringBuilder sb, int valueStart)
        {
            var builderLength = sb.Length;
            if (builderLength - valueStart <= 2)
                return;

            for (int i = valueStart + 1; i < builderLength - 1; ++i)
            {
                if (Targets.DefaultJsonSerializer.RequiresJsonEscape(sb[i], false))
                {
                    var jsonEscape = sb.ToString(valueStart + 1, sb.Length - valueStart - 2);
                    sb.Length = valueStart;
                    sb.Append('"');
                    Targets.DefaultJsonSerializer.AppendStringEscape(sb, jsonEscape, false);
                    sb.Append('"');
                    break;
                }
            }
        }

        private bool RenderAppendJsonPropertyValue(JsonAttribute attrib, LogEventInfo logEvent, StringBuilder sb, bool beginJsonMessage)
        {
            BeginJsonProperty(sb, attrib.Name, beginJsonMessage, false);

            if (!attrib.RenderAppendJsonValue(logEvent, JsonConverter, sb))
            {
                return false;
            }

            return true;
        }

        /// <inheritdoc/>
        public override string ToString()
        {
            return ToStringWithNestedItems(Attributes, a => string.Concat(a.Name, "-", a.Layout?.ToString()));
        }
    }
}<|MERGE_RESOLUTION|>--- conflicted
+++ resolved
@@ -495,16 +495,8 @@
                 int originalStart = sb.Length;
                 sb.Append('"');
                 ValueFormatter.FormatValue(propertyValue, format, captureType, formatProvider, sb);
-<<<<<<< HEAD
-                
-                if (originalStart < sb.Length && sb[originalStart] == '"' && sb[sb.Length - 1] == '"')
-                {
-                    PerformJsonEscapeIfNeeded(sb, originalStart);
-                }
-=======
                 sb.Append('"');
                 PerformJsonEscapeIfNeeded(sb, originalStart);
->>>>>>> afb553c7
             }
             else
             {
