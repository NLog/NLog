//
// Copyright (c) 2004-2024 Jaroslaw Kowalski <jaak@jkowalski.net>, Kim Christensen, Julian Verdurmen
//
// All rights reserved.
//
// Redistribution and use in source and binary forms, with or without
// modification, are permitted provided that the following conditions
// are met:
//
// * Redistributions of source code must retain the above copyright notice,
//   this list of conditions and the following disclaimer.
//
// * Redistributions in binary form must reproduce the above copyright notice,
//   this list of conditions and the following disclaimer in the documentation
//   and/or other materials provided with the distribution.
//
// * Neither the name of Jaroslaw Kowalski nor the names of its
//   contributors may be used to endorse or promote products derived from this
//   software without specific prior written permission.
//
// THIS SOFTWARE IS PROVIDED BY THE COPYRIGHT HOLDERS AND CONTRIBUTORS "AS IS"
// AND ANY EXPRESS OR IMPLIED WARRANTIES, INCLUDING, BUT NOT LIMITED TO, THE
// IMPLIED WARRANTIES OF MERCHANTABILITY AND FITNESS FOR A PARTICULAR PURPOSE
// ARE DISCLAIMED. IN NO EVENT SHALL THE COPYRIGHT OWNER OR CONTRIBUTORS BE
// LIABLE FOR ANY DIRECT, INDIRECT, INCIDENTAL, SPECIAL, EXEMPLARY, OR
// CONSEQUENTIAL DAMAGES (INCLUDING, BUT NOT LIMITED TO, PROCUREMENT OF
// SUBSTITUTE GOODS OR SERVICES; LOSS OF USE, DATA, OR PROFITS; OR BUSINESS
// INTERRUPTION) HOWEVER CAUSED AND ON ANY THEORY OF LIABILITY, WHETHER IN
// CONTRACT, STRICT LIABILITY, OR TORT (INCLUDING NEGLIGENCE OR OTHERWISE)
// ARISING IN ANY WAY OUT OF THE USE OF THIS SOFTWARE, EVEN IF ADVISED OF
// THE POSSIBILITY OF SUCH DAMAGE.
//

namespace NLog.Layouts
{
    using System;
    using System.Collections.Generic;
    using System.ComponentModel;
    using System.Text;
    using NLog.Config;
    using NLog.LayoutRenderers;
    using NLog.Targets;

    /// <summary>
    /// A specialized layout that renders Log4j-compatible XML events.
    /// </summary>
    /// <remarks>
    /// <para>
    /// This layout is not meant to be used explicitly. Instead you can use ${log4jxmlevent} layout renderer.
    /// </para>
    /// <a href="https://github.com/NLog/NLog/wiki/Log4JXmlEventLayout">See NLog Wiki</a>
    /// </remarks>
    /// <seealso href="https://github.com/NLog/NLog/wiki/Log4JXmlEventLayout">Documentation on NLog Wiki</seealso>
    [Layout("Log4JXmlEventLayout")]
    [ThreadAgnostic]
    public class Log4JXmlEventLayout : Layout, IIncludeContext
    {
        /// <summary>
        /// Initializes a new instance of the <see cref="Log4JXmlEventLayout" /> class.
        /// </summary>
        public Log4JXmlEventLayout()
        {
            Renderer = new Log4JXmlEventLayoutRenderer();
            Parameters = new List<NLogViewerParameterInfo>();
            Renderer.Parameters = Parameters;
        }

        /// <summary>
        /// Gets the <see cref="Log4JXmlEventLayoutRenderer"/> instance that renders log events.
        /// </summary>
        public Log4JXmlEventLayoutRenderer Renderer { get; }

        /// <summary>
        /// Gets the collection of parameters. Each parameter contains a mapping
        /// between NLog layout and a named parameter.
        /// </summary>
        /// <docgen category='Layout Options' order='10' />
        [ArrayParameter(typeof(NLogViewerParameterInfo), "parameter")]
        public IList<NLogViewerParameterInfo> Parameters { get => Renderer.Parameters; set => Renderer.Parameters = value; }

        /// <summary>
        /// Gets or sets the option to include all properties from the log events
        /// </summary>
        /// <docgen category='Layout Options' order='10' />
        public bool IncludeEventProperties
        {
            get => Renderer.IncludeEventProperties;
            set => Renderer.IncludeEventProperties = value;
        }

        /// <summary>
        /// Gets or sets whether to include the contents of the <see cref="ScopeContext"/> properties-dictionary.
        /// </summary>
<<<<<<< HEAD
        /// <docgen category='Payload Options' order='10' />
        public bool IncludeEventProperties
        {
            get => Renderer.IncludeEventProperties;
            set => Renderer.IncludeEventProperties = value;
        }

        /// <summary>
        /// Gets or sets the option to include all properties from the log events
        /// </summary>
        /// <docgen category='Payload Options' order='10' />
        public bool IncludeAllProperties
=======
        /// <docgen category='Layout Options' order='10' />
        public bool IncludeScopeProperties
>>>>>>> dfdf1a46
        {
            get => Renderer.IncludeScopeProperties;
            set => Renderer.IncludeScopeProperties = value;
        }

        /// <summary>
        /// Gets or sets whether to include log4j:NDC in output from <see cref="ScopeContext"/> nested context.
        /// </summary>
        /// <docgen category='Layout Options' order='10' />
        public bool IncludeScopeNested
        {
            get => Renderer.IncludeScopeNested;
            set => Renderer.IncludeScopeNested = value;
        }

        /// <summary>
        /// Obsolete and replaced by <see cref="IncludeEventProperties"/> with NLog v5.
        ///
        /// Gets or sets the option to include all properties from the log events
        /// </summary>
        /// <docgen category='Layout Options' order='10' />
        [Obsolete("Replaced by IncludeEventProperties. Marked obsolete on NLog 5.0")]
        [EditorBrowsable(EditorBrowsableState.Never)]
        public bool IncludeAllProperties { get => IncludeEventProperties; set => IncludeEventProperties = value; }

        /// <summary>
        /// Obsolete and replaced by <see cref="IncludeScopeProperties"/> with NLog v5.
        ///
        /// Gets or sets a value indicating whether to include contents of the <see cref="MappedDiagnosticsContext"/> dictionary.
        /// </summary>
        /// <docgen category='Layout Options' order='10' />
        [Obsolete("Replaced by IncludeScopeProperties. Marked obsolete on NLog 5.0")]
        [EditorBrowsable(EditorBrowsableState.Never)]
        public bool IncludeMdc { get => Renderer.IncludeMdc; set => Renderer.IncludeMdc = value; }

        /// <summary>
        /// Gets or sets whether to include log4j:NDC in output from <see cref="ScopeContext"/> nested context.
        /// </summary>
        /// <docgen category='Layout Options' order='10' />
        public bool IncludeNdc { get => Renderer.IncludeNdc; set => Renderer.IncludeNdc = value; }

        /// <summary>
        /// Obsolete and replaced by <see cref="IncludeScopeProperties"/> with NLog v5.
        ///
        /// Gets or sets a value indicating whether to include contents of the <see cref="MappedDiagnosticsLogicalContext"/> dictionary.
        /// </summary>
<<<<<<< HEAD
        /// <docgen category='Payload Options' order='10' />
        public bool IncludeScopeProperties
        {
            get => Renderer.IncludeScopeProperties;
            set => Renderer.IncludeScopeProperties = value;
        }

        /// <summary>
        /// Gets or sets a value indicating whether to include contents of the <see cref="MappedDiagnosticsLogicalContext"/> dictionary.
        /// </summary>
        /// <docgen category='Payload Options' order='10' />
        public bool IncludeMdlc
=======
        /// <docgen category='Layout Options' order='10' />
        [Obsolete("Replaced by IncludeScopeProperties. Marked obsolete on NLog 5.0")]
        [EditorBrowsable(EditorBrowsableState.Never)]
        public bool IncludeMdlc { get => Renderer.IncludeMdlc; set => Renderer.IncludeMdlc = value; }

        /// <summary>
        /// Obsolete and replaced by <see cref="IncludeNdc"/> with NLog v5.
        ///
        /// Gets or sets a value indicating whether to include contents of the <see cref="NestedDiagnosticsLogicalContext"/> stack.
        /// </summary>
        /// <docgen category='Layout Options' order='10' />
        [Obsolete("Replaced by IncludeScopeNested. Marked obsolete on NLog 5.0")]
        [EditorBrowsable(EditorBrowsableState.Never)]
        public bool IncludeNdlc { get => Renderer.IncludeNdlc; set => Renderer.IncludeNdlc = value; }

        /// <summary>
        /// Gets or sets the log4j:event logger-xml-attribute. Default: ${logger}
        /// </summary>
        /// <docgen category='Layout Options' order='100' />
        public Layout LoggerName
>>>>>>> dfdf1a46
        {
            get => Renderer.LoggerName;
            set => Renderer.LoggerName = value;
        }

        /// <summary>
        /// Gets or sets the log4j:event message-xml-element. Default: ${message}
        /// </summary>
        /// <docgen category='Layout Options' order='100' />
        public Layout FormattedMessage
        {
            get => Renderer.FormattedMessage;
            set => Renderer.FormattedMessage = value;
        }

        /// <summary>
        /// Gets or sets the log4j:event log4japp-xml-element. By default it's the friendly name of the current AppDomain.
        /// </summary>
        /// <docgen category='Layout Options' order='100' />
        public Layout AppInfo
        {
            get => Renderer.AppInfo;
            set => Renderer.AppInfo = value;
        }

        /// <summary>
        ///  Gets or sets whether the log4j:throwable xml-element should be written as CDATA
        /// </summary>
        /// <docgen category='Layout Options' order='100' />
        public bool WriteThrowableCData
        {
            get => Renderer.WriteThrowableCData;
            set => Renderer.WriteThrowableCData = value;
        }

        /// <summary>
        /// Gets or sets a value indicating whether to include call site (class and method name) in the information sent over the network.
        /// </summary>
        /// <docgen category='Layout Options' order='100' />
        public bool IncludeCallSite
        {
            get => Renderer.IncludeCallSite;
            set => Renderer.IncludeCallSite = value;
        }

        /// <summary>
        /// Gets or sets a value indicating whether to include source info (file name and line number) in the information sent over the network.
        /// </summary>
        /// <docgen category='Layout Options' order='100' />
        public bool IncludeSourceInfo
        {
            get => Renderer.IncludeSourceInfo;
            set => Renderer.IncludeSourceInfo = value;
        }

        internal override void PrecalculateBuilder(LogEventInfo logEvent, StringBuilder target)
        {
            PrecalculateBuilderInternal(logEvent, target, null);
        }

        /// <inheritdoc/>
        protected override string GetFormattedMessage(LogEventInfo logEvent)
        {
            return RenderAllocateBuilder(logEvent);
        }

        /// <inheritdoc/>
        protected override void RenderFormattedMessage(LogEventInfo logEvent, StringBuilder target)
        {
            Renderer.RenderAppendBuilder(logEvent, target);
        }
    }
}<|MERGE_RESOLUTION|>--- conflicted
+++ resolved
@@ -91,23 +91,8 @@
         /// <summary>
         /// Gets or sets whether to include the contents of the <see cref="ScopeContext"/> properties-dictionary.
         /// </summary>
-<<<<<<< HEAD
-        /// <docgen category='Payload Options' order='10' />
-        public bool IncludeEventProperties
-        {
-            get => Renderer.IncludeEventProperties;
-            set => Renderer.IncludeEventProperties = value;
-        }
-
-        /// <summary>
-        /// Gets or sets the option to include all properties from the log events
-        /// </summary>
-        /// <docgen category='Payload Options' order='10' />
-        public bool IncludeAllProperties
-=======
         /// <docgen category='Layout Options' order='10' />
         public bool IncludeScopeProperties
->>>>>>> dfdf1a46
         {
             get => Renderer.IncludeScopeProperties;
             set => Renderer.IncludeScopeProperties = value;
@@ -154,20 +139,6 @@
         ///
         /// Gets or sets a value indicating whether to include contents of the <see cref="MappedDiagnosticsLogicalContext"/> dictionary.
         /// </summary>
-<<<<<<< HEAD
-        /// <docgen category='Payload Options' order='10' />
-        public bool IncludeScopeProperties
-        {
-            get => Renderer.IncludeScopeProperties;
-            set => Renderer.IncludeScopeProperties = value;
-        }
-
-        /// <summary>
-        /// Gets or sets a value indicating whether to include contents of the <see cref="MappedDiagnosticsLogicalContext"/> dictionary.
-        /// </summary>
-        /// <docgen category='Payload Options' order='10' />
-        public bool IncludeMdlc
-=======
         /// <docgen category='Layout Options' order='10' />
         [Obsolete("Replaced by IncludeScopeProperties. Marked obsolete on NLog 5.0")]
         [EditorBrowsable(EditorBrowsableState.Never)]
@@ -188,7 +159,6 @@
         /// </summary>
         /// <docgen category='Layout Options' order='100' />
         public Layout LoggerName
->>>>>>> dfdf1a46
         {
             get => Renderer.LoggerName;
             set => Renderer.LoggerName = value;
