--- conflicted
+++ resolved
@@ -71,65 +71,7 @@
 
 Frequently Asked Questions (FAQ)
 ---
-<<<<<<< HEAD
-* **What is NLog?**
- - NLog is a free and open source library which helps to write log messages. 
-
-* **Why should I use a log libary? I can just do `file.WriteLine()`**
-  - Beside writing to files, you can write to many different targets, like databases, event viewer, trace etc. 
-  - The output is templatable with many predefined template values. 
-  - With a simple configuration file you can decide runtime (after deployment), what to log and where! No need to restart the program or recyle the app pool!
-
-* **Why should I use NLog?**
-  - NLog is fully written in C#, has many years of experience and is easy to extend!
-
-* **Is it free?**
-  - Yes, it's licensed under the BSD license, so you can use it in commercial (closed source) programs without problems.
-
-* **Show me the magic!**
-  - Check the [tutorial](https://github.com/NLog/NLog/wiki/Tutorial) to get started!
- 
-* **Just show me a config example**
- - [voilà](https://github.com/NLog/NLog/wiki/NLog-config-Example)
-  
-
-* **I can't see anything?!**
-  - NLog not working as expected? Check the [troubleshooting guide](https://github.com/NLog/NLog/wiki/Logging-troubleshooting). If you think it's a bug, please check [contributing.md](https://github.com/NLog/NLog/blob/master/CONTRIBUTING.md#bug-reports]) and [create a GitHub issue](https://github.com/NLog/NLog/issues/new)!
-
-* **I'm missing important stuff!**
-  - You can send a feature request, but do you know you can [extend NLog with a few lines of code](http://nlog-project.org/2015/06/30/extending-nlog-is-easy.html)?
-
-* **How do I upgrade to NLog 4.x?** 
-  - Check the [4.0 release post](http://nlog-project.org/2015/06/09/nlog-4-has-been-released.html), there are some breaking changes.
-  - Update all the NLog packages. The latest stable version is recommend. 
-  - When upgrading from NLog 4.1.0, please the next question.
-
-* **I have trouble updating NLog from 4.1.0**
-  - We take [semver](https://semver.org) very serious! Because NLog is strong named, it's important to keep the assembly version of all major versions the same, otherwise every library build on 4.0.0 should be reompiled for every other 4.x release (4.1, 4.2 etc)  - which is unwanted because of semver. <br>
-   In NLog 4.1.0 there was a mistake in the assembly version, which has been fixed in 4.1.1. Upgrading from NLog 4.1.0 to another version can give issues when using NuGet. This will result in the following error:
-   
-  > Could not load file or assembly 'NLog' or one of its dependencies. The located assembly's manifest definition does not match the assembly reference. (Exception from HRESULT: 0x80131040)
-
-  If you upgrade, remove or alter the `<assemblybinding>`, as explained at the [4.1.1 news post](http://nlog-project.org/2015/09/12/nlog-4-1-1-has-been-released.html).    
-  
-* **Should I use Common Logging?**
-   - That's up to you. It has it pros and cons. The greatest advantage is that you can easily switch between logging implementations (NLog, Log4Net, EntLib). This can be very important if you’re writing a library yourself, then the user who's using your library can choose which implementation to use.
-
-  - There are some downsides: 
-
-     - You are limited in some features, or some features aren't available at all (like context classes or event properties)
-     - The performance is a bit lower.
-     - The platform support is lower. For example, there is no Xamarin support or a specialized .Net 4.5 build
-     - The progress is limited by NLog and Common logging. 
-  
-* **Which Common Logging version should I use?**
-   - As you may have noticed the latest version of Common Logging doesn't match the latest version of NLog -  the latest Common Logging is build to NLog 4.1. But that is not a problem! Since NLog 4.0 the assembly version is fixed to `4.0.0.0` and because follow [semver](https://semver.org), you can use the latest version of NLog with [Common.Logging.NLog41](https://www.nuget.org/packages/Common.Logging.NLog41/). 
-    
-* **I'm writing a library who's using NLog. Should I update when NLog has an update?**
-   - If you don't use the latest additions, then you should only update every NLog major version. As mentioned at the Common Logging version, we will keep the assembly version fixed. The end-user don't need `<assemblybinding>`-magic! So in short: your library should target NLog 4.0 and in the future NLog 5.0.
-=======
 See [FAQ on the Wiki](https://github.com/NLog/NLog/wiki/faq)
->>>>>>> 2daa1271
 
 
 Contributing
