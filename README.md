--- conflicted
+++ resolved
@@ -114,8 +114,4 @@
 
 Trying to build your fork in the cloud? Check [this how-to](howto-build-your-fork.md)
 
-<<<<<<< HEAD
 Note: master points to NLog 4.x and dev to NLog 5.x
-=======
-Note: master points to NLog 4.x and dev to NLog 5.x
->>>>>>> dfdf1a46
