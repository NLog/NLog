--- conflicted
+++ resolved
@@ -4,8 +4,6 @@
 
 ## Change Log
 
-<<<<<<< HEAD
-=======
 ### Version 5.3.4 (2024/09/12)
 
 **Improvements**
@@ -23,7 +21,6 @@
 - [#5599](https://github.com/NLog/NLog/pull/5599) JsonLayout - Refactor code to simplify rendering of scope properties (#5599) (@snakefoot)
 - [#5600](https://github.com/NLog/NLog/pull/5600) JsonLayout - Precalculate Json-Document delimiters upfront (#5600) (@snakefoot)
 
->>>>>>> dfdf1a46
 ### Version 5.3.3 (2024/08/12)
 
 **Improvements**
