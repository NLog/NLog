--- conflicted
+++ resolved
@@ -5,25 +5,11 @@
   - coreCLR
 build_script:
   - build.cmd -Configuration Debug
-<<<<<<< HEAD
+
 before_test:
   - tests\CreateTestUsers.cmd
 after_test:
   - tests\DeleteTestUsers.cmd
-
-=======
-test_script:
-  - tools\CheckSourceCode\NLog.SourceCodeTests.exe no-interactive
-  - xunit.console.clr4 "build\bin\Debug\.NET Framework 3.5\NLog.UnitTests.dll" /appveyor /noshadow
-  - xunit.console.clr4 "build\bin\Debug\.NET Framework 4.0\NLog.UnitTests.dll" /appveyor /noshadow
-  - xunit.console.clr4 "build\bin\Debug\.NET Framework 4.5\NLog.UnitTests.dll" /appveyor /noshadow
-  - nuget.exe install OpenCover -ExcludeVersion
-  - dir
-  - OpenCover\tools\OpenCover.Console.exe -register:user -target:"%xunit20%\xunit.console.x86.exe" -targetargs:"\"C:\projects\nlog\build\bin\Debug\.NET Framework 4.5\NLog.UnitTests.dll\" -appveyor -noshadow"  -returntargetcode -filter:"+[NLog]* +[NLog.Extended]* -[NLog]JetBrains.Annotations.*" -excludebyattribute:*.ExcludeFromCodeCoverage* -hideskipped:All -output:coverage.xml
-  - "SET PATH=C:\\Python34;C:\\Python34\\Scripts;%PATH%"
-  - pip install codecov
-  - codecov -f "coverage.xml"
->>>>>>> 85c1f927
 deploy: off
 # preserve "packages" directory in the root of build folder but will reset it if packages.config is modified
 cache:
