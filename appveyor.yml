version: 5.0.0-{build} # Only change for mayor versions (e.g. 6.0)
image:
  - Visual Studio 2022
  - Ubuntu2004
configuration: Release
build: false
test: false
skip_tags: true
skip_branch_with_pr: true

nuget:
  disable_publish_on_pr: true

matrix:
  fast_finish: true

for:
  -
    matrix:
      only:
        - image: Visual Studio 2022
    init:
        - net start MSSQL$SQL2019
    environment:
      DOTNET_SKIP_FIRST_TIME_EXPERIENCE: true
      github_auth_token:
        secure: WYvd/k1xGCsDS+4iOhjzxA5/e36RjkxnuVOHpBR+eDtZNNjpYydCyNfd1COME9jI
      sonar_token:
        secure: OUI/jCbBF75TwKMPT+IfewdgwCgx9nQkRg3cYOEQNJeX5J2++oWS3dmpwO51XduP
    build_script:
    - ps: ./build.ps1
    test_script:
    - msbuild /t:rebuild .\tools\CheckSourceCode\src\ /p:Configuration=Release /verbosity:minimal
    - tools\CheckSourceCode\NLog.SourceCodeTests.exe no-interactive
    - ps: if (./Test-XmlFile.ps1) { Write-Output "Valid XSD" } else { exit 400 }
    - ps: ./run-tests.ps1
    deploy:
    - provider: NuGet
      api_key:
        secure: ACKSV1ixxNpO+2k8KvNDy6hd9QmR8lkQmKn773ZIIeVpG0ywYUhY4j8LcyykVR1a
      on:
        branch: master
    - provider: NuGet
      api_key:
        secure: ACKSV1ixxNpO+2k8KvNDy6hd9QmR8lkQmKn773ZIIeVpG0ywYUhY4j8LcyykVR1a
      on:
        branch: dev
    artifacts:
    - path: 'artifacts\*.nupkg'
      type: NuGetPackage
    - path: 'artifacts\*.snupkg'
      type: NuGetPackage

<<<<<<< HEAD
deploy:
- provider: NuGet
  api_key:
    secure: 5tuxbM+Ujp0ZtaDCGYET23qKr6bJWo/Vzxlf7uTbspaf8R1R7sIe1JqSDHZoK1gV
  on:
    branch: master
=======
  -
    matrix:
      only:
        - image: Ubuntu2004
    environment:
      DOTNET_SKIP_FIRST_TIME_EXPERIENCE: true
      FrameworkPathOverride: /usr/lib/mono/4.6.1-api/
    build_script:
    - ps: dotnet --version
    test_script:
    - ps: ./run-tests.ps1
>>>>>>> dfdf1a46
<|MERGE_RESOLUTION|>--- conflicted
+++ resolved
@@ -51,14 +51,6 @@
     - path: 'artifacts\*.snupkg'
       type: NuGetPackage
 
-<<<<<<< HEAD
-deploy:
-- provider: NuGet
-  api_key:
-    secure: 5tuxbM+Ujp0ZtaDCGYET23qKr6bJWo/Vzxlf7uTbspaf8R1R7sIe1JqSDHZoK1gV
-  on:
-    branch: master
-=======
   -
     matrix:
       only:
@@ -69,5 +61,4 @@
     build_script:
     - ps: dotnet --version
     test_script:
-    - ps: ./run-tests.ps1
->>>>>>> dfdf1a46
+    - ps: ./run-tests.ps1